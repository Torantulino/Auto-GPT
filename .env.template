################################################################################
### AUTO-GPT - GENERAL SETTINGS
################################################################################

## EXECUTE_LOCAL_COMMANDS - Allow local command execution (Default: False)
## RESTRICT_TO_WORKSPACE - Restrict file operations to workspace ./auto_gpt_workspace (Default: True)
# EXECUTE_LOCAL_COMMANDS=False
# RESTRICT_TO_WORKSPACE=True

## BROWSE_CHUNK_MAX_LENGTH - When browsing website, define the length of chunk stored in memory
# BROWSE_CHUNK_MAX_LENGTH=8192

## USER_AGENT - Define the user-agent used by the requests library to browse website (string)
# USER_AGENT="Mozilla/5.0 (Macintosh; Intel Mac OS X 10_15_4) AppleWebKit/537.36 (KHTML, like Gecko) Chrome/83.0.4103.97 Safari/537.36"
<<<<<<< HEAD
# AI_SETTINGS_FILE - Specifies which AI Settings file to use (defaults to ai_settings.yaml)
AI_SETTINGS_FILE=ai_settings.yaml
# CHAT_HISTORY_FILE - Specifies which chat history file to use (defaults to chat_history.jsonl)
CHAT_HISTORY_FILE=chat_history.jsonl
=======

## AI_SETTINGS_FILE - Specifies which AI Settings file to use (defaults to ai_settings.yaml)
# AI_SETTINGS_FILE=ai_settings.yaml

>>>>>>> a2723f16
################################################################################
### LLM PROVIDER
################################################################################

### OPENAI
## OPENAI_API_KEY - OpenAI API Key (Example: my-openai-api-key)
## TEMPERATURE - Sets temperature in OpenAI (Default: 0)
## USE_AZURE - Use Azure OpenAI or not (Default: False)
OPENAI_API_KEY=your-openai-api-key
# TEMPERATURE=0
# USE_AZURE=False

### AZURE
# moved to `azure.yaml.template`

################################################################################
### LLM MODELS
################################################################################

## SMART_LLM_MODEL - Smart language model (Default: gpt-4)
## FAST_LLM_MODEL - Fast language model (Default: gpt-3.5-turbo)
# SMART_LLM_MODEL=gpt-4
# FAST_LLM_MODEL=gpt-3.5-turbo

### LLM MODEL SETTINGS
## FAST_TOKEN_LIMIT - Fast token limit for OpenAI (Default: 4000)
## SMART_TOKEN_LIMIT - Smart token limit for OpenAI (Default: 8000)
## When using --gpt3only this needs to be set to 4000.
# FAST_TOKEN_LIMIT=4000
# SMART_TOKEN_LIMIT=8000

################################################################################
### MEMORY
################################################################################

### MEMORY_BACKEND - Memory backend type
## local - Default
## pinecone - Pinecone (if configured)
## redis - Redis (if configured)
## milvus - Milvus (if configured)
## MEMORY_INDEX - Name of index created in Memory backend (Default: auto-gpt)
# MEMORY_BACKEND=local
# MEMORY_INDEX=auto-gpt

### PINECONE
## PINECONE_API_KEY - Pinecone API Key (Example: my-pinecone-api-key)
## PINECONE_ENV - Pinecone environment (region) (Example: us-west-2)
# PINECONE_API_KEY=your-pinecone-api-key
# PINECONE_ENV=your-pinecone-region

### REDIS
## REDIS_HOST - Redis host (Default: localhost, use "redis" for docker-compose)
## REDIS_PORT - Redis port (Default: 6379)
## REDIS_PASSWORD - Redis password (Default: "")
## WIPE_REDIS_ON_START - Wipes data / index on start (Default: True)
# REDIS_HOST=localhost
# REDIS_PORT=6379
# REDIS_PASSWORD=
# WIPE_REDIS_ON_START=True

### WEAVIATE
## MEMORY_BACKEND - Use 'weaviate' to use Weaviate vector storage
## WEAVIATE_HOST - Weaviate host IP
## WEAVIATE_PORT - Weaviate host port
## WEAVIATE_PROTOCOL - Weaviate host protocol (e.g. 'http')
## USE_WEAVIATE_EMBEDDED - Whether to use Embedded Weaviate
## WEAVIATE_EMBEDDED_PATH - File system path were to persist data when running Embedded Weaviate
## WEAVIATE_USERNAME - Weaviate username
## WEAVIATE_PASSWORD - Weaviate password
## WEAVIATE_API_KEY - Weaviate API key if using API-key-based authentication
# WEAVIATE_HOST="127.0.0.1"
# WEAVIATE_PORT=8080
# WEAVIATE_PROTOCOL="http"
# USE_WEAVIATE_EMBEDDED=False
# WEAVIATE_EMBEDDED_PATH="/home/me/.local/share/weaviate"
# WEAVIATE_USERNAME=
# WEAVIATE_PASSWORD=
# WEAVIATE_API_KEY=

### MILVUS
## MILVUS_ADDR - Milvus remote address (e.g. localhost:19530)
## MILVUS_COLLECTION - Milvus collection,
## change it if you want to start a new memory and retain the old memory.
# MILVUS_ADDR=your-milvus-cluster-host-port
# MILVUS_COLLECTION=autogpt

################################################################################
### IMAGE GENERATION PROVIDER
################################################################################

### OPEN AI
## IMAGE_PROVIDER - Image provider (Example: dalle)
## IMAGE_SIZE - Image size (Example: 256)
##   DALLE: 256, 512, 1024
# IMAGE_PROVIDER=dalle
# IMAGE_SIZE=256

### HUGGINGFACE
## HUGGINGFACE_IMAGE_MODEL - Text-to-image model from Huggingface (Default: CompVis/stable-diffusion-v1-4)
## HUGGINGFACE_API_TOKEN - HuggingFace API token (Example: my-huggingface-api-token)
# HUGGINGFACE_IMAGE_MODEL=CompVis/stable-diffusion-v1-4
# HUGGINGFACE_API_TOKEN=your-huggingface-api-token

### STABLE DIFFUSION WEBUI
## SD_WEBUI_AUTH - Stable diffusion webui username:password pair (Example: username:password)
## SD_WEBUI_URL - Stable diffusion webui API URL (Example: http://127.0.0.1:7860)
# SD_WEBUI_AUTH=
# SD_WEBUI_URL=http://127.0.0.1:7860

################################################################################
### AUDIO TO TEXT PROVIDER
################################################################################

### HUGGINGFACE
# HUGGINGFACE_AUDIO_TO_TEXT_MODEL=facebook/wav2vec2-base-960h

################################################################################
### GIT Provider for repository actions
################################################################################

### GITHUB
## GITHUB_API_KEY - Github API key / PAT (Example: github_pat_123)
## GITHUB_USERNAME - Github username
# GITHUB_API_KEY=github_pat_123
# GITHUB_USERNAME=your-github-username

################################################################################
### WEB BROWSING
################################################################################

### BROWSER
## HEADLESS_BROWSER - Whether to run the browser in headless mode (default: True)
## USE_WEB_BROWSER - Sets the web-browser driver to use with selenium (default: chrome).
##   Note: set this to either 'chrome', 'firefox', or 'safari' depending on your current browser
# HEADLESS_BROWSER=True
# USE_WEB_BROWSER=chrome

### GOOGLE
## GOOGLE_API_KEY - Google API key (Example: my-google-api-key)
## CUSTOM_SEARCH_ENGINE_ID - Custom search engine ID (Example: my-custom-search-engine-id)
# GOOGLE_API_KEY=your-google-api-key
# CUSTOM_SEARCH_ENGINE_ID=your-custom-search-engine-id

################################################################################
### TTS PROVIDER
################################################################################

### MAC OS
## USE_MAC_OS_TTS - Use Mac OS TTS or not (Default: False)
# USE_MAC_OS_TTS=False

### STREAMELEMENTS
## USE_BRIAN_TTS - Use Brian TTS or not (Default: False)
# USE_BRIAN_TTS=False

### ELEVENLABS
## ELEVENLABS_API_KEY - Eleven Labs API key (Example: my-elevenlabs-api-key)
## ELEVENLABS_VOICE_1_ID - Eleven Labs voice 1 ID (Example: my-voice-id-1)
## ELEVENLABS_VOICE_2_ID - Eleven Labs voice 2 ID (Example: my-voice-id-2)
# ELEVENLABS_API_KEY=your-elevenlabs-api-key
# ELEVENLABS_VOICE_1_ID=your-voice-id-1
# ELEVENLABS_VOICE_2_ID=your-voice-id-2

################################################################################
### TWITTER API
################################################################################

# TW_CONSUMER_KEY=
# TW_CONSUMER_SECRET=
# TW_ACCESS_TOKEN=
# TW_ACCESS_TOKEN_SECRET=<|MERGE_RESOLUTION|>--- conflicted
+++ resolved
@@ -12,17 +12,13 @@
 
 ## USER_AGENT - Define the user-agent used by the requests library to browse website (string)
 # USER_AGENT="Mozilla/5.0 (Macintosh; Intel Mac OS X 10_15_4) AppleWebKit/537.36 (KHTML, like Gecko) Chrome/83.0.4103.97 Safari/537.36"
-<<<<<<< HEAD
+
 # AI_SETTINGS_FILE - Specifies which AI Settings file to use (defaults to ai_settings.yaml)
 AI_SETTINGS_FILE=ai_settings.yaml
+
 # CHAT_HISTORY_FILE - Specifies which chat history file to use (defaults to chat_history.jsonl)
 CHAT_HISTORY_FILE=chat_history.jsonl
-=======
 
-## AI_SETTINGS_FILE - Specifies which AI Settings file to use (defaults to ai_settings.yaml)
-# AI_SETTINGS_FILE=ai_settings.yaml
-
->>>>>>> a2723f16
 ################################################################################
 ### LLM PROVIDER
 ################################################################################
