################################################################################
### AUTO-GPT - GENERAL SETTINGS
################################################################################

## EXECUTE_LOCAL_COMMANDS - Allow local command execution (Default: False)
## RESTRICT_TO_WORKSPACE - Restrict file operations to workspace ./auto_gpt_workspace (Default: True)
# EXECUTE_LOCAL_COMMANDS=False
# RESTRICT_TO_WORKSPACE=True

## USER_AGENT - Define the user-agent used by the requests library to browse website (string)
# USER_AGENT="Mozilla/5.0 (Macintosh; Intel Mac OS X 10_15_4) AppleWebKit/537.36 (KHTML, like Gecko) Chrome/83.0.4103.97 Safari/537.36"

## AI_SETTINGS_FILE - Specifies which AI Settings file to use (defaults to ai_settings.yaml)
# AI_SETTINGS_FILE=ai_settings.yaml

################################################################################
### LLM PROVIDER
################################################################################

### OPENAI
## OPENAI_API_KEY - OpenAI API Key (Example: my-openai-api-key)
## TEMPERATURE - Sets temperature in OpenAI (Default: 0)
## USE_AZURE - Use Azure OpenAI or not (Default: False)
OPENAI_API_KEY=your-openai-api-key
# TEMPERATURE=0
# USE_AZURE=False

### AZURE
# moved to `azure.yaml.template`

################################################################################
### LLM MODELS
################################################################################

## SMART_LLM_MODEL - Smart language model (Default: gpt-4)
## FAST_LLM_MODEL - Fast language model (Default: gpt-3.5-turbo)
# SMART_LLM_MODEL=gpt-4
# FAST_LLM_MODEL=gpt-3.5-turbo

### LLM MODEL SETTINGS
## FAST_TOKEN_LIMIT - Fast token limit for OpenAI (Default: 4000)
## SMART_TOKEN_LIMIT - Smart token limit for OpenAI (Default: 8000)
## When using --gpt3only this needs to be set to 4000.
# FAST_TOKEN_LIMIT=4000
# SMART_TOKEN_LIMIT=8000

################################################################################
### MEMORY
################################################################################

### MEMORY_BACKEND - Memory backend type
## local - Default
## pinecone - Pinecone (if configured)
## redis - Redis (if configured)
<<<<<<< HEAD
## milvus - Milvus (if configured)
=======
## milvus - Milvus (if configured - also works with Zilliz)
## MEMORY_INDEX - Name of index created in Memory backend (Default: auto-gpt)
>>>>>>> 8bf4eb7e
# MEMORY_BACKEND=local

### PINECONE
## PINECONE_API_KEY - Pinecone API Key (Example: my-pinecone-api-key)
## PINECONE_ENV - Pinecone environment (region) (Example: us-west-2)
## PINECONE_INDEX - Name of the index to use (Example: auto-gpt)
# PINECONE_API_KEY=your-pinecone-api-key
# PINECONE_ENV=your-pinecone-region
# PINECONE_INDEX=auto-gpt

### REDIS
## REDIS_HOST - Redis host (Default: localhost, use "redis" for docker-compose)
## REDIS_PORT - Redis port (Default: 6379)
## REDIS_PASSWORD - Redis password (Default: "")
## WIPE_REDIS_ON_START - Wipes data / index on start (Default: True)
## REDIS_INDEX - Name of the index to use (Example: auto-gpt)
# REDIS_HOST=localhost
# REDIS_PORT=6379
# REDIS_PASSWORD=
# WIPE_REDIS_ON_START=True
# REDIS_INDEX=auto-gpt

### WEAVIATE
## MEMORY_BACKEND - Use 'weaviate' to use Weaviate vector storage
## WEAVIATE_HOST - Weaviate host IP
## WEAVIATE_PORT - Weaviate host port
## WEAVIATE_PROTOCOL - Weaviate host protocol (e.g. 'http')
## USE_WEAVIATE_EMBEDDED - Whether to use Embedded Weaviate
## WEAVIATE_EMBEDDED_PATH - File system path were to persist data when running Embedded Weaviate
## WEAVIATE_USERNAME - Weaviate username
## WEAVIATE_PASSWORD - Weaviate password
## WEAVIATE_API_KEY - Weaviate API key if using API-key-based authentication
# WEAVIATE_HOST="127.0.0.1"
# WEAVIATE_PORT=8080
# WEAVIATE_PROTOCOL="http"
# USE_WEAVIATE_EMBEDDED=False
# WEAVIATE_EMBEDDED_PATH="/home/me/.local/share/weaviate"
# WEAVIATE_USERNAME=
# WEAVIATE_PASSWORD=
# WEAVIATE_API_KEY=

### MILVUS
## MILVUS_ADDR - Milvus remote address (e.g. localhost:19530, https://xxx-xxxx.xxxx.xxxx.zillizcloud.com:443)
## MILVUS_USERNAME - username for your Milvus database
## MILVUS_PASSWORD - password for your Milvus database
## MILVUS_SECURE - True to enable TLS. (Default: False)
##   Setting MILVUS_ADDR to a `https://` URL will override this setting.
## MILVUS_COLLECTION - Milvus collection, change it if you want to start a new memory and retain the old memory.
# MILVUS_ADDR=localhost:19530
# MILVUS_USERNAME=
# MILVUS_PASSWORD=
# MILVUS_SECURE=
# MILVUS_COLLECTION=autogpt

################################################################################
### IMAGE GENERATION PROVIDER
################################################################################

### OPEN AI
## IMAGE_PROVIDER - Image provider (Example: dalle)
## IMAGE_SIZE - Image size (Example: 256)
##   DALLE: 256, 512, 1024
# IMAGE_PROVIDER=dalle
# IMAGE_SIZE=256

### HUGGINGFACE
## HUGGINGFACE_IMAGE_MODEL - Text-to-image model from Huggingface (Default: CompVis/stable-diffusion-v1-4)
## HUGGINGFACE_API_TOKEN - HuggingFace API token (Example: my-huggingface-api-token)
# HUGGINGFACE_IMAGE_MODEL=CompVis/stable-diffusion-v1-4
# HUGGINGFACE_API_TOKEN=your-huggingface-api-token

### STABLE DIFFUSION WEBUI
## SD_WEBUI_AUTH - Stable diffusion webui username:password pair (Example: username:password)
## SD_WEBUI_URL - Stable diffusion webui API URL (Example: http://127.0.0.1:7860)
# SD_WEBUI_AUTH=
# SD_WEBUI_URL=http://127.0.0.1:7860

################################################################################
### AUDIO TO TEXT PROVIDER
################################################################################

### HUGGINGFACE
# HUGGINGFACE_AUDIO_TO_TEXT_MODEL=facebook/wav2vec2-base-960h

################################################################################
### GIT Provider for repository actions
################################################################################

### GITHUB
## GITHUB_API_KEY - Github API key / PAT (Example: github_pat_123)
## GITHUB_USERNAME - Github username
# GITHUB_API_KEY=github_pat_123
# GITHUB_USERNAME=your-github-username

################################################################################
### WEB BROWSING
################################################################################

### BROWSER
## HEADLESS_BROWSER - Whether to run the browser in headless mode (default: True)
## USE_WEB_BROWSER - Sets the web-browser driver to use with selenium (default: chrome).
##   Note: set this to either 'chrome', 'firefox', or 'safari' depending on your current browser
# HEADLESS_BROWSER=True
# USE_WEB_BROWSER=chrome
## BROWSE_CHUNK_MAX_LENGTH - When browsing website, define the length of chunks to summarize (in number of tokens, excluding the response. 75 % of FAST_TOKEN_LIMIT is usually wise )
# BROWSE_CHUNK_MAX_LENGTH=3000
## BROWSE_SPACY_LANGUAGE_MODEL is used to split sentences. Install additional languages via pip, and set the model name here. Example Chinese:  python -m spacy download zh_core_web_sm
# BROWSE_SPACY_LANGUAGE_MODEL=en_core_web_sm

### GOOGLE
## GOOGLE_API_KEY - Google API key (Example: my-google-api-key)
## CUSTOM_SEARCH_ENGINE_ID - Custom search engine ID (Example: my-custom-search-engine-id)
# GOOGLE_API_KEY=your-google-api-key
# CUSTOM_SEARCH_ENGINE_ID=your-custom-search-engine-id

################################################################################
### TTS PROVIDER
################################################################################

### MAC OS
## USE_MAC_OS_TTS - Use Mac OS TTS or not (Default: False)
# USE_MAC_OS_TTS=False

### STREAMELEMENTS
## USE_BRIAN_TTS - Use Brian TTS or not (Default: False)
# USE_BRIAN_TTS=False

### ELEVENLABS
## ELEVENLABS_API_KEY - Eleven Labs API key (Example: my-elevenlabs-api-key)
## ELEVENLABS_VOICE_1_ID - Eleven Labs voice 1 ID (Example: my-voice-id-1)
## ELEVENLABS_VOICE_2_ID - Eleven Labs voice 2 ID (Example: my-voice-id-2)
# ELEVENLABS_API_KEY=your-elevenlabs-api-key
# ELEVENLABS_VOICE_1_ID=your-voice-id-1
# ELEVENLABS_VOICE_2_ID=your-voice-id-2

################################################################################
### TWITTER API
################################################################################

# TW_CONSUMER_KEY=
# TW_CONSUMER_SECRET=
# TW_ACCESS_TOKEN=
# TW_ACCESS_TOKEN_SECRET=

################################################################################
### ALLOWLISTED PLUGINS
################################################################################

#ALLOWLISTED_PLUGINS - Sets the listed plugins that are allowed (Example: plugin1,plugin2,plugin3)
ALLOWLISTED_PLUGINS=<|MERGE_RESOLUTION|>--- conflicted
+++ resolved
@@ -52,12 +52,7 @@
 ## local - Default
 ## pinecone - Pinecone (if configured)
 ## redis - Redis (if configured)
-<<<<<<< HEAD
-## milvus - Milvus (if configured)
-=======
 ## milvus - Milvus (if configured - also works with Zilliz)
-## MEMORY_INDEX - Name of index created in Memory backend (Default: auto-gpt)
->>>>>>> 8bf4eb7e
 # MEMORY_BACKEND=local
 
 ### PINECONE
