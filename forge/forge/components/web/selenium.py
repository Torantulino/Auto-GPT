--- conflicted
+++ resolved
@@ -32,13 +32,9 @@
 from forge.command import Command, command
 from forge.content_processing.html import extract_hyperlinks, format_hyperlinks
 from forge.content_processing.text import extract_information, summarize_text
-<<<<<<< HEAD
+from forge.llm.providers import ChatModelInfo, MultiProvider
 from forge.llm.providers.multi import ModelName
-from forge.llm.providers.schema import ChatModelInfo, ChatModelProvider
 from forge.models.config import ComponentConfiguration
-=======
-from forge.llm.providers import ChatModelInfo, MultiProvider
->>>>>>> f107ff8c
 from forge.models.json_schema import JSONSchema
 from forge.utils.exceptions import CommandExecutionError, TooMuchOutputError
 from forge.utils.url_validator import validate_url
@@ -73,13 +69,8 @@
 
     def __init__(
         self,
-<<<<<<< HEAD
         llm_model_name: ModelName,
-        llm_provider: ChatModelProvider,
-=======
-        config: Config,
         llm_provider: MultiProvider,
->>>>>>> f107ff8c
         model_info: ChatModelInfo,
         data_dir: Path,
         config: Optional[WebSeleniumConfiguration] = None,
@@ -278,13 +269,8 @@
         options.add_argument(f"user-agent={self.config.user_agent}")
 
         if isinstance(options, FirefoxOptions):
-<<<<<<< HEAD
             if self.config.headless:
-                options.headless = True
-=======
-            if config.selenium_headless:
                 options.headless = True  # type: ignore
->>>>>>> f107ff8c
                 options.add_argument("--disable-gpu")
             driver = FirefoxDriver(
                 service=GeckoDriverService(GeckoDriverManager().install()),
