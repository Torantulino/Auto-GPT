--- conflicted
+++ resolved
@@ -10,8 +10,6 @@
 venv/*
 outputs/*
 ai_settings.yaml
-<<<<<<< HEAD
-.idea/*
-=======
 auto-gpt.json
->>>>>>> da6c0240
+
+.idea/*