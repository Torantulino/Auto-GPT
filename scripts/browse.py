import requests
from bs4 import BeautifulSoup
from memory import get_memory
from config import Config
from llm_utils import create_chat_completion
from urllib.parse import urlparse, urljoin

cfg = Config()
memory = get_memory(cfg)

session = requests.Session()
session.headers.update({'User-Agent': cfg.user_agent})


# Function to check if the URL is valid
def is_valid_url(url):
    try:
        result = urlparse(url)
        return all([result.scheme, result.netloc])
    except ValueError:
        return False


# Function to sanitize the URL
def sanitize_url(url):
    return urljoin(url, urlparse(url).path)

<<<<<<< HEAD
# Function to make a request with a specified timeout and handle exceptions
def make_request(url, timeout=10):
    try:
        response = session.get(url, timeout=timeout)
        response.raise_for_status()
        return response
    except requests.exceptions.RequestException as e:
        return "Error: " + str(e)
=======
>>>>>>> c8b86732

# Define and check for local file address prefixes
def check_local_file_access(url):
    local_prefixes = ['file:///', 'file://localhost', 'http://localhost', 'https://localhost']
    return any(url.startswith(prefix) for prefix in local_prefixes)


def get_response(url, headers=cfg.user_agent_header, timeout=10):
    try:
        # Restrict access to local files
        if check_local_file_access(url):
            raise ValueError('Access to local files is restricted')

        # Most basic check if the URL is valid:
        if not url.startswith('http://') and not url.startswith('https://'):
            raise ValueError('Invalid URL format')

        sanitized_url = sanitize_url(url)

        response = requests.get(sanitized_url, headers=headers, timeout=timeout)

        # Check if the response contains an HTTP error
        if response.status_code >= 400:
            return None, "Error: HTTP " + str(response.status_code) + " error"

<<<<<<< HEAD
        response = session.get(sanitized_url)
=======
        return response, None
    except ValueError as ve:
        # Handle invalid URL format
        return None, "Error: " + str(ve)

    except requests.exceptions.RequestException as re:
        # Handle exceptions related to the HTTP request (e.g., connection errors, timeouts, etc.)
        return None, "Error: " + str(re)


def scrape_text(url):
    """Scrape text from a webpage"""
    response, error_message = get_response(url)
    if error_message:
        return error_message
>>>>>>> c8b86732

    soup = BeautifulSoup(response.text, "html.parser")

    for script in soup(["script", "style"]):
        script.extract()

    text = soup.get_text()
    lines = (line.strip() for line in text.splitlines())
    chunks = (phrase.strip() for line in lines for phrase in line.split("  "))
    text = '\n'.join(chunk for chunk in chunks if chunk)

    return text


def extract_hyperlinks(soup):
    """Extract hyperlinks from a BeautifulSoup object"""
    hyperlinks = []
    for link in soup.find_all('a', href=True):
        hyperlinks.append((link.text, link['href']))
    return hyperlinks


def format_hyperlinks(hyperlinks):
    """Format hyperlinks into a list of strings"""
    formatted_links = []
    for link_text, link_url in hyperlinks:
        formatted_links.append(f"{link_text} ({link_url})")
    return formatted_links


def scrape_links(url):
    """Scrape links from a webpage"""
<<<<<<< HEAD
    response = session.get(url)

    # Check if the response contains an HTTP error
    if response.status_code >= 400:
        return "error"
=======
    response, error_message = get_response(url)
    if error_message:
        return error_message
>>>>>>> c8b86732

    soup = BeautifulSoup(response.text, "html.parser")

    for script in soup(["script", "style"]):
        script.extract()

    hyperlinks = extract_hyperlinks(soup)

    return format_hyperlinks(hyperlinks)


def split_text(text, max_length=cfg.browse_chunk_max_length):
    """Split text into chunks of a maximum length"""
    paragraphs = text.split("\n")
    current_length = 0
    current_chunk = []

    for paragraph in paragraphs:
        if current_length + len(paragraph) + 1 <= max_length:
            current_chunk.append(paragraph)
            current_length += len(paragraph) + 1
        else:
            yield "\n".join(current_chunk)
            current_chunk = [paragraph]
            current_length = len(paragraph) + 1

    if current_chunk:
        yield "\n".join(current_chunk)


def create_message(chunk, question):
    """Create a message for the user to summarize a chunk of text"""
    return {
        "role": "user",
        "content": f"\"\"\"{chunk}\"\"\" Using the above text, please answer the following question: \"{question}\" -- if the question cannot be answered using the text, please summarize the text."
    }

<<<<<<< HEAD
def summarize_text(url, text, question):
=======

def summarize_text(text, question):
>>>>>>> c8b86732
    """Summarize text using the LLM model"""
    if not text:
        return "Error: No text to summarize"

    text_length = len(text)
    print(f"Text length: {text_length} characters")

    summaries = []
    chunks = list(split_text(text))

    for i, chunk in enumerate(chunks):
        print(f"Adding chunk {i + 1} / {len(chunks)} to memory")

        memory_to_add = f"Source: {url}\n" \
                        f"Raw content part#{i + 1}: {chunk}"

        memory.add(memory_to_add)

        print(f"Summarizing chunk {i + 1} / {len(chunks)}")
        messages = [create_message(chunk, question)]

        summary = create_chat_completion(
            model=cfg.fast_llm_model,
            messages=messages,
            max_tokens=cfg.browse_summary_max_token,
        )
        summaries.append(summary)
        print(f"Added chunk {i + 1} summary to memory")

        memory_to_add = f"Source: {url}\n" \
                        f"Content summary part#{i + 1}: {summary}"

        memory.add(memory_to_add)

    print(f"Summarized {len(chunks)} chunks.")

    combined_summary = "\n".join(summaries)
    messages = [create_message(combined_summary, question)]

    final_summary = create_chat_completion(
        model=cfg.fast_llm_model,
        messages=messages,
        max_tokens=cfg.browse_summary_max_token,
    )

    return final_summary<|MERGE_RESOLUTION|>--- conflicted
+++ resolved
@@ -25,17 +25,6 @@
 def sanitize_url(url):
     return urljoin(url, urlparse(url).path)
 
-<<<<<<< HEAD
-# Function to make a request with a specified timeout and handle exceptions
-def make_request(url, timeout=10):
-    try:
-        response = session.get(url, timeout=timeout)
-        response.raise_for_status()
-        return response
-    except requests.exceptions.RequestException as e:
-        return "Error: " + str(e)
-=======
->>>>>>> c8b86732
 
 # Define and check for local file address prefixes
 def check_local_file_access(url):
@@ -43,7 +32,7 @@
     return any(url.startswith(prefix) for prefix in local_prefixes)
 
 
-def get_response(url, headers=cfg.user_agent_header, timeout=10):
+def get_response(url, timeout=10):
     try:
         # Restrict access to local files
         if check_local_file_access(url):
@@ -55,15 +44,12 @@
 
         sanitized_url = sanitize_url(url)
 
-        response = requests.get(sanitized_url, headers=headers, timeout=timeout)
+        response = session.get(sanitized_url, timeout=timeout)
 
         # Check if the response contains an HTTP error
         if response.status_code >= 400:
             return None, "Error: HTTP " + str(response.status_code) + " error"
 
-<<<<<<< HEAD
-        response = session.get(sanitized_url)
-=======
         return response, None
     except ValueError as ve:
         # Handle invalid URL format
@@ -79,7 +65,6 @@
     response, error_message = get_response(url)
     if error_message:
         return error_message
->>>>>>> c8b86732
 
     soup = BeautifulSoup(response.text, "html.parser")
 
@@ -112,17 +97,9 @@
 
 def scrape_links(url):
     """Scrape links from a webpage"""
-<<<<<<< HEAD
-    response = session.get(url)
-
-    # Check if the response contains an HTTP error
-    if response.status_code >= 400:
-        return "error"
-=======
     response, error_message = get_response(url)
     if error_message:
         return error_message
->>>>>>> c8b86732
 
     soup = BeautifulSoup(response.text, "html.parser")
 
@@ -160,12 +137,7 @@
         "content": f"\"\"\"{chunk}\"\"\" Using the above text, please answer the following question: \"{question}\" -- if the question cannot be answered using the text, please summarize the text."
     }
 
-<<<<<<< HEAD
 def summarize_text(url, text, question):
-=======
-
-def summarize_text(text, question):
->>>>>>> c8b86732
     """Summarize text using the LLM model"""
     if not text:
         return "Error: No text to summarize"
