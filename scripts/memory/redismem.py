"""Redis memory provider."""
from typing import Any, List, Optional
import redis
from redis.commands.search.field import VectorField, TextField
from redis.commands.search.query import Query
from redis.commands.search.indexDefinition import IndexDefinition, IndexType
import numpy as np

<<<<<<< HEAD
from memory.base import MemoryProviderSingleton, get_embedding
=======
from memory.base import MemoryProviderSingleton, get_ada_embedding
from logger import logger
from colorama import Fore, Style
>>>>>>> 36dc481e


SCHEMA = [
    TextField("data"),
    VectorField(
        "embedding",
        "HNSW",
        {
            "TYPE": "FLOAT32",
            "DIM": 1536,
            "DISTANCE_METRIC": "COSINE"
        }
    ),
]


class RedisMemory(MemoryProviderSingleton):
    def __init__(self, cfg):
        """
        Initializes the Redis memory provider.

        Args:
            cfg: The config object.

        Returns: None
        """
        redis_host = cfg.redis_host
        redis_port = cfg.redis_port
        redis_password = cfg.redis_password
        self.dimension = 1536
        self.redis = redis.Redis(
            host=redis_host,
            port=redis_port,
            password=redis_password,
            db=0  # Cannot be changed
        )
        self.cfg = cfg

        # Check redis connection
        try:
            self.redis.ping()
        except redis.ConnectionError as e:
            logger.typewriter_log("FAILED TO CONNECT TO REDIS", Fore.RED, Style.BRIGHT + str(e) + Style.RESET_ALL)
            logger.double_check("Please ensure you have setup and configured Redis properly for use. " +
                                f"You can check out {Fore.CYAN + Style.BRIGHT}https://github.com/Torantulino/Auto-GPT#redis-setup{Style.RESET_ALL} to ensure you've set up everything correctly.")
            exit(1)

        if cfg.wipe_redis_on_start:
            self.redis.flushall()
        try:
            self.redis.ft(f"{cfg.memory_index}").create_index(
                fields=SCHEMA,
                definition=IndexDefinition(
                    prefix=[f"{cfg.memory_index}:"],
                    index_type=IndexType.HASH
                    )
                )
        except Exception as e:
            print("Error creating Redis search index: ", e)
        existing_vec_num = self.redis.get(f'{cfg.memory_index}-vec_num')
        self.vec_num = int(existing_vec_num.decode('utf-8')) if\
            existing_vec_num else 0

    def add(self, data: str) -> str:
        """
        Adds a data point to the memory.

        Args:
            data: The data to add.

        Returns: Message indicating that the data has been added.
        """
        if 'Command Error:' in data:
            return ""
        vector = get_embedding(data)
        vector = np.array(vector).astype(np.float32).tobytes()
        data_dict = {
            b"data": data,
            "embedding": vector
        }
        pipe = self.redis.pipeline()
        pipe.hset(f"{self.cfg.memory_index}:{self.vec_num}", mapping=data_dict)
        _text = f"Inserting data into memory at index: {self.vec_num}:\n"\
            f"data: {data}"
        self.vec_num += 1
        pipe.set(f'{self.cfg.memory_index}-vec_num', self.vec_num)
        pipe.execute()
        return _text

    def get(self, data: str) -> Optional[List[Any]]:
        """
        Gets the data from the memory that is most relevant to the given data.

        Args:
            data: The data to compare to.

        Returns: The most relevant data.
        """
        return self.get_relevant(data, 1)

    def clear(self) -> str:
        """
        Clears the redis server.

        Returns: A message indicating that the memory has been cleared.
        """
        self.redis.flushall()
        return "Obliviated"

    def get_relevant(
        self,
        data: str,
        num_relevant: int = 5
    ) -> Optional[List[Any]]:
        """
        Returns all the data in the memory that is relevant to the given data.
        Args:
            data: The data to compare to.
            num_relevant: The number of relevant data to return.

        Returns: A list of the most relevant data.
        """
        query_embedding = get_embedding(data)
        base_query = f"*=>[KNN {num_relevant} @embedding $vector AS vector_score]"
        query = Query(base_query).return_fields(
            "data",
            "vector_score"
        ).sort_by("vector_score").dialect(2)
        query_vector = np.array(query_embedding).astype(np.float32).tobytes()

        try:
            results = self.redis.ft(f"{self.cfg.memory_index}").search(
                query, query_params={"vector": query_vector}
            )
        except Exception as e:
            print("Error calling Redis search: ", e)
            return None
        return [result.data for result in results.docs]

    def get_stats(self):
        """
        Returns: The stats of the memory index.
        """
        return self.redis.ft(f"{self.cfg.memory_index}").info()<|MERGE_RESOLUTION|>--- conflicted
+++ resolved
@@ -6,13 +6,9 @@
 from redis.commands.search.indexDefinition import IndexDefinition, IndexType
 import numpy as np
 
-<<<<<<< HEAD
 from memory.base import MemoryProviderSingleton, get_embedding
-=======
-from memory.base import MemoryProviderSingleton, get_ada_embedding
 from logger import logger
 from colorama import Fore, Style
->>>>>>> 36dc481e
 
 
 SCHEMA = [
