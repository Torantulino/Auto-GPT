"""Base class for memory providers."""
import abc
<<<<<<< HEAD
from config import AbstractSingleton
from config import Config
=======
from config import AbstractSingleton, Config
>>>>>>> a0f900f2
import openai
cfg = Config()

cfg = Config()

def get_ada_embedding(text):
    text = text.replace("\n", " ")
    if cfg.use_azure:
<<<<<<< HEAD
        return openai.Embedding.create(input=[text], engine=cfg.get_azure_deployment_id_for_model("text-embedding-ada-002"))["data"][0]["embedding"]
=======
        return openai.Embedding.create(input=[text], engine=cfg.azure_embeddigs_deployment_id, model="text-embedding-ada-002")["data"][0]["embedding"]
>>>>>>> a0f900f2
    else:
        return openai.Embedding.create(input=[text], model="text-embedding-ada-002")["data"][0]["embedding"]


class MemoryProviderSingleton(AbstractSingleton):
    @abc.abstractmethod
    def add(self, data):
        pass

    @abc.abstractmethod
    def get(self, data):
        pass

    @abc.abstractmethod
    def clear(self):
        pass

    @abc.abstractmethod
    def get_relevant(self, data, num_relevant=5):
        pass

    @abc.abstractmethod
    def get_stats(self):
        pass<|MERGE_RESOLUTION|>--- conflicted
+++ resolved
@@ -1,11 +1,6 @@
 """Base class for memory providers."""
 import abc
-<<<<<<< HEAD
-from config import AbstractSingleton
-from config import Config
-=======
 from config import AbstractSingleton, Config
->>>>>>> a0f900f2
 import openai
 cfg = Config()
 
@@ -14,11 +9,7 @@
 def get_ada_embedding(text):
     text = text.replace("\n", " ")
     if cfg.use_azure:
-<<<<<<< HEAD
         return openai.Embedding.create(input=[text], engine=cfg.get_azure_deployment_id_for_model("text-embedding-ada-002"))["data"][0]["embedding"]
-=======
-        return openai.Embedding.create(input=[text], engine=cfg.azure_embeddigs_deployment_id, model="text-embedding-ada-002")["data"][0]["embedding"]
->>>>>>> a0f900f2
     else:
         return openai.Embedding.create(input=[text], model="text-embedding-ada-002")["data"][0]["embedding"]
 
