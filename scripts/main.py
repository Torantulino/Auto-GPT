--- conflicted
+++ resolved
@@ -14,7 +14,7 @@
 import argparse
 
 
-<<<<<<< HEAD
+
 
 
 def print_to_console(
@@ -26,11 +26,7 @@
     max_typing_speed=0.01,
 ):
     if speak_text:
-=======
-def print_to_console(title, title_color, content, speak_text = False, min_typing_speed=0.05, max_typing_speed=0.01):
-    global cfg
-    if speak_text and cfg.speak_mode:
->>>>>>> 0a22cd61
+
         speak.say_text(f"{title}. {content}")
     print(title_color + title + " " + Style.RESET_ALL, end="")
     if content:
