--- conflicted
+++ resolved
@@ -171,13 +171,8 @@
     with open(config_file, "w") as file:
         documents = yaml.dump(config, file)
 
-<<<<<<< HEAD
-    prompt = data.load_prompt()
+    prompt = get_prompt()
     prompt_start = """Your decisions must always be made independently without seeking user assistance. Use your strengths as a LLM and pursue strategies with no legal complications."""
-=======
-    prompt = get_prompt()
-    prompt_start = """Your decisions must always be made independently without seeking user assistance. Play to your strengths as an LLM and pursue simple strategies with no legal complications."""
->>>>>>> a3024ca8
 
     # Construct full prompt
     full_prompt = f"You are {ai_name}, {ai_role}\n{prompt_start}\n\nGOALS:\n\n"
@@ -337,48 +332,6 @@
             cfg.memory_backend = chosen
 
 
-<<<<<<< HEAD
-# TODO: fill in llm values here
-check_openai_api_key()
-parse_arguments()
-logger.set_level(logging.DEBUG if cfg.debug_mode else logging.INFO)
-ai_name = ""
-prompt = construct_prompt()
-# print(prompt)
-# Initialize variables
-full_message_history = []
-result = None
-next_action_count = 0
-# Make a constant:
-user_input = "Determine which next command to use, respond exclusively in JSON and only JSON:"
-
-# Initialize memory and make sure it is empty.
-# this is particularly important for indexing and referencing pinecone memory
-memory = get_memory(cfg, init=True)
-print('Using memory of type: ' + memory.__class__.__name__)
-
-# Interaction Loop
-while True:
-    # Send message to AI, get response
-    with Spinner("Thinking... "):
-        assistant_reply = chat.chat_with_ai(
-            prompt,
-            user_input,
-            full_message_history,
-            memory,
-            cfg.fast_token_limit) # TODO: This hardcodes the model to use GPT3.5. Make this an argument
-
-    # Print Assistant thoughts
-    print_assistant_thoughts(assistant_reply)
-
-    # Get command name and arguments
-    try:
-        command_name, arguments = cmd.get_command(attempt_to_fix_json_by_finding_outermost_brackets(assistant_reply))
-        if cfg.speak_mode:
-            speak.say_text(f"I want to execute {command_name}")
-    except Exception as e:
-        logger.error("Error: \n", str(e))
-=======
 def main():
     global ai_name, memory
     # TODO: fill in llm values here
@@ -406,7 +359,6 @@
         if cfg.continuous_mode and cfg.continuous_limit > 0 and loop_count > cfg.continuous_limit:
             logger.typewriter_log("Continuous Limit Reached: ", Fore.YELLOW, f"{cfg.continuous_limit}")
             break
->>>>>>> a3024ca8
 
         # Send message to AI, get response
         with Spinner("Thinking... "):
