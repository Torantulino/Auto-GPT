from sys import stdout 
from threading import Thread
from itertools import cycle
from time import sleep


class Spinner:
    """A simple spinner class"""
    def __init__(self, message="Loading...", delay=0.1):
        """Initialize the spinner class"""
        self.spinner = cycle(['-', '/', '|', '\\'])
        self.delay = delay
        self.message = message
        self.running = False
        self.spinner_thread = None

    def spin(self):
        """Spin the spinner"""
        while self.running:
<<<<<<< HEAD
            stdout.write(next(self.spinner) + " " + self.message + "\r")
            stdout.flush()
            sleep(self.delay)
            stdout.write('\b' * (len(self.message) + 2))
=======
            sys.stdout.write(next(self.spinner) + " " + self.message + "\r")
            sys.stdout.flush()
            time.sleep(self.delay)
            sys.stdout.write('\r' + ' ' * (len(self.message) + 2) + '\r')
>>>>>>> 7e3ff664

    def __enter__(self):
        """Start the spinner"""
        self.running = True
        self.spinner_thread = Thread(target=self.spin)
        self.spinner_thread.start()

    def __exit__(self, exc_type, exc_value, exc_traceback):
        """Stop the spinner"""
        self.running = False
        self.spinner_thread.join()
        stdout.write('\r' + ' ' * (len(self.message) + 2) + '\r')
        stdout.flush()<|MERGE_RESOLUTION|>--- conflicted
+++ resolved
@@ -17,17 +17,10 @@
     def spin(self):
         """Spin the spinner"""
         while self.running:
-<<<<<<< HEAD
             stdout.write(next(self.spinner) + " " + self.message + "\r")
             stdout.flush()
             sleep(self.delay)
-            stdout.write('\b' * (len(self.message) + 2))
-=======
-            sys.stdout.write(next(self.spinner) + " " + self.message + "\r")
-            sys.stdout.flush()
-            time.sleep(self.delay)
-            sys.stdout.write('\r' + ' ' * (len(self.message) + 2) + '\r')
->>>>>>> 7e3ff664
+            stdout.write('\r' + ' ' * (len(self.message) + 2) + '\r')
 
     def __enter__(self):
         """Start the spinner"""
