--- conflicted
+++ resolved
@@ -7,16 +7,7 @@
 openai.api_key = cfg.openai_api_key
 
 # Overly simple abstraction until we create something better
-<<<<<<< HEAD
 def create_chat_completion(messages: List[ChatMessage], model=None, temperature=None, max_tokens=None)->str:
-    response = openai.ChatCompletion.create(
-        model=model,
-        messages=messages,
-        temperature=temperature,
-        max_tokens=max_tokens
-    )
-=======
-def create_chat_completion(messages, model=None, temperature=None, max_tokens=None)->str:
     if cfg.use_azure:
         response = openai.ChatCompletion.create(
             deployment_id=cfg.openai_deployment_id,
@@ -32,6 +23,5 @@
             temperature=temperature,
             max_tokens=max_tokens
         )
->>>>>>> c6d90227
 
     return response.choices[0].message["content"]