import abc
import os
import openai
from dotenv import load_dotenv
# Load environment variables from .env file
load_dotenv()


class Singleton(abc.ABCMeta, type):
    """
    Singleton metaclass for ensuring only one instance of a class.
    """

    _instances = {}

    def __call__(cls, *args, **kwargs):
        """Call method for the singleton metaclass."""
        if cls not in cls._instances:
            cls._instances[cls] = super(
                Singleton, cls).__call__(
                *args, **kwargs)
        return cls._instances[cls]


class AbstractSingleton(abc.ABC, metaclass=Singleton):
    pass


class Config(metaclass=Singleton):
    """
    Configuration class to store the state of bools for different scripts access.
    """

    def __init__(self):
        """Initialize the Config class"""
        self.debug_mode = False
        self.continuous_mode = False
        self.speak_mode = False

        self.fast_llm_model = os.getenv("FAST_LLM_MODEL", "gpt-3.5-turbo")
        self.smart_llm_model = os.getenv("SMART_LLM_MODEL", "gpt-4")
        self.fast_token_limit = int(os.getenv("FAST_TOKEN_LIMIT", 4000))
        self.smart_token_limit = int(os.getenv("SMART_TOKEN_LIMIT", 8000))

        self.openai_api_key = os.getenv("OPENAI_API_KEY")
        self.use_azure = False
        self.use_azure = os.getenv("USE_AZURE") == 'True'
        if self.use_azure:
            self.openai_api_base = os.getenv("OPENAI_AZURE_API_BASE")
            self.openai_api_version = os.getenv("OPENAI_AZURE_API_VERSION")
            self.openai_deployment_id = os.getenv("OPENAI_AZURE_DEPLOYMENT_ID")
            openai.api_type = "azure"
            openai.api_base = self.openai_api_base
            openai.api_version = self.openai_api_version

        self.elevenlabs_api_key = os.getenv("ELEVENLABS_API_KEY")

        self.use_mac_os_tts = False
        self.use_mac_os_tts = os.getenv("USE_MAC_OS_TTS")
        
        self.google_api_key = os.getenv("GOOGLE_API_KEY")
        self.custom_search_engine_id = os.getenv("CUSTOM_SEARCH_ENGINE_ID")

        self.pinecone_api_key = os.getenv("PINECONE_API_KEY")
        self.pinecone_region = os.getenv("PINECONE_ENV")
        self.pinecone_namespace_override = os.getenv("PINECONE_NAMESPACE_OVERRIDE")
        self.pinecone_clear_long_term_memory_requested = False

        self.image_provider = os.getenv("IMAGE_PROVIDER")
        self.huggingface_api_token = os.getenv("HUGGINGFACE_API_TOKEN")

        #
        # wolfram Alpha
        #
        self.wolframalpha_appid = os.getenv("WOLFRAMALPHA_APPID")

        #
        # wolfram Alpha
        #
        self.wolframalpha_appid = os.getenv("WOLFRAMALPHA_APPID")

        # User agent headers to use when browsing web
        # Some websites might just completely deny request with an error code if no user agent was found.
        self.user_agent_header = {"User-Agent":"Mozilla/5.0 (Macintosh; Intel Mac OS X 10_15_4) AppleWebKit/537.36 (KHTML, like Gecko) Chrome/83.0.4103.97 Safari/537.36"}
        self.redis_host = os.getenv("REDIS_HOST", "localhost")
        self.redis_port = os.getenv("REDIS_PORT", "6379")
        self.redis_password = os.getenv("REDIS_PASSWORD", "")
        self.wipe_redis_on_start = os.getenv("WIPE_REDIS_ON_START", "True") == 'True'
        self.memory_index = os.getenv("MEMORY_INDEX", 'auto-gpt')
        # Note that indexes must be created on db 0 in redis, this is not configureable.

        self.memory_backend = os.getenv("MEMORY_BACKEND", 'local')
        # Initialize the OpenAI API client
        openai.api_key = self.openai_api_key

    def set_continuous_mode(self, value: bool):
        """Set the continuous mode value."""
        self.continuous_mode = value

    def set_speak_mode(self, value: bool):
        """Set the speak mode value."""
        self.speak_mode = value

    def set_fast_llm_model(self, value: str):
        """Set the fast LLM model value."""
        self.fast_llm_model = value

    def set_smart_llm_model(self, value: str):
        """Set the smart LLM model value."""
        self.smart_llm_model = value

    def set_fast_token_limit(self, value: int):
        """Set the fast token limit value."""
        self.fast_token_limit = value

    def set_smart_token_limit(self, value: int):
        """Set the smart token limit value."""
        self.smart_token_limit = value

    def set_openai_api_key(self, value: str):
        """Set the OpenAI API key value."""
        self.openai_api_key = value

    def set_elevenlabs_api_key(self, value: str):
        """Set the ElevenLabs API key value."""
        self.elevenlabs_api_key = value

    def set_google_api_key(self, value: str):
        """Set the Google API key value."""
        self.google_api_key = value

    def set_custom_search_engine_id(self, value: str):
        """Set the custom search engine id value."""
        self.custom_search_engine_id = value

    def set_pinecone_api_key(self, value: str):
        """Set the Pinecone API key value."""
        self.pinecone_api_key = value

    def set_pinecone_region(self, value: str):
<<<<<<< HEAD
        """Set the Pinecone region value."""
        self.pinecone_region = value

    def set_debug_mode(self, value: bool):
        """Set the debug mode value."""
        self.debug_mode = value
        
=======
        self.pinecone_region = value

>>>>>>> c5ad0112
    def set_wolframalpha_appid(self, value: str):
        self.wolframalpha_appid = value        <|MERGE_RESOLUTION|>--- conflicted
+++ resolved
@@ -64,7 +64,7 @@
         self.pinecone_api_key = os.getenv("PINECONE_API_KEY")
         self.pinecone_region = os.getenv("PINECONE_ENV")
         self.pinecone_namespace_override = os.getenv("PINECONE_NAMESPACE_OVERRIDE")
-        self.pinecone_clear_long_term_memory_requested = False
+        self.pinecone_clear_long_term_memory_requested = Falsed
 
         self.image_provider = os.getenv("IMAGE_PROVIDER")
         self.huggingface_api_token = os.getenv("HUGGINGFACE_API_TOKEN")
@@ -138,7 +138,6 @@
         self.pinecone_api_key = value
 
     def set_pinecone_region(self, value: str):
-<<<<<<< HEAD
         """Set the Pinecone region value."""
         self.pinecone_region = value
 
@@ -146,9 +145,5 @@
         """Set the debug mode value."""
         self.debug_mode = value
         
-=======
-        self.pinecone_region = value
-
->>>>>>> c5ad0112
     def set_wolframalpha_appid(self, value: str):
         self.wolframalpha_appid = value        