--- conflicted
+++ resolved
@@ -44,12 +44,8 @@
 class OAuthState(BaseModel):
     token: str
     provider: str
-<<<<<<< HEAD
-    expires_at: int  # Unix timestamp
-=======
     expires_at: int
     """Unix timestamp (seconds) indicating when this OAuth state expires"""
->>>>>>> a60ed214
 
 
 class UserMetadata(BaseModel):
