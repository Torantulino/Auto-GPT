--- conflicted
+++ resolved
@@ -24,18 +24,11 @@
     PATH="$POETRY_HOME/bin:$PATH"
 RUN pip3 install poetry
 
-<<<<<<< HEAD
-=======
 FROM server_base AS server_dependencies
 
-RUN mkdir -p /app/autogpt
-RUN mkdir -p /app/forge
 RUN mkdir -p /app/rnd/autogpt_libs
 RUN mkdir -p /app/rnd/autogpt_server
 
-COPY autogpt /app/autogpt
-COPY forge /app/forge
->>>>>>> 6c001bd5
 COPY rnd/autogpt_libs /app/rnd/autogpt_libs
 
 COPY rnd/autogpt_server/poetry.lock rnd/autogpt_server/pyproject.toml /app/rnd/autogpt_server/
