from typing import Any
from urllib.parse import quote

import requests

<<<<<<< HEAD
from autogpt_server.data.block import Block, BlockCategory, BlockOutput, BlockSchema

=======
from autogpt_server.data.block import Block, BlockOutput, BlockSchema
from autogpt_server.data.model import BlockSecret, SecretField
>>>>>>> 2dc67361

class GetRequest:
    @classmethod
    def get_request(cls, url: str, json=False) -> Any:
        response = requests.get(url)
        response.raise_for_status()
        return response.json() if json else response.text


class WikipediaSummaryBlock(Block, GetRequest):
    class Input(BlockSchema):
        topic: str

    class Output(BlockSchema):
        summary: str
        error: str

    def __init__(self):
        super().__init__(
            id="h5e7f8g9-1b2c-3d4e-5f6g-7h8i9j0k1l2m",
            description="This block fetches the summary of a given topic from Wikipedia.",
            categories={BlockCategory.SEARCH},
            input_schema=WikipediaSummaryBlock.Input,
            output_schema=WikipediaSummaryBlock.Output,
            test_input={"topic": "Artificial Intelligence"},
            test_output=("summary", "summary content"),
            test_mock={"get_request": lambda url, json: {"extract": "summary content"}},
        )

    def run(self, input_data: Input) -> BlockOutput:
        try:
            topic = input_data.topic
            url = f"https://en.wikipedia.org/api/rest_v1/page/summary/{topic}"
            response = self.get_request(url, json=True)
            yield "summary", response["extract"]

        except requests.exceptions.HTTPError as http_err:
            yield "error", f"HTTP error occurred: {http_err}"

        except requests.RequestException as e:
            yield "error", f"Request to Wikipedia failed: {e}"

        except KeyError as e:
            yield "error", f"Error parsing Wikipedia response: {e}"


class WebSearchBlock(Block, GetRequest):
    class Input(BlockSchema):
        query: str  # The search query

    class Output(BlockSchema):
        results: str  # The search results including content from top 5 URLs
        error: str  # Error message if the search fails

    def __init__(self):
        super().__init__(
            id="b2c3d4e5-6f7g-8h9i-0j1k-l2m3n4o5p6q7",
            description="This block searches the internet for the given search query.",
            categories={BlockCategory.SEARCH},
            input_schema=WebSearchBlock.Input,
            output_schema=WebSearchBlock.Output,
            test_input={"query": "Artificial Intelligence"},
            test_output=("results", "search content"),
            test_mock={"get_request": lambda url, json: "search content"},
        )

    def run(self, input_data: Input) -> BlockOutput:
        try:
            # Encode the search query
            encoded_query = quote(input_data.query)

            # Prepend the Jina Search URL to the encoded query
            jina_search_url = f"https://s.jina.ai/{encoded_query}"

            # Make the request to Jina Search
            response = self.get_request(jina_search_url, json=False)

            # Output the search results
            yield "results", response

        except requests.exceptions.HTTPError as http_err:
            yield "error", f"HTTP error occurred: {http_err}"

        except requests.RequestException as e:
            yield "error", f"Request to Jina Search failed: {e}"


class WebScraperBlock(Block, GetRequest):
    class Input(BlockSchema):
        url: str  # The URL to scrape

    class Output(BlockSchema):
        content: str  # The scraped content from the URL
        error: str

    def __init__(self):
        super().__init__(
            id="a1b2c3d4-5e6f-7g8h-9i0j-k1l2m3n4o5p6",  # Unique ID for the block
            description="This block scrapes the content from the given web URL.",
            categories={BlockCategory.SEARCH},
            input_schema=WebScraperBlock.Input,
            output_schema=WebScraperBlock.Output,
            test_input={"url": "https://en.wikipedia.org/wiki/Artificial_intelligence"},
            test_output=("content", "scraped content"),
            test_mock={"get_request": lambda url, json: "scraped content"},
        )

    def run(self, input_data: Input) -> BlockOutput:
        try:
            # Prepend the Jina-ai Reader URL to the input URL
            jina_url = f"https://r.jina.ai/{input_data.url}"

            # Make the request to Jina-ai Reader
            response = self.get_request(jina_url, json=False)

            # Output the scraped content
            yield "content", response

        except requests.exceptions.HTTPError as http_err:
            yield "error", f"HTTP error occurred: {http_err}"

        except requests.RequestException as e:
            yield "error", f"Request to Jina-ai Reader failed: {e}"


class GetOpenWeatherMapWeather(Block, GetRequest):
    class Input(BlockSchema):
        location: str
        api_key: BlockSecret = SecretField(key="openweathermap_api_key")
        use_celsius: bool

    class Output(BlockSchema):
        temperature: str
        humidity: str
        condition: str
        error: str

    def __init__(self):
        super().__init__(
            id="f7a8b2c3-6d4e-5f8b-9e7f-6d4e5f8b9e7f",
            input_schema=GetOpenWeatherMapWeather.Input,
            output_schema=GetOpenWeatherMapWeather.Output,
            test_input={"location": "New York", "api_key": "YOUR_API_KEY", "use_celsius": True},
            test_output=[
                ("temperature", "21.66"),
                ("humidity", "32"),
                ("condition", "overcast clouds")
            ],
            test_mock={"get_request": lambda url, json: {
                "main": {"temp": 21.66, "humidity": 32},
                "weather": [{"description": "overcast clouds"}]
            }},
        )

    def run(self, input_data: Input) -> BlockOutput:
        try:
            units = "metric" if input_data.use_celsius else "imperial"
            api_key = input_data.api_key.get_secret_value()
            location = input_data.location
            url = f"http://api.openweathermap.org/data/2.5/weather?q={quote(location)}&appid={api_key}&units={units}"
            weather_data = self.get_request(url, json=True)

            if 'main' in weather_data and 'weather' in weather_data:
                yield "temperature", str(weather_data['main']['temp'])
                yield "humidity", str(weather_data['main']['humidity'])
                yield "condition", weather_data['weather'][0]['description']
            else:
                yield "error", f"Expected keys not found in response: {weather_data}"

        except requests.exceptions.HTTPError as http_err:
            if http_err.response.status_code == 403:
                yield "error", f"Request to weather API failed: 403 Forbidden. Check your API key and permissions."
            else:
                yield "error", f"HTTP error occurred: {http_err}"
        except requests.RequestException as e:
            yield "error", f"Request to weather API failed: {e}"
        except KeyError as e:
            yield "error", f"Error processing weather data: {e}"<|MERGE_RESOLUTION|>--- conflicted
+++ resolved
@@ -3,13 +3,9 @@
 
 import requests
 
-<<<<<<< HEAD
 from autogpt_server.data.block import Block, BlockCategory, BlockOutput, BlockSchema
+from autogpt_server.data.model import BlockSecret, SecretField
 
-=======
-from autogpt_server.data.block import Block, BlockOutput, BlockSchema
-from autogpt_server.data.model import BlockSecret, SecretField
->>>>>>> 2dc67361
 
 class GetRequest:
     @classmethod
@@ -152,16 +148,22 @@
             id="f7a8b2c3-6d4e-5f8b-9e7f-6d4e5f8b9e7f",
             input_schema=GetOpenWeatherMapWeather.Input,
             output_schema=GetOpenWeatherMapWeather.Output,
-            test_input={"location": "New York", "api_key": "YOUR_API_KEY", "use_celsius": True},
+            test_input={
+                "location": "New York",
+                "api_key": "YOUR_API_KEY",
+                "use_celsius": True,
+            },
             test_output=[
                 ("temperature", "21.66"),
                 ("humidity", "32"),
-                ("condition", "overcast clouds")
+                ("condition", "overcast clouds"),
             ],
-            test_mock={"get_request": lambda url, json: {
-                "main": {"temp": 21.66, "humidity": 32},
-                "weather": [{"description": "overcast clouds"}]
-            }},
+            test_mock={
+                "get_request": lambda url, json: {
+                    "main": {"temp": 21.66, "humidity": 32},
+                    "weather": [{"description": "overcast clouds"}],
+                }
+            },
         )
 
     def run(self, input_data: Input) -> BlockOutput:
@@ -172,16 +174,16 @@
             url = f"http://api.openweathermap.org/data/2.5/weather?q={quote(location)}&appid={api_key}&units={units}"
             weather_data = self.get_request(url, json=True)
 
-            if 'main' in weather_data and 'weather' in weather_data:
-                yield "temperature", str(weather_data['main']['temp'])
-                yield "humidity", str(weather_data['main']['humidity'])
-                yield "condition", weather_data['weather'][0]['description']
+            if "main" in weather_data and "weather" in weather_data:
+                yield "temperature", str(weather_data["main"]["temp"])
+                yield "humidity", str(weather_data["main"]["humidity"])
+                yield "condition", weather_data["weather"][0]["description"]
             else:
                 yield "error", f"Expected keys not found in response: {weather_data}"
 
         except requests.exceptions.HTTPError as http_err:
             if http_err.response.status_code == 403:
-                yield "error", f"Request to weather API failed: 403 Forbidden. Check your API key and permissions."
+                yield "error", "Request to weather API failed: 403 Forbidden. Check your API key and permissions."
             else:
                 yield "error", f"HTTP error occurred: {http_err}"
         except requests.RequestException as e:
