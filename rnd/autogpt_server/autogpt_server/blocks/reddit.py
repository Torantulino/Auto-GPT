from datetime import datetime, timedelta, timezone

import praw
from typing import Any
from pydantic import BaseModel, Field
from typing import Iterator

from autogpt_server.data.block import Block, BlockOutput, BlockSchema
from autogpt_server.util.mock import MockObject
from autogpt_server.data.model import BlockSecret, SecretField


class RedditCredentials(BaseModel):
<<<<<<< HEAD
    client_id: BlockSecret = SecretField(key="reddit_client_id")
    client_secret: BlockSecret = SecretField(key="reddit_client_secret")
    username: BlockSecret = SecretField(key="reddit_username")
    password: BlockSecret = SecretField(key="reddit_password")
    user_agent: str | None = None
=======
    client_id: BlockFieldSecret = BlockFieldSecret(key="reddit_client_id")
    client_secret: BlockFieldSecret = BlockFieldSecret(key="reddit_client_secret")
    username: BlockFieldSecret = BlockFieldSecret(key="reddit_username")
    password: BlockFieldSecret = BlockFieldSecret(key="reddit_password")
    user_agent: str = "AutoGPT:1.0 (by /u/autogpt)"
>>>>>>> 920f931a


class RedditPost(BaseModel):
    id: str
    subreddit: str
    title: str
    body: str


class RedditComment(BaseModel):
    post_id: str
    comment: str


def get_praw(creds: RedditCredentials) -> praw.Reddit:
    client = praw.Reddit(
        client_id=creds.client_id.get_secret_value(),
        client_secret=creds.client_secret.get_secret_value(),
        username=creds.username.get_secret_value(),
        password=creds.password.get_secret_value(),
        user_agent=creds.user_agent,
    )
    me = client.user.me()
    if not me:
        raise ValueError("Invalid Reddit credentials.")
    print(f"Logged in as Reddit user: {me.name}")
    return client


class RedditGetPostsBlock(Block):
    class Input(BlockSchema):
        subreddit: str = Field(description="Subreddit name")
        creds: RedditCredentials = Field(
            description="Reddit credentials",
            default=RedditCredentials(),
        )
        last_minutes: int | None = Field(
            description="Post time to stop minutes ago while fetching posts",
            default=None
        )
        last_post: str | None = Field(
            description="Post ID to stop when reached while fetching posts",
            default=None
        )
        post_limit: int | None = Field(
            description="Number of posts to fetch",
            default=10
        )

    class Output(BlockSchema):
        post: RedditPost = Field(description="Reddit post")

    def __init__(self):
        super().__init__(
            id="c6731acb-4285-4ee1-bc9b-03d0766c370f",
            input_schema=RedditGetPostsBlock.Input,
            output_schema=RedditGetPostsBlock.Output,
            test_input={
                "creds": {
                    "client_id": "client_id",
                    "client_secret": "client_secret",
                    "username": "username",
                    "password": "password",
                    "user_agent": "user_agent",
                },
                "subreddit": "subreddit",
                "last_post": "id3",
                "post_limit": 2,
            },
            test_output=[
                ("post", RedditPost(
                    id="id1", subreddit="subreddit", title="title1", body="body1")),
                ("post", RedditPost(
                    id="id2", subreddit="subreddit", title="title2", body="body2")),
            ],
            test_mock={
                "get_posts": lambda _: [
                    MockObject(id="id1", title="title1", selftext="body1"),
                    MockObject(id="id2", title="title2", selftext="body2"),
                    MockObject(id="id3", title="title2", selftext="body2"),
                ]
            }
        )

    @staticmethod
    def get_posts(input_data: Input) -> Iterator[praw.reddit.Submission]:
        client = get_praw(input_data.creds)
        subreddit = client.subreddit(input_data.subreddit)
        return subreddit.new(limit=input_data.post_limit)

    def run(self, input_data: Input) -> BlockOutput:
        current_time = datetime.now(tz=timezone.utc)
        for post in self.get_posts(input_data):
            if input_data.last_minutes:
                post_datetime = datetime.fromtimestamp(
                    post.created_utc,
                    tz=timezone.utc
                )
                time_difference = current_time - post_datetime
                if time_difference.total_seconds() / 60 > input_data.last_minutes:
                    continue

            if input_data.last_post and post.id == input_data.last_post:
                break

            yield "post", RedditPost(
                id=post.id,
                subreddit=input_data.subreddit,
                title=post.title,
                body=post.selftext
            )


class RedditPostCommentBlock(Block):
    class Input(BlockSchema):
        creds: RedditCredentials = Field(
            description="Reddit credentials",
            default=RedditCredentials()
        )
        data: RedditComment = Field(description="Reddit comment")

    class Output(BlockSchema):
        comment_id: str

    def __init__(self):
        super().__init__(
            id="4a92261b-701e-4ffb-8970-675fd28e261f",
            input_schema=RedditPostCommentBlock.Input,
            output_schema=RedditPostCommentBlock.Output,
            test_input={"data": {"post_id": "id", "comment": "comment"}},
            test_output=[("comment_id", "dummy_comment_id")],
            test_mock={"reply_post": lambda creds, comment: "dummy_comment_id"}
        )

    @staticmethod
    def reply_post(creds: RedditCredentials, comment: RedditComment) -> str:
        client = get_praw(creds)
        submission = client.submission(id=comment.post_id)
        comment = submission.reply(comment.comment)
        return comment.id

    def run(self, input_data: Input) -> BlockOutput:
        yield "comment_id", self.reply_post(input_data.creds, input_data.data)<|MERGE_RESOLUTION|>--- conflicted
+++ resolved
@@ -11,19 +11,11 @@
 
 
 class RedditCredentials(BaseModel):
-<<<<<<< HEAD
     client_id: BlockSecret = SecretField(key="reddit_client_id")
     client_secret: BlockSecret = SecretField(key="reddit_client_secret")
     username: BlockSecret = SecretField(key="reddit_username")
     password: BlockSecret = SecretField(key="reddit_password")
-    user_agent: str | None = None
-=======
-    client_id: BlockFieldSecret = BlockFieldSecret(key="reddit_client_id")
-    client_secret: BlockFieldSecret = BlockFieldSecret(key="reddit_client_secret")
-    username: BlockFieldSecret = BlockFieldSecret(key="reddit_username")
-    password: BlockFieldSecret = BlockFieldSecret(key="reddit_password")
     user_agent: str = "AutoGPT:1.0 (by /u/autogpt)"
->>>>>>> 920f931a
 
 
 class RedditPost(BaseModel):
