--- conflicted
+++ resolved
@@ -84,10 +84,6 @@
         logger.exception(msg, extra={"json_fields": {**self.metadata, **extra}})
 
 
-def get_log_prefix(graph_eid: str, node_eid: str, block_name: str = "-"):
-    return f"[ExecutionManager][graph-eid-{graph_eid}|node-eid-{node_eid}|{block_name}]"
-
-
 T = TypeVar("T")
 ExecutionStream = Generator[NodeExecution, None, None]
 
@@ -143,34 +139,15 @@
         node_id=node_id,
         block_name=node_block.name,
     )
-    prefix = get_log_prefix(
-        graph_eid=graph_exec_id,
-        node_eid=node_exec_id,
-        block_name=node_block.name,
-    )
     input_data, error = validate_exec(node, data.data, resolve_input=False)
     if input_data is None:
-<<<<<<< HEAD
-        logger.error(
-            "{prefix} Skip execution, input validation error",
-            extra={"json_fields": {**log_metadata, "error": error}},
-        )
-=======
         log_metadata.error(f"Skip execution, input validation error: {error}")
->>>>>>> f6ab15db
         return
 
     # Execute the node
     input_data_str = json.dumps(input_data)
     input_size = len(input_data_str)
-<<<<<<< HEAD
-    logger.info(
-        f"{prefix} Executed node with input",
-        extra={"json_fields": {**log_metadata, "input": input_data_str}},
-    )
-=======
     log_metadata.info("Executed node with input", input=input_data_str)
->>>>>>> f6ab15db
     update_execution(ExecutionStatus.RUNNING)
     user_credit = get_user_credit_model()
 
@@ -182,14 +159,7 @@
 
         for output_name, output_data in node_block.execute(input_data):
             output_size += len(json.dumps(output_data))
-<<<<<<< HEAD
-            logger.info(
-                f"{prefix} Node produced output",
-                extra={"json_fields": {**log_metadata, output_name: output_data}},
-            )
-=======
             log_metadata.info("Node produced output", output_name=output_data)
->>>>>>> f6ab15db
             wait(upsert_execution_output(node_exec_id, output_name, output_data))
 
             for execution in _enqueue_next_nodes(
@@ -214,16 +184,8 @@
         wait(user_credit.spend_credits(user_id, credit, node_block, input_data, s, t))
 
     except Exception as e:
-<<<<<<< HEAD
-        error_msg = f"{e.__class__.__name__}: {e}"
-        logger.exception(
-            f"{prefix} Node execution failed with error",
-            extra={"json_fields": {**log_metadata, error: error_msg}},
-        )
-=======
         error_msg = str(e)
         log_metadata.exception(f"Node execution failed with error {error_msg}")
->>>>>>> f6ab15db
         wait(upsert_execution_output(node_exec_id, "error", error_msg))
         update_execution(ExecutionStatus.FAILED)
 
@@ -500,15 +462,10 @@
             node_id=node_exec.node_id,
             block_name="-",
         )
-        prefix = get_log_prefix(
-            graph_eid=node_exec.graph_exec_id,
-            node_eid=node_exec.node_exec_id,
-            block_name="-",
-        )
 
         execution_stats = {}
         timing_info, _ = cls._on_node_execution(
-            q, node_exec, log_metadata, prefix, execution_stats
+            q, node_exec, log_metadata, execution_stats
         )
         execution_stats["walltime"] = timing_info.wall_time
         execution_stats["cputime"] = timing_info.cpu_time
@@ -523,35 +480,16 @@
         cls,
         q: ExecutionQueue[NodeExecution],
         node_exec: NodeExecution,
-<<<<<<< HEAD
-        log_metadata: dict,
-        prefix: str,
-        stats: dict[str, Any] | None = None,
-    ):
-        try:
-            logger.info(
-                f"{prefix} Start node execution {node_exec.node_exec_id}",
-                extra={"json_fields": {**log_metadata}},
-            )
-=======
         log_metadata: LogMetadata,
         stats: dict[str, Any] | None = None,
     ):
         try:
             log_metadata.info(f"Start node execution {node_exec.node_exec_id}")
->>>>>>> f6ab15db
             for execution in execute_node(
                 cls.loop, cls.agent_server_client, node_exec, stats
             ):
                 q.add(execution)
-<<<<<<< HEAD
-            logger.info(
-                f"{prefix} Finished node execution {node_exec.node_exec_id}",
-                extra={"json_fields": {**log_metadata}},
-            )
-=======
             log_metadata.info(f"Finished node execution {node_exec.node_exec_id}")
->>>>>>> f6ab15db
         except Exception as e:
             log_metadata.exception(
                 f"Failed node execution {node_exec.node_exec_id}: {e}"
@@ -601,13 +539,8 @@
             node_eid="*",
             block_name="-",
         )
-        prefix = get_log_prefix(
-            graph_eid=graph_exec.graph_exec_id,
-            node_eid="*",
-            block_name="-",
-        )
         timing_info, node_count = cls._on_graph_execution(
-            graph_exec, cancel, log_metadata, prefix
+            graph_exec, cancel, log_metadata
         )
 
         cls.loop.run_until_complete(
@@ -627,19 +560,9 @@
         cls,
         graph_exec: GraphExecution,
         cancel: threading.Event,
-<<<<<<< HEAD
-        log_metadata: dict,
-        prefix: str,
-    ) -> int:
-        logger.info(
-            f"{prefix} Start graph execution {graph_exec.graph_exec_id}",
-            extra={"json_fields": {**log_metadata}},
-        )
-=======
         log_metadata: LogMetadata,
     ) -> int:
         log_metadata.info(f"Start graph execution {graph_exec.graph_exec_id}")
->>>>>>> f6ab15db
         n_node_executions = 0
         finished = False
 
@@ -649,14 +572,7 @@
             if finished:
                 return
             cls.executor.terminate()
-<<<<<<< HEAD
-            logger.info(
-                f"{prefix} Terminated graph execution {graph_exec.graph_exec_id}",
-                extra={"json_fields": {**log_metadata}},
-            )
-=======
             log_metadata.info(f"Terminated graph execution {graph_exec.graph_exec_id}")
->>>>>>> f6ab15db
             cls._init_node_executor_pool()
 
         cancel_thread = threading.Thread(target=cancel_handler)
@@ -694,13 +610,8 @@
                     #   Re-enqueueing the data back to the queue will disrupt the order.
                     execution.wait()
 
-<<<<<<< HEAD
-                logger.debug(
-                    f"{prefix} Dispatching node execution {exec_data.node_exec_id} "
-=======
                 log_metadata.debug(
                     f"Dispatching node execution {exec_data.node_exec_id} "
->>>>>>> f6ab15db
                     f"for node {exec_data.node_id}",
                 )
                 running_executions[exec_data.node_id] = cls.executor.apply_async(
@@ -724,21 +635,10 @@
                         log_metadata.debug(f"Waiting on execution of node {node_id}")
                         execution.wait(3)
 
-<<<<<<< HEAD
-            logger.info(
-                f"{prefix} Finished graph execution {graph_exec.graph_exec_id}",
-                extra={"json_fields": {**log_metadata}},
-            )
-        except Exception as e:
-            logger.exception(
-                f"{prefix} Failed graph execution {graph_exec.graph_exec_id}: {e}",
-                extra={"json_fields": {**log_metadata}},
-=======
             log_metadata.info(f"Finished graph execution {graph_exec.graph_exec_id}")
         except Exception as e:
             log_metadata.exception(
                 f"Failed graph execution {graph_exec.graph_exec_id}: {e}"
->>>>>>> f6ab15db
             )
         finally:
             if not cancel.is_set():
