--- conflicted
+++ resolved
@@ -328,10 +328,7 @@
     async def get_graphs(
         cls,
         user_id: Annotated[str, Depends(get_user_id)],
-<<<<<<< HEAD
-=======
         with_runs: bool = False,
->>>>>>> f3fd0d02
     ) -> list[graph_db.GraphMeta]:
         return await graph_db.get_graphs_meta(
             include_executions=with_runs, filter_by="active", user_id=user_id
