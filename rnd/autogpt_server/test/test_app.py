import pytest

from autogpt_server.data import block, db, graph
from autogpt_server.data.execution import ExecutionQueue, add_execution
from autogpt_server.executor import executor
from autogpt_server.server import server


async def create_test_graph() -> graph.Graph:
    """
    ParrotBlock
                \
                 ---- TextCombinerBlock ---- PrintingBlock
                /
    ParrotBlock
    """
    nodes = [
<<<<<<< HEAD
        graph.Node(block_name="ParrotBlock"),
        graph.Node(block_name="ParrotBlock"),
        graph.Node(
            block_name="TextCombinerBlock", input_default={"format": "{text1},{text2}"}
        ),
        graph.Node(block_name="PrintingBlock"),
=======
        graph.Node(block_id=block.ParrotBlock.id),
        graph.Node(block_id=block.ParrotBlock.id),
        graph.Node(
            block_id=block.TextCombinerBlock.id,
            input_default={"format": "{text1},{text2}"}
        ),
        graph.Node(block_id=block.PrintingBlock.id),
>>>>>>> c754ecd5
    ]
    nodes[0].connect(nodes[2], "output", "text1")
    nodes[1].connect(nodes[2], "output", "text2")
    nodes[2].connect(nodes[3], "combined_text", "text")

    test_graph = graph.Graph(
        name="TestGraph",
        description="Test graph",
        nodes=nodes,
    )
    await block.initialize_blocks()
    result = await graph.create_graph(test_graph)

    # Assertions
    assert result.name == test_graph.name
    assert result.description == test_graph.description
    assert len(result.nodes) == len(test_graph.nodes)

    return result


async def execute_node(queue: ExecutionQueue) -> dict | None:
    next_exec = await executor.execute_node(queue.get())
    if not next_exec:
        return None
    await add_execution(next_exec, queue)
    return next_exec.data


@pytest.mark.asyncio
async def test_agent_execution():
    await db.connect()
    test_graph = await create_test_graph()
    test_queue = ExecutionQueue()
    test_server = server.AgentServer(test_queue)

    # --- Test adding new executions --- #
    text = "Hello, World!"
    input_data = {"input": text}
    executions = await test_server.execute_agent(test_graph.id, input_data)

    # 2 executions should be created, one for each ParrotBlock, with same run_id.
    assert len(executions) == 2
    assert executions[0].run_id == executions[1].run_id
    assert executions[0].node_id != executions[1].node_id
    assert executions[0].data == executions[1].data == input_data

    # --- Test Executing added tasks --- #

    # Executing ParrotBlock1, TextCombinerBlock won't be enqueued yet.
    assert not test_queue.empty()
    next_execution = await execute_node(test_queue)
    assert next_execution is None

    # Executing ParrotBlock2, TextCombinerBlock will be enqueued.
    assert not test_queue.empty()
    next_execution = await execute_node(test_queue)
    assert test_queue.empty()
    assert next_execution
    assert next_execution.keys() == {"text1", "text2", "format"}
    assert next_execution["text1"] == text
    assert next_execution["text2"] == text
    assert next_execution["format"] == "{text1},{text2}"

    # Executing TextCombinerBlock, PrintingBlock will be enqueued.
    next_execution = await execute_node(test_queue)
    assert next_execution
    assert next_execution.keys() == {"text"}
    assert next_execution["text"] == f"{text},{text}"

    # Executing PrintingBlock, no more tasks will be enqueued.
    next_execution = await execute_node(test_queue)
    assert next_execution is None<|MERGE_RESOLUTION|>--- conflicted
+++ resolved
@@ -15,14 +15,6 @@
     ParrotBlock
     """
     nodes = [
-<<<<<<< HEAD
-        graph.Node(block_name="ParrotBlock"),
-        graph.Node(block_name="ParrotBlock"),
-        graph.Node(
-            block_name="TextCombinerBlock", input_default={"format": "{text1},{text2}"}
-        ),
-        graph.Node(block_name="PrintingBlock"),
-=======
         graph.Node(block_id=block.ParrotBlock.id),
         graph.Node(block_id=block.ParrotBlock.id),
         graph.Node(
@@ -30,7 +22,6 @@
             input_default={"format": "{text1},{text2}"}
         ),
         graph.Node(block_id=block.PrintingBlock.id),
->>>>>>> c754ecd5
     ]
     nodes[0].connect(nodes[2], "output", "text1")
     nodes[1].connect(nodes[2], "output", "text2")
