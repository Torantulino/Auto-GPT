--- conflicted
+++ resolved
@@ -36,19 +36,6 @@
 
 /** Get tailwind text color class from type name */
 export function getTypeTextColor(type: string | null): string {
-<<<<<<< HEAD
-  if (type === null) return 'bg-gray-500';
-  return {
-    string: 'text-green-500',
-    number: 'text-blue-500',
-    boolean: 'text-yellow-500',
-    object: 'text-purple-500',
-    array: 'text-indigo-500',
-    null: 'text-gray-500',
-    '': 'text-gray-500',
-    any: 'text-gray-500',
-  }[type] || 'text-gray-500';
-=======
   if (type === null) return "bg-gray-500";
   return (
     {
@@ -58,41 +45,14 @@
       object: "text-purple-500",
       array: "text-indigo-500",
       null: "text-gray-500",
+      any: "text-gray-500",
       "": "text-gray-500",
     }[type] || "text-gray-500"
   );
->>>>>>> 951abf6d
 }
 
 /** Get tailwind bg color class from type name */
 export function getTypeBgColor(type: string | null): string {
-<<<<<<< HEAD
-  if (type === null) return 'bg-gray-500';
-  return {
-    string: 'bg-green-500',
-    number: 'bg-blue-500',
-    boolean: 'bg-yellow-500',
-    object: 'bg-purple-500',
-    array: 'bg-indigo-500',
-    null: 'bg-gray-500',
-    '': 'bg-gray-500',
-    any: 'bg-gray-500',
-  }[type] || 'bg-gray-500';
-}
-
-export function getTypeColor(type: string | null): string {
-  if (type === null) return 'bg-gray-500';
-  return {
-    string: '#22c55e',
-    number: '#3b82f6',
-    boolean: '#eab308',
-    object: '#a855f7',
-    array: '#6366f1',
-    null: '#6b7280',
-    '': '#6b7280',
-    any: '#6b7280',
-  }[type] || '#6b7280';
-=======
   if (type === null) return "bg-gray-500";
   return (
     {
@@ -102,6 +62,7 @@
       object: "bg-purple-500",
       array: "bg-indigo-500",
       null: "bg-gray-500",
+      any: "bg-gray-500",
       "": "bg-gray-500",
     }[type] || "bg-gray-500"
   );
@@ -117,10 +78,10 @@
       object: "#a855f7",
       array: "#6366f1",
       null: "#6b7280",
+      any: "#6b7280",
       "": "#6b7280",
     }[type] || "#6b7280"
   );
->>>>>>> 951abf6d
 }
 
 export function beautifyString(name: string): string {
