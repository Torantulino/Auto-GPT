import { type ClassValue, clsx } from "clsx"
import { twMerge } from "tailwind-merge"

export function cn(...inputs: ClassValue[]) {
  return twMerge(clsx(inputs))
}

/** Derived from https://stackoverflow.com/a/7616484 */
export function hashString(str: string): number {
  let hash = 0, chr: number;
  if (str.length === 0) return hash;
  for (let i = 0; i < str.length; i++) {
    chr = str.charCodeAt(i);
    hash = ((hash << 5) - hash) + chr;
    hash |= 0; // Convert to 32bit integer
  }
  return hash;
}

<<<<<<< HEAD
export function beautifyString(name: string): string {
  // Regular expression to identify places to split, considering acronyms
  const result = name
    .replace(/([a-z])([A-Z])/g, '$1 $2')  // Add space before capital letters
    .replace(/([A-Z])([A-Z][a-z])/g, '$1 $2')  // Add space between acronyms and next word
    .replace(/_/g, ' ')  // Replace underscores with spaces
    .replace(/\b\w/g, char => char.toUpperCase());  // Capitalize the first letter of each word
  
  return applyExceptions(result);
};

const exceptionMap: Record<string, string> = {
  'Auto GPT': 'AutoGPT',
  'Gpt': 'GPT',
  'Creds': 'Credentials',
  'Id': 'ID',
  'Openai': 'OpenAI',
  'Api': 'API',
  'Url': 'URL',
  'Http': 'HTTP',
  'Json': 'JSON',
};

const applyExceptions = (str: string): string => {
  Object.keys(exceptionMap).forEach(key => {
    const regex = new RegExp(`\\b${key}\\b`, 'g');
    str = str.replace(regex, exceptionMap[key]);
  });
  return str;
};
=======
/** Derived from https://stackoverflow.com/a/32922084 */
export function deepEquals(x: any, y: any): boolean {
  const ok = Object.keys, tx = typeof x, ty = typeof y;
  return x && y && tx === ty && (
    tx === 'object'
      ? (
        ok(x).length === ok(y).length &&
          ok(x).every(key => deepEquals(x[key], y[key]))
      )
      : (x === y)
  );
}
>>>>>>> 920f931a
<|MERGE_RESOLUTION|>--- conflicted
+++ resolved
@@ -17,7 +17,19 @@
   return hash;
 }
 
-<<<<<<< HEAD
+/** Derived from https://stackoverflow.com/a/32922084 */
+export function deepEquals(x: any, y: any): boolean {
+  const ok = Object.keys, tx = typeof x, ty = typeof y;
+  return x && y && tx === ty && (
+    tx === 'object'
+      ? (
+        ok(x).length === ok(y).length &&
+          ok(x).every(key => deepEquals(x[key], y[key]))
+      )
+      : (x === y)
+  );
+}
+
 export function beautifyString(name: string): string {
   // Regular expression to identify places to split, considering acronyms
   const result = name
@@ -47,18 +59,4 @@
     str = str.replace(regex, exceptionMap[key]);
   });
   return str;
-};
-=======
-/** Derived from https://stackoverflow.com/a/32922084 */
-export function deepEquals(x: any, y: any): boolean {
-  const ok = Object.keys, tx = typeof x, ty = typeof y;
-  return x && y && tx === ty && (
-    tx === 'object'
-      ? (
-        ok(x).length === ok(y).length &&
-          ok(x).every(key => deepEquals(x[key], y[key]))
-      )
-      : (x === y)
-  );
-}
->>>>>>> 920f931a
+};