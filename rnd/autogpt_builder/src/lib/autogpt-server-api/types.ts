/* Mirror of autogpt_server/data/block.py:Block */
export type Block = {
  id: string;
  name: string;
  description: string;
  inputSchema: BlockIORootSchema;
  outputSchema: BlockIORootSchema;
};

export type BlockIORootSchema = {
  type: "object";
  properties: { [key: string]: BlockIOSubSchema };
  required?: string[];
<<<<<<< HEAD
}
=======
  additionalProperties?: { type: string };
};
>>>>>>> 951abf6d

export type BlockIOSubSchema =
  | BlockIOSimpleTypeSubSchema
  | BlockIOCombinedTypeSubSchema;

type BlockIOSimpleTypeSubSchema =
  | BlockIOObjectSubSchema
  | BlockIOKVSubSchema
  | BlockIOArraySubSchema
  | BlockIOStringSubSchema
  | BlockIONumberSubSchema
  | BlockIOBooleanSubSchema
  | BlockIONullSubSchema;

type BlockIOSubSchemaMeta = {
  title?: string;
  description?: string;
  placeholder?: string;
};

<<<<<<< HEAD
export type BlockIOObjectSubSchema = BlockIOSubSchemaMeta & {
  type: "object";
  properties: { [key: string]: BlockIOSubSchema };
  default?: { [key: keyof BlockIOObjectSubSchema["properties"]]: any };
  required?: keyof BlockIOObjectSubSchema["properties"][];
};

export type BlockIOKVSubSchema = BlockIOSubSchemaMeta & {
  type: "object";
  additionalProperties: { type: "string" | "number" | "integer" };
  default?: { [key: string]: string | number };
};

export type BlockIOArraySubSchema = BlockIOSubSchemaMeta & {
  type: "array";
  items?: BlockIOSimpleTypeSubSchema;
  default?: Array<string>;
};

export type BlockIOStringSubSchema = BlockIOSubSchemaMeta & {
  type: "string";
  enum?: string[];
  secret?: true;
  default?: string;
};

export type BlockIONumberSubSchema = BlockIOSubSchemaMeta & {
  type: "integer" | "number";
  default?: number;
};

export type BlockIOBooleanSubSchema = BlockIOSubSchemaMeta & {
  type: "boolean";
  default?: boolean;
};

export type BlockIONullSubSchema = BlockIOSubSchemaMeta & {
  type: "null";
};

// At the time of writing, combined schemas only occur on the first nested level in a
// block schema. It is typed this way to make the use of these objects less tedious.
type BlockIOCombinedTypeSubSchema = BlockIOSubSchemaMeta & ({
  allOf: [BlockIOSimpleTypeSubSchema];
} | {
  anyOf: BlockIOSimpleTypeSubSchema[];
  default?: string | number | boolean | null;
} | {
  oneOf: BlockIOSimpleTypeSubSchema[];
  default?: string | number | boolean | null;
});
=======
type BlockIOSimpleTypeSchema =
  | {
      type: "object";
      properties: { [key: string]: BlockIOSchema };
      required?: string[];
      additionalProperties?: { type: string };
    }
  | {
      type: "array";
      items?: BlockIOSimpleTypeSchema;
    }
  | {
      type: "string";
      enum?: string[];
      secret?: true;
      default?: string;
    }
  | {
      type: "integer" | "number";
      default?: number;
    }
  | {
      type: "boolean";
      default?: boolean;
    }
  | {
      type: "null";
    };

// At the time of writing, combined schemas only occur on the first nested level in a
// block schema. It is typed this way to make the use of these objects less tedious.
type BlockIOCombinedTypeSchema =
  | {
      allOf: [BlockIOSimpleTypeSchema];
    }
  | {
      anyOf: BlockIOSimpleTypeSchema[];
      default?: string | number | boolean | null;
    }
  | {
      oneOf: BlockIOSimpleTypeSchema[];
      default?: string | number | boolean | null;
    };
>>>>>>> 951abf6d

/* Mirror of autogpt_server/data/graph.py:Node */
export type Node = {
  id: string;
  block_id: string;
  input_default: { [key: string]: any };
  input_nodes: Array<{ name: string; node_id: string }>;
  output_nodes: Array<{ name: string; node_id: string }>;
  metadata: {
    position: { x: number; y: number };
    [key: string]: any;
  };
};

/* Mirror of autogpt_server/data/graph.py:Link */
export type Link = {
  id: string;
  source_id: string;
  sink_id: string;
  source_name: string;
  sink_name: string;
};

export type LinkCreatable = Omit<Link, "id"> & {
  id?: string;
};

/* Mirror of autogpt_server/data/graph.py:GraphMeta */
export type GraphMeta = {
  id: string;
  version: number;
  is_active: boolean;
  is_template: boolean;
  name: string;
  description: string;
};

/* Mirror of autogpt_server/data/graph.py:Graph */
export type Graph = GraphMeta & {
  nodes: Array<Node>;
  links: Array<Link>;
};

export type GraphUpdateable = Omit<
  Graph,
  "version" | "is_active" | "is_template" | "links"
> & {
  version?: number;
  is_active?: boolean;
  is_template?: boolean;
  links: Array<LinkCreatable>;
};

export type GraphCreatable = Omit<GraphUpdateable, "id"> & { id?: string };

/* Derived from autogpt_server/executor/manager.py:ExecutionManager.add_execution */
export type GraphExecuteResponse = {
  /** ID of the initiated run */
  id: string;
  /** List of node executions */
  executions: Array<{ id: string; node_id: string }>;
};

/* Mirror of autogpt_server/data/execution.py:ExecutionResult */
export type NodeExecutionResult = {
  graph_exec_id: string;
  node_exec_id: string;
  graph_id: string;
  graph_version: number;
  node_id: string;
  status: "INCOMPLETE" | "QUEUED" | "RUNNING" | "COMPLETED" | "FAILED";
  input_data: { [key: string]: any };
  output_data: { [key: string]: Array<any> };
  add_time: Date;
  queue_time?: Date;
  start_time?: Date;
  end_time?: Date;
};<|MERGE_RESOLUTION|>--- conflicted
+++ resolved
@@ -11,12 +11,8 @@
   type: "object";
   properties: { [key: string]: BlockIOSubSchema };
   required?: string[];
-<<<<<<< HEAD
-}
-=======
   additionalProperties?: { type: string };
 };
->>>>>>> 951abf6d
 
 export type BlockIOSubSchema =
   | BlockIOSimpleTypeSubSchema
@@ -37,7 +33,6 @@
   placeholder?: string;
 };
 
-<<<<<<< HEAD
 export type BlockIOObjectSubSchema = BlockIOSubSchemaMeta & {
   type: "object";
   properties: { [key: string]: BlockIOSubSchema };
@@ -89,51 +84,6 @@
   oneOf: BlockIOSimpleTypeSubSchema[];
   default?: string | number | boolean | null;
 });
-=======
-type BlockIOSimpleTypeSchema =
-  | {
-      type: "object";
-      properties: { [key: string]: BlockIOSchema };
-      required?: string[];
-      additionalProperties?: { type: string };
-    }
-  | {
-      type: "array";
-      items?: BlockIOSimpleTypeSchema;
-    }
-  | {
-      type: "string";
-      enum?: string[];
-      secret?: true;
-      default?: string;
-    }
-  | {
-      type: "integer" | "number";
-      default?: number;
-    }
-  | {
-      type: "boolean";
-      default?: boolean;
-    }
-  | {
-      type: "null";
-    };
-
-// At the time of writing, combined schemas only occur on the first nested level in a
-// block schema. It is typed this way to make the use of these objects less tedious.
-type BlockIOCombinedTypeSchema =
-  | {
-      allOf: [BlockIOSimpleTypeSchema];
-    }
-  | {
-      anyOf: BlockIOSimpleTypeSchema[];
-      default?: string | number | boolean | null;
-    }
-  | {
-      oneOf: BlockIOSimpleTypeSchema[];
-      default?: string | number | boolean | null;
-    };
->>>>>>> 951abf6d
 
 /* Mirror of autogpt_server/data/graph.py:Node */
 export type Node = {
