--- conflicted
+++ resolved
@@ -66,12 +66,8 @@
             <div className="items-center justify-between">
               <Label
                 htmlFor="search-blocks"
-<<<<<<< HEAD
-                className="text-base 2xl:text-xl font-semibold whitespace-nowrap text-black border-b-2 border-violet-500"
+                className="whitespace-nowrap border-b-2 border-violet-500 text-base font-semibold text-black 2xl:text-xl"
                 data-id="blocks-control-label"
-=======
-                className="whitespace-nowrap border-b-2 border-violet-500 text-base font-semibold text-black 2xl:text-xl"
->>>>>>> c719e4f1
               >
                 Blocks
               </Label>
@@ -96,31 +92,16 @@
                   className={`m-2 ${getPrimaryCategoryColor(block.categories)}`}
                   data-id={`block-card-${block.id}`}
                 >
-<<<<<<< HEAD
-                  <div className="flex items-center justify-between m-3">
-                    <div className="flex-1 min-w-0 mr-2">
-                      <span
-                        className="font-medium truncate block"
-                        data-id={`block-name-${block.id}`}
-                      >
-                        {beautifyString(block.name)}
-                      </span>
-                    </div>
-                    <SchemaTooltip
-                      description={block.description}
-                      data-id={`block-tooltip-${block.id}`}
-                    />
-                    <div className="flex items-center gap-1 flex-shrink-0">
-=======
                   <div className="m-3 flex items-center justify-between">
                     <div className="mr-2 min-w-0 flex-1">
-                      <span className="block truncate font-medium">
+                      <span className="block truncate font-medium"
+                        data-id={`block-name-${block.id}`}>
                         {beautifyString(block.name)}
                       </span>
                     </div>
                     <SchemaTooltip description={block.description} />
-                    <div className="flex flex-shrink-0 items-center gap-1">
->>>>>>> c719e4f1
+                    <div className="flex flex-shrink-0 items-center gap-1
+                      "data-id={`block-tooltip-${block.id}`}>
                       <Button
                         variant="ghost"
                         size="icon"
