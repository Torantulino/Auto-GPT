--- conflicted
+++ resolved
@@ -3,17 +3,10 @@
   TooltipContent,
   TooltipProvider,
   TooltipTrigger,
-<<<<<<< HEAD
 } from "@/components/ui/tooltip"
 import { BlockIOSubSchema } from "@/lib/autogpt-server-api/types";
-import { Info } from 'lucide-react';
-import ReactMarkdown from 'react-markdown';
-=======
-} from "@/components/ui/tooltip";
-import { BlockIOSchema } from "@/lib/autogpt-server-api/types";
 import { Info } from "lucide-react";
 import ReactMarkdown from "react-markdown";
->>>>>>> 951abf6d
 
 const SchemaTooltip: React.FC<{ schema: BlockIOSubSchema }> = ({ schema }) => {
   if (!schema.description) return null;
