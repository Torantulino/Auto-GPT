"use client";
import React, { useState, useCallback, useEffect, useMemo } from 'react';
import ReactFlow, {
  addEdge,
  useNodesState,
  useEdgesState,
  Node,
  Edge,
  OnConnect,
  NodeTypes,
  Connection,
  EdgeTypes,
  MarkerType,
} from 'reactflow';
import 'reactflow/dist/style.css';
import CustomNode, { CustomNodeData } from './CustomNode';
import './flow.css';
import AutoGPTServerAPI, { Block, Graph, NodeExecutionResult, ObjectSchema } from '@/lib/autogpt-server-api';
import { Button } from './ui/button';
import { Input } from './ui/input';
import { ChevronRight, ChevronLeft } from "lucide-react";
import { deepEquals, getTypeColor, removeEmptyStringsAndNulls, setNestedProperty } from '@/lib/utils';
import { beautifyString } from '@/lib/utils';
import { CustomEdge, CustomEdgeData } from './CustomEdge';
import ConnectionLine from './ConnectionLine';
import Ajv from 'ajv';

const Sidebar: React.FC<{ isOpen: boolean, availableNodes: Block[], addNode: (id: string, name: string) => void }> =
  ({ isOpen, availableNodes, addNode }) => {
    const [searchQuery, setSearchQuery] = useState('');

    if (!isOpen) return null;

    const filteredNodes = availableNodes.filter(node =>
      node.name.toLowerCase().includes(searchQuery.toLowerCase())
    );

    return (
      <div className={`sidebar dark-theme ${isOpen ? 'open' : ''}`}>
        <h3>Nodes</h3>
        <Input
          type="text"
          placeholder="Search nodes..."
          value={searchQuery}
          onChange={(e) => setSearchQuery(e.target.value)}
        />
        {filteredNodes.map((node) => (
          <div key={node.id} className="sidebarNodeRowStyle dark-theme">
            <span>{beautifyString(node.name).replace(/Block$/, '')}</span>
            <Button onClick={() => addNode(node.id, node.name)}>Add</Button>
          </div>
        ))}
      </div>
    );
  };

const ajv = new Ajv({ strict: false, allErrors: true });

const FlowEditor: React.FC<{
  flowID?: string;
  template?: boolean;
  className?: string;
}> = ({ flowID, template, className }) => {
  const [nodes, setNodes, onNodesChange] = useNodesState<CustomNodeData>([]);
  const [edges, setEdges, onEdgesChange] = useEdgesState<CustomEdgeData>([]);
  const [nodeId, setNodeId] = useState<number>(1);
  const [availableNodes, setAvailableNodes] = useState<Block[]>([]);
  const [isSidebarOpen, setIsSidebarOpen] = useState(true);
  const [savedAgent, setSavedAgent] = useState<Graph | null>(null);
  const [agentDescription, setAgentDescription] = useState<string>('');
  const [agentName, setAgentName] = useState<string>('');
  const [copiedNodes, setCopiedNodes] = useState<Node<CustomNodeData>[]>([]);
  const [copiedEdges, setCopiedEdges] = useState<Edge<CustomEdgeData>[]>([]);

  const apiUrl = process.env.AGPT_SERVER_URL!;
  const api = useMemo(() => new AutoGPTServerAPI(apiUrl), [apiUrl]);

  useEffect(() => {
    api.connectWebSocket()
      .then(() => {
        console.log('WebSocket connected');
        api.onWebSocketMessage('execution_event', (data) => {
          updateNodesWithExecutionData([data]);
        });
      })
      .catch((error) => {
        console.error('Failed to connect WebSocket:', error);
      });

    return () => {
      api.disconnectWebSocket();
    };
  }, [api]);

  useEffect(() => {
    api.getBlocks()
      .then(blocks => setAvailableNodes(blocks))
      .catch();
  }, []);

  // Load existing graph
  useEffect(() => {
    if (!flowID || availableNodes.length == 0) return;

    (template ? api.getTemplate(flowID) : api.getGraph(flowID))
      .then(graph => loadGraph(graph));
  }, [flowID, template, availableNodes]);

  const nodeTypes: NodeTypes = useMemo(() => ({ custom: CustomNode }), []);
  const edgeTypes: EdgeTypes = useMemo(() => ({ custom: CustomEdge }), []);

  const getOutputType = (id: string, handleId: string) => {
    const node = nodes.find((node) => node.id === id);
    if (!node) return 'unknown';

    const outputSchema = node.data.outputSchema;
    if (!outputSchema) return 'unknown';

    const outputType = outputSchema.properties[handleId].type;
    return outputType;
  }

  const getNodePos = (id: string) => {
    const node = nodes.find((node) => node.id === id);
    if (!node) return 0;

    return node.position;
  }

  const onConnect: OnConnect = (connection: Connection) => {
    const edgeColor = getTypeColor(getOutputType(connection.source!, connection.sourceHandle!));
    const sourcePos = getNodePos(connection.source!)
    console.log('sourcePos', sourcePos);
    setEdges((eds) => addEdge({
      type: 'custom',
      markerEnd: { type: MarkerType.ArrowClosed, strokeWidth: 2, color: edgeColor },
      data: { edgeColor, sourcePos },
      ...connection
    }, eds));
    setNodes((nds) =>
      nds.map((node) => {
        if (node.id === connection.target || node.id === connection.source) {
          return {
            ...node,
            data: {
              ...node.data,
              connections: [
                ...node.data.connections,
                {
                  source: connection.source,
                  sourceHandle: connection.sourceHandle,
                  target: connection.target,
                  targetHandle: connection.targetHandle,
                } as { source: string; sourceHandle: string; target: string; targetHandle: string },
              ],
            },
          };
        }
        return node;
      })
    );
  }

  const onEdgesDelete = useCallback(
    (edgesToDelete: Edge<CustomEdgeData>[]) => {
      setNodes((nds) =>
        nds.map((node) => ({
          ...node,
          data: {
            ...node.data,
            connections: node.data.connections.filter(
              (conn: any) =>
                !edgesToDelete.some(
                  (edge) =>
                    edge.source === conn.source &&
                    edge.target === conn.target &&
                    edge.sourceHandle === conn.sourceHandle &&
                    edge.targetHandle === conn.targetHandle
                )
            ),
          },
        }))
      );
    },
    [setNodes]
  );

  const addNode = (blockId: string, nodeType: string) => {
    const nodeSchema = availableNodes.find(node => node.id === blockId);
    if (!nodeSchema) {
      console.error(`Schema not found for block ID: ${blockId}`);
      return;
    }

    const newNode: Node<CustomNodeData> = {
      id: nodeId.toString(),
      type: 'custom',
      position: { x: Math.random() * 400, y: Math.random() * 400 },
      data: {
        blockType: nodeType,
        title: `${nodeType} ${nodeId}`,
        inputSchema: nodeSchema.inputSchema,
        outputSchema: nodeSchema.outputSchema,
        hardcodedValues: {},
        setHardcodedValues: (values: { [key: string]: any }) => {
          setNodes((nds) => nds.map((node) =>
            node.id === newNode.id
              ? { ...node, data: { ...node.data, hardcodedValues: values } }
              : node
          ));
        },
        connections: [],
        isOutputOpen: false,
        block_id: blockId,
        setErrors: (errors: { [key: string]: string | null }) => {
          setNodes((nds) => nds.map((node) =>
            node.id === newNode.id
              ? { ...node, data: { ...node.data, errors } }
              : node
          ));
        }
      },
    };

    setNodes((nds) => [...nds, newNode]);
    setNodeId((prevId) => prevId + 1);
  };

  function loadGraph(graph: Graph) {
    setSavedAgent(graph);
    setAgentName(graph.name);
    setAgentDescription(graph.description);

    setNodes(graph.nodes.map(node => {
      const block = availableNodes.find(block => block.id === node.block_id)!;
      const newNode: Node<CustomNodeData> = {
        id: node.id,
        type: 'custom',
        position: { x: node.metadata.position.x, y: node.metadata.position.y },
        data: {
          block_id: block.id,
          blockType: block.name,
          title: `${block.name} ${node.id}`,
          inputSchema: block.inputSchema,
          outputSchema: block.outputSchema,
          hardcodedValues: node.input_default,
          setHardcodedValues: (values: { [key: string]: any; }) => {
            setNodes((nds) => nds.map((node) => node.id === newNode.id
              ? { ...node, data: { ...node.data, hardcodedValues: values } }
              : node
            ));
          },
          connections: graph.links
            .filter(l => [l.source_id, l.sink_id].includes(node.id))
            .map(link => ({
              source: link.source_id,
              sourceHandle: link.source_name,
              target: link.sink_id,
              targetHandle: link.sink_name,
            })),
          isOutputOpen: false,
          setErrors: (errors: { [key: string]: string | null }) => {
            setNodes((nds) => nds.map((node) =>
              node.id === newNode.id
                ? { ...node, data: { ...node.data, errors } }
                : node
            ));
          }
        },
      };
      return newNode;
    }));

    setEdges(graph.links.map(link => ({
      id: `${link.source_id}_${link.source_name}_${link.sink_id}_${link.sink_name}`,
      type: 'custom',
      data: {
        edgeColor: getTypeColor(getOutputType(link.source_id, link.source_name!)),
        sourcePos: getNodePos(link.source_id)
      },
      markerEnd: { type: MarkerType.ArrowClosed, strokeWidth: 2, color: getTypeColor(getOutputType(link.source_id, link.source_name!)) },
      source: link.source_id,
      target: link.sink_id,
      sourceHandle: link.source_name || undefined,
      targetHandle: link.sink_name || undefined
    }) as Edge<CustomEdgeData>));
  }

  const prepareNodeInputData = (node: Node<CustomNodeData>, allNodes: Node<CustomNodeData>[], allEdges: Edge<CustomEdgeData>[]) => {
    console.log("Preparing input data for node:", node.id, node.data.blockType);

    const blockSchema = availableNodes.find(n => n.id === node.data.block_id)?.inputSchema;

    if (!blockSchema) {
      console.error(`Schema not found for block ID: ${node.data.block_id}`);
      return {};
    }

    const getNestedData = (schema: ObjectSchema, values: { [key: string]: any }): { [key: string]: any } => {
      let inputData: { [key: string]: any } = {};

      if (schema.properties) {
        Object.keys(schema.properties).forEach((key) => {
          if (values[key] !== undefined) {
            if (schema.properties[key].type === 'object') {
              inputData[key] = getNestedData(schema.properties[key], values[key]);
            } else {
              inputData[key] = values[key];
            }
          }
        });
      }

      if (schema.additionalProperties) {
        inputData = { ...inputData, ...values };
      }

      return inputData;
    };

    let inputData = getNestedData(blockSchema, node.data.hardcodedValues);

    console.log(`Final prepared input for ${node.data.blockType} (${node.id}):`, inputData);
    return inputData;
  };

  async function saveAgent(asTemplate: boolean = false) {
    setNodes((nds) =>
      nds.map((node) => ({
        ...node,
        data: {
          ...node.data,
          hardcodedValues: removeEmptyStringsAndNulls(node.data.hardcodedValues),
          status: undefined,
        },
      }))
    );
    await new Promise((resolve) => setTimeout(resolve, 100));
    console.log("All nodes before formatting:", nodes);
    const blockIdToNodeIdMap = {};

    const formattedNodes = nodes.map(node => {
      nodes.forEach(node => {
        const key = `${node.data.block_id}_${node.position.x}_${node.position.y}`;
        blockIdToNodeIdMap[key] = node.id;
      });
      const inputDefault = prepareNodeInputData(node, nodes, edges);
      const inputNodes = edges
        .filter(edge => edge.target === node.id)
        .map(edge => ({
          name: edge.targetHandle || '',
          node_id: edge.source,
        }));

      const outputNodes = edges
        .filter(edge => edge.source === node.id)
        .map(edge => ({
          name: edge.sourceHandle || '',
          node_id: edge.target,
        }));

      return {
        id: node.id,
        block_id: node.data.block_id,
        input_default: inputDefault,
        input_nodes: inputNodes,
        output_nodes: outputNodes,
        data: {
          ...node.data,
          hardcodedValues: removeEmptyStringsAndNulls(node.data.hardcodedValues),
        },
        metadata: { position: node.position }
      };
    });

    const links = edges.map(edge => ({
      source_id: edge.source,
      sink_id: edge.target,
      source_name: edge.sourceHandle || '',
      sink_name: edge.targetHandle || ''
    }));

    const payload = {
      id: savedAgent?.id!,
      name: agentName || 'Agent Name',
      description: agentDescription || 'Agent Description',
      nodes: formattedNodes,
      links: links  // Ensure this field is included
    };

    if (savedAgent && deepEquals(payload, savedAgent)) {
      console.debug("No need to save: Graph is the same as version on server");
      return;
    } else {
      console.debug("Saving new Graph version; old vs new:", savedAgent, payload);
    }

    const newSavedAgent = savedAgent
      ? await (savedAgent.is_template
        ? api.updateTemplate(savedAgent.id, payload)
        : api.updateGraph(savedAgent.id, payload))
      : await (asTemplate
        ? api.createTemplate(payload)
        : api.createGraph(payload));
    console.debug('Response from the API:', newSavedAgent);
    setSavedAgent(newSavedAgent);

    // Update the node IDs in the frontend
    const updatedNodes = newSavedAgent.nodes.map(backendNode => {
      const key = `${backendNode.block_id}_${backendNode.metadata.position.x}_${backendNode.metadata.position.y}`;
      const frontendNodeId = blockIdToNodeIdMap[key];
      const frontendNode = nodes.find(node => node.id === frontendNodeId);

      return frontendNode
        ? {
          ...frontendNode,
          position: backendNode.metadata.position,
          data: {
            ...frontendNode.data,
            backend_id: backendNode.id,
          },
        }
        : null;
    }).filter(node => node !== null);

    setNodes(updatedNodes);

    return newSavedAgent.id;
  };

  const validateNodes = (): boolean => {
    let isValid = true;

    nodes.forEach(node => {
      const validate = ajv.compile(node.data.inputSchema);
      const errors = {} as { [key: string]: string | null };

      // Validate values against schema using AJV
      const valid = validate(node.data.hardcodedValues);
      if (!valid) {
        // Populate errors if validation fails
        validate.errors?.forEach((error) => {
          // Skip error if there's an edge connected
          const handle = error.instancePath.split(/[\/.]/)[0];
          if (node.data.connections.some(conn => conn.target === node.id || conn.targetHandle === handle)) {
            return;
          }
          isValid = false;
          if (error.instancePath && error.message) {
            const key = error.instancePath.slice(1);
            console.log("Error", key, error.message);
            setNestedProperty(errors, key, error.message[0].toUpperCase() + error.message.slice(1));
          } else if (error.keyword === "required") {
            const key = error.params.missingProperty;
            setNestedProperty(errors, key, "This field is required");
          }
        });
      }
      node.data.setErrors(errors);
    });

    return isValid;
  };

  const runAgent = async () => {
    try {
      const newAgentId = await saveAgent();
      if (!newAgentId) {
        console.error('Error saving agent; aborting run');
        return;
      }

      if (!validateNodes()) {
        console.error('Validation failed; aborting run');
        return;
      }

      api.subscribeToExecution(newAgentId);
      api.runGraph(newAgentId);

    } catch (error) {
      console.error('Error running agent:', error);
    }
  };

<<<<<<< HEAD
  const updateNodesWithExecutionData = (executionData: any[]) => {
=======


  const updateNodesWithExecutionData = (executionData: NodeExecutionResult[]) => {
>>>>>>> edf84fb9
    setNodes((nds) =>
      nds.map((node) => {
        const nodeExecution = executionData.find((exec) => exec.node_id === node.data.backend_id);
        if (nodeExecution) {
          return {
            ...node,
            data: {
              ...node.data,
              status: nodeExecution.status,
              output_data: nodeExecution.output_data,
              isOutputOpen: true,
            },
          };
        }
        return node;
      })
    );
  };

  const toggleSidebar = () => setIsSidebarOpen(!isSidebarOpen);

  const handleKeyDown = useCallback((event: KeyboardEvent) => {
    if (event.ctrlKey || event.metaKey) {
      if (event.key === 'c' || event.key === 'C') {
        // Copy selected nodes
        const selectedNodes = nodes.filter(node => node.selected);
        const selectedEdges = edges.filter(edge => edge.selected);
        setCopiedNodes(selectedNodes);
        setCopiedEdges(selectedEdges);
      }
      if (event.key === 'v' || event.key === 'V') {
        // Paste copied nodes
        if (copiedNodes.length > 0) {
          const newNodes = copiedNodes.map((node, index) => {
            const newNodeId = (nodeId + index).toString();
            return {
              ...node,
              id: newNodeId,
              position: {
                x: node.position.x + 20, // Offset pasted nodes
                y: node.position.y + 20,
              },
              data: {
                ...node.data,
                status: undefined, // Reset status
                output_data: undefined, // Clear output data
                setHardcodedValues: (values: { [key: string]: any }) => {
                  setNodes((nds) => nds.map((n) =>
                    n.id === newNodeId
                      ? { ...n, data: { ...n.data, hardcodedValues: values } }
                      : n
                  ));
                },
              },
            };
          });
          const updatedNodes = nodes.map(node => ({ ...node, selected: false })); // Deselect old nodes
          setNodes([...updatedNodes, ...newNodes]);
          setNodeId(prevId => prevId + copiedNodes.length);

          const newEdges = copiedEdges.map(edge => {
            const newSourceId = newNodes.find(n => n.data.title === edge.source)?.id || edge.source;
            const newTargetId = newNodes.find(n => n.data.title === edge.target)?.id || edge.target;
            return {
              ...edge,
              id: `${newSourceId}_${edge.sourceHandle}_${newTargetId}_${edge.targetHandle}_${Date.now()}`,
              source: newSourceId,
              target: newTargetId,
            };
          });
          setEdges([...edges, ...newEdges]);
        }
      }
    }
  }, [nodes, edges, copiedNodes, copiedEdges, nodeId]);

  useEffect(() => {
    window.addEventListener('keydown', handleKeyDown);
    return () => {
      window.removeEventListener('keydown', handleKeyDown);
    };
  }, [handleKeyDown]);

  return (
    <div className={className}>
      <Button
        variant="outline"
        size="icon"
        onClick={toggleSidebar}
        style={{
          position: 'fixed',
          left: isSidebarOpen ? '350px' : '10px',
          zIndex: 10000,
          backgroundColor: 'black',
          color: 'white',
        }}
      >
        {isSidebarOpen ? <ChevronLeft className="h-4 w-4" /> : <ChevronRight className="h-4 w-4" />}
      </Button>
      <Sidebar isOpen={isSidebarOpen} availableNodes={availableNodes} addNode={addNode} />
      <ReactFlow
        nodes={nodes}
        edges={edges}
        onNodesChange={onNodesChange}
        onEdgesChange={onEdgesChange}
        onConnect={onConnect}
        nodeTypes={nodeTypes}
        edgeTypes={edgeTypes}
        connectionLineComponent={ConnectionLine}
        onEdgesDelete={onEdgesDelete}
        deleteKeyCode={["Backspace", "Delete"]}
      >
        <div style={{ position: 'absolute', right: 10, zIndex: 4 }}>
          <Input
            type="text"
            placeholder="Agent Name"
            value={agentName}
            onChange={(e) => setAgentName(e.target.value)}
          />
          <Input
            type="text"
            placeholder="Agent Description"
            value={agentDescription}
            onChange={(e) => setAgentDescription(e.target.value)}
          />
          <div style={{ display: 'flex', flexDirection: 'column', gap: '10px' }}>  {/* Added gap for spacing */}
            <Button onClick={() => saveAgent(savedAgent?.is_template)}>
              Save {savedAgent?.is_template ? "Template" : "Agent"}
            </Button>
            {!savedAgent?.is_template &&
              <Button onClick={runAgent}>Save & Run Agent</Button>
            }
            {!savedAgent &&
              <Button onClick={() => saveAgent(true)}>Save as Template</Button>
            }
          </div>
        </div>
      </ReactFlow>
    </div>
  );
};

export default FlowEditor;<|MERGE_RESOLUTION|>--- conflicted
+++ resolved
@@ -483,13 +483,7 @@
     }
   };
 
-<<<<<<< HEAD
-  const updateNodesWithExecutionData = (executionData: any[]) => {
-=======
-
-
   const updateNodesWithExecutionData = (executionData: NodeExecutionResult[]) => {
->>>>>>> edf84fb9
     setNodes((nds) =>
       nds.map((node) => {
         const nodeExecution = executionData.find((exec) => exec.node_id === node.data.backend_id);
