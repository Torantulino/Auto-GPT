"use client";
import React, { useState, useCallback, useEffect, useMemo } from 'react';
import ReactFlow, {
  addEdge,
  applyNodeChanges,
  applyEdgeChanges,
  Node,
  Edge,
  OnNodesChange,
  OnEdgesChange,
  OnConnect,
  NodeTypes,
  Connection,
} from 'reactflow';
import 'reactflow/dist/style.css';
import CustomNode from './CustomNode';
import './flow.css';
import AutoGPTServerAPI, { Block, Flow } from '@/lib/autogpt_server_api';
import { ObjectSchema } from '@/lib/types';
import { Button } from './ui/button';
import { Input } from './ui/input';
import { ChevronRight, ChevronLeft } from "lucide-react";
<<<<<<< HEAD
import { beautifyString } from '@/lib/utils';
=======
import { deepEquals } from '@/lib/utils';
>>>>>>> 920f931a


type CustomNodeData = {
  blockType: string;
  title: string;
  inputSchema: ObjectSchema;
  outputSchema: ObjectSchema;
  hardcodedValues: { [key: string]: any };
  setHardcodedValues: (values: { [key: string]: any }) => void;
  connections: Array<{ source: string; sourceHandle: string; target: string; targetHandle: string }>;
  isPropertiesOpen: boolean;
  status?: string;
  output_data?: any;
  block_id: string;
  backend_id?: string;
};

const Sidebar: React.FC<{ isOpen: boolean, availableNodes: Block[], addNode: (id: string, name: string) => void }> =
  ({ isOpen, availableNodes, addNode }) => {
    const [searchQuery, setSearchQuery] = useState('');

    if (!isOpen) return null;

    const filteredNodes = availableNodes.filter(node =>
      node.name.toLowerCase().includes(searchQuery.toLowerCase())
    );

    return (
      <div className={`sidebar dark-theme ${isOpen ? 'open' : ''}`}>
        <h3>Nodes</h3>
        <Input
          type="text"
          placeholder="Search nodes..."
          value={searchQuery}
          onChange={(e) => setSearchQuery(e.target.value)}
        />
        {filteredNodes.map((node) => (
          <div key={node.id} className="sidebarNodeRowStyle dark-theme">
            <span>{beautifyString(node.name)}</span>
            <Button onClick={() => addNode(node.id, node.name)}>Add</Button>
          </div>
        ))}
      </div>
    );
  };

const FlowEditor: React.FC<{ flowID?: string; className?: string }> = ({
  flowID,
  className,
}) => {
  const [nodes, setNodes] = useState<Node<CustomNodeData>[]>([]);
  const [edges, setEdges] = useState<Edge[]>([]);
  const [nodeId, setNodeId] = useState<number>(1);
  const [availableNodes, setAvailableNodes] = useState<Block[]>([]);
  const [isSidebarOpen, setIsSidebarOpen] = useState(true);
  const [savedAgent, setSavedAgent] = useState<Flow | null>(null);
  const [agentDescription, setAgentDescription] = useState<string>('');
  const [agentName, setAgentName] = useState<string>('');

  const apiUrl = process.env.AGPT_SERVER_URL!;
  const api = useMemo(() => new AutoGPTServerAPI(apiUrl), [apiUrl]);

  useEffect(() => {
    api.connectWebSocket()
      .then(() => {
        console.log('WebSocket connected');
        api.onWebSocketMessage('execution_event', (data) => {
          updateNodesWithExecutionData([data]);
        });
      })
      .catch((error) => {
        console.error('Failed to connect WebSocket:', error);
      });

    return () => {
      api.disconnectWebSocket();
    };
  }, [api]);

  useEffect(() => {
    api.getBlocks()
      .then(blocks => setAvailableNodes(blocks))
      .catch();
  }, []);

  // Load existing flow
  useEffect(() => {
    if (!flowID || availableNodes.length == 0) return;

    api.getFlow(flowID)
      .then(flow => loadFlow(flow));
  }, [flowID, availableNodes]);

  const nodeTypes: NodeTypes = useMemo(() => ({ custom: CustomNode }), []);

  const onNodesChange: OnNodesChange = useCallback(
    (changes) => setNodes((nds) => applyNodeChanges(changes, nds)),
    []
  );

  const onEdgesChange: OnEdgesChange = useCallback(
    (changes) => setEdges((eds) => applyEdgeChanges(changes, eds)),
    []
  );

  const onConnect: OnConnect = useCallback(
    (connection: Connection) => {
      setEdges((eds) => addEdge(connection, eds));
      setNodes((nds) =>
        nds.map((node) => {
          if (node.id === connection.target) {
            return {
              ...node,
              data: {
                ...node.data,
                connections: [
                  ...node.data.connections,
                  {
                    source: connection.source,
                    sourceHandle: connection.sourceHandle,
                    target: connection.target,
                    targetHandle: connection.targetHandle,
                  } as { source: string; sourceHandle: string; target: string; targetHandle: string },
                ],
              },
            };
          }
          return node;
        })
      );
    },
    [setEdges, setNodes]
  );

  const onEdgesDelete = useCallback(
  (edgesToDelete: Edge[]) => {
    setNodes((nds) =>
      nds.map((node) => ({
        ...node,
        data: {
          ...node.data,
          connections: node.data.connections.filter(
            (conn: any) =>
              !edgesToDelete.some(
                (edge) =>
                  edge.source === conn.source &&
                  edge.target === conn.target &&
                  edge.sourceHandle === conn.sourceHandle &&
                  edge.targetHandle === conn.targetHandle
              )
          ),
        },
      }))
    );
  },
  [setNodes]
);

  const addNode = (blockId: string, nodeType: string) => {
    const nodeSchema = availableNodes.find(node => node.id === blockId);
    if (!nodeSchema) {
      console.error(`Schema not found for block ID: ${blockId}`);
      return;
    }

    const newNode: Node<CustomNodeData> = {
      id: nodeId.toString(),
      type: 'custom',
      position: { x: Math.random() * 400, y: Math.random() * 400 },
      data: {
        blockType: nodeType,
        title: `${nodeType} ${nodeId}`,
        inputSchema: nodeSchema.inputSchema,
        outputSchema: nodeSchema.outputSchema,
        hardcodedValues: {},
        setHardcodedValues: (values: { [key: string]: any }) => {
          setNodes((nds) => nds.map((node) =>
            node.id === newNode.id
              ? { ...node, data: { ...node.data, hardcodedValues: values } }
              : node
          ));
        },
        connections: [],
        isPropertiesOpen: false,
        block_id: blockId,
      },
    };

    setNodes((nds) => [...nds, newNode]);
    setNodeId((prevId) => prevId + 1);
  };

  function loadFlow(flow: Flow) {
    setSavedAgent(flow);
    setAgentName(flow.name);
    setAgentDescription(flow.description);

    setNodes(flow.nodes.map(node => {
      const block = availableNodes.find(block => block.id === node.block_id)!;
      const newNode = {
        id: node.id,
        type: 'custom',
        position: { x: node.metadata.position.x, y: node.metadata.position.y },
        data: {
          block_id: block.id,
          blockType: block.name,
          title: `${block.name} ${node.id}`,
          inputSchema: block.inputSchema,
          outputSchema: block.outputSchema,
          hardcodedValues: node.input_default,
          setHardcodedValues: (values: { [key: string]: any; }) => {
            setNodes((nds) => nds.map((node) => node.id === newNode.id
              ? { ...node, data: { ...node.data, hardcodedValues: values } }
              : node
            ));
          },
          connections: [],
          isPropertiesOpen: false,
        },
      };
      return newNode;
    }));

    setEdges(flow.links.map(link => ({
      id: `${link.source_id}_${link.source_name}_${link.sink_id}_${link.sink_name}`,
      source: link.source_id,
      target: link.sink_id,
      sourceHandle: link.source_name || undefined,
      targetHandle: link.sink_name || undefined
    })));
  }

  const prepareNodeInputData = (node: Node<CustomNodeData>, allNodes: Node<CustomNodeData>[], allEdges: Edge[]) => {
    console.log("Preparing input data for node:", node.id, node.data.blockType);

    const blockSchema = availableNodes.find(n => n.id === node.data.block_id)?.inputSchema;

    if (!blockSchema) {
      console.error(`Schema not found for block ID: ${node.data.block_id}`);
      return {};
    }

    const getNestedData = (schema: ObjectSchema, values: { [key: string]: any }): { [key: string]: any } => {
      let inputData: { [key: string]: any } = {};

      if (schema.properties) {
        Object.keys(schema.properties).forEach((key) => {
          if (values[key] !== undefined) {
            if (schema.properties[key].type === 'object') {
              inputData[key] = getNestedData(schema.properties[key], values[key]);
            } else {
              inputData[key] = values[key];
            }
          }
        });
      }

      if (schema.additionalProperties) {
        inputData = { ...inputData, ...values };
      }

      return inputData;
    };

    let inputData = getNestedData(blockSchema, node.data.hardcodedValues);

    console.log(`Final prepared input for ${node.data.blockType} (${node.id}):`, inputData);
    return inputData;
  };

  const saveAgent = async () => {
    setNodes((nds) =>
      nds.map((node) => ({
        ...node,
        data: {
          ...node.data,
          status: undefined,
        },
      }))
    );
    await new Promise((resolve) => setTimeout(resolve, 100));
    console.log("All nodes before formatting:", nodes);
    const blockIdToNodeIdMap = {};

    const formattedNodes = nodes.map(node => {
      nodes.forEach(node => {
        const key = `${node.data.block_id}_${node.position.x}_${node.position.y}`;
        blockIdToNodeIdMap[key] = node.id;
      });
      const inputDefault = prepareNodeInputData(node, nodes, edges);
      const inputNodes = edges
        .filter(edge => edge.target === node.id)
        .map(edge => ({
          name: edge.targetHandle || '',
          node_id: edge.source,
        }));

      const outputNodes = edges
        .filter(edge => edge.source === node.id)
        .map(edge => ({
          name: edge.sourceHandle || '',
          node_id: edge.target,
        }));

      return {
        id: node.id,
        block_id: node.data.block_id,
        input_default: inputDefault,
        input_nodes: inputNodes,
        output_nodes: outputNodes,
        metadata: { position: node.position }
      };
    });

    const links = edges.map(edge => ({
      source_id: edge.source,
      sink_id: edge.target,
      source_name: edge.sourceHandle || '',
      sink_name: edge.targetHandle || ''
    }));

    const payload = {
      id: savedAgent?.id!,
      name: agentName || 'Agent Name',
      description: agentDescription || 'Agent Description',
      nodes: formattedNodes,
      links: links  // Ensure this field is included
    };

    if (savedAgent && deepEquals(payload, savedAgent)) {
      console.debug("No need to save: Graph is the same as version on server");
      return;
    } else {
      console.debug("Saving new Graph version; old vs new:", savedAgent, payload);
    }

    const newSavedAgent = savedAgent
      ? await api.updateFlow(savedAgent.id, payload)
      : await api.createFlow(payload);
    console.debug('Response from the API:', newSavedAgent);
    setSavedAgent(newSavedAgent);

    // Update the node IDs in the frontend
    const updatedNodes = newSavedAgent.nodes.map(backendNode => {
      const key = `${backendNode.block_id}_${backendNode.metadata.position.x}_${backendNode.metadata.position.y}`;
      const frontendNodeId = blockIdToNodeIdMap[key];
      const frontendNode = nodes.find(node => node.id === frontendNodeId);

      return frontendNode
        ? {
            ...frontendNode,
            position: backendNode.metadata.position,
            data: {
              ...frontendNode.data,
              backend_id: backendNode.id,
            },
          }
        : null;
    }).filter(node => node !== null);

    setNodes(updatedNodes);

    return newSavedAgent.id;
  };

  const runAgent = async () => {
    try {
      const newAgentId = await saveAgent();
      if (!newAgentId) {
        console.error('Error saving agent; aborting run');
        return;
      }

      api.subscribeToExecution(newAgentId);
      api.runGraph(newAgentId);

    } catch (error) {
      console.error('Error running agent:', error);
    }
  };



  const updateNodesWithExecutionData = (executionData: any[]) => {
    setNodes((nds) =>
      nds.map((node) => {
        const nodeExecution = executionData.find((exec) => exec.node_id === node.data.backend_id);
        if (nodeExecution) {
          return {
            ...node,
            data: {
              ...node.data,
              status: nodeExecution.status,
              output_data: nodeExecution.output_data,
              isPropertiesOpen: true,
            },
          };
        }
        return node;
      })
    );
  };

  const toggleSidebar = () => setIsSidebarOpen(!isSidebarOpen);

  return (
    <div className={className}>
    <Button
      variant="outline"
      size="icon"
      onClick={toggleSidebar}
      style={{
        position: 'fixed',
        left: isSidebarOpen ? '350px' : '10px',
        zIndex: 10000,
        backgroundColor: 'black',
        color: 'white',
      }}
    >
      {isSidebarOpen ? <ChevronLeft className="h-4 w-4" /> : <ChevronRight className="h-4 w-4" />}
    </Button>
      <Sidebar isOpen={isSidebarOpen} availableNodes={availableNodes} addNode={addNode} />
      <ReactFlow
        nodes={nodes}
        edges={edges}
        onNodesChange={onNodesChange}
        onEdgesChange={onEdgesChange}
        onConnect={onConnect}
        nodeTypes={nodeTypes}
        onEdgesDelete={onEdgesDelete}
      >
        <div style={{ position: 'absolute', right: 10, zIndex: 4 }}>
          <Input
            type="text"
            placeholder="Agent Name"
            value={agentName}
            onChange={(e) => setAgentName(e.target.value)}
          />
          <Input
            type="text"
            placeholder="Agent Description"
            value={agentDescription}
            onChange={(e) => setAgentDescription(e.target.value)}
          />
          <div style={{ display: 'flex', flexDirection: 'column', gap: '10px' }}>  {/* Added gap for spacing */}
            <Button onClick={saveAgent}>Save Agent</Button>
            <Button onClick={runAgent}>Save & Run Agent</Button>
          </div>
        </div>
      </ReactFlow>
    </div>
  );
};

export default FlowEditor;<|MERGE_RESOLUTION|>--- conflicted
+++ resolved
@@ -20,11 +20,8 @@
 import { Button } from './ui/button';
 import { Input } from './ui/input';
 import { ChevronRight, ChevronLeft } from "lucide-react";
-<<<<<<< HEAD
+import { deepEquals } from '@/lib/utils';
 import { beautifyString } from '@/lib/utils';
-=======
-import { deepEquals } from '@/lib/utils';
->>>>>>> 920f931a
 
 
 type CustomNodeData = {
