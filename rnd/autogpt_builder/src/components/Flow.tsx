--- conflicted
+++ resolved
@@ -15,11 +15,7 @@
 import 'reactflow/dist/style.css';
 import CustomNode, { CustomNodeData } from './CustomNode';
 import './flow.css';
-<<<<<<< HEAD
 import AutoGPTServerAPI, { Block, BlockIOSubSchema, Graph, NodeExecutionResult } from '@/lib/autogpt-server-api';
-=======
-import AutoGPTServerAPI, { Block, BlockIOSchema, Graph, NodeExecutionResult, ObjectSchema } from '@/lib/autogpt-server-api';
->>>>>>> f5fe9626
 import { Button } from './ui/button';
 import { Input } from './ui/input';
 import { ChevronRight, ChevronLeft } from "lucide-react";
@@ -30,13 +26,10 @@
 import ConnectionLine from './ConnectionLine';
 import Ajv from 'ajv';
 
-<<<<<<< HEAD
-=======
 // This is for the history, this is the minimum distance a block must move before it is logged
 // It helps to prevent spamming the history with small movements especially when pressing on a input in a block
 const MINIMUM_MOVE_BEFORE_LOG = 50;
 
->>>>>>> f5fe9626
 const Sidebar: React.FC<{ isOpen: boolean, availableNodes: Block[], addNode: (id: string, name: string) => void }> =
   ({ isOpen, availableNodes, addNode }) => {
     const [searchQuery, setSearchQuery] = useState('');
@@ -161,15 +154,8 @@
     const oldPosition = initialPositionRef.current[node.id];
     const newPosition = node.position;
 
-<<<<<<< HEAD
-    const outputHandle = outputSchema.properties[handleId];
-    if (!("type" in outputHandle)) return "unknown";
-    return outputHandle.type;
-  }
-=======
     // Calculate the movement distance
     if (!oldPosition || !newPosition) return;
->>>>>>> f5fe9626
 
     const distanceMoved = Math.sqrt(
       Math.pow(newPosition.x - oldPosition.x, 2) +
@@ -467,11 +453,7 @@
     }
 
     const getNestedData = (
-<<<<<<< HEAD
       schema: BlockIOSubSchema, values: { [key: string]: any }
-=======
-      schema: BlockIOSchema, values: { [key: string]: any }
->>>>>>> f5fe9626
     ): { [key: string]: any } => {
       let inputData: { [key: string]: any } = {};
 
