--- conflicted
+++ resolved
@@ -44,31 +44,14 @@
   inputSchema: BlockIORootSchema;
   outputSchema: BlockIORootSchema;
   hardcodedValues: { [key: string]: any };
-<<<<<<< HEAD
-  connections: Array<{
-    edge_id: string;
-    source: string;
-    sourceHandle: string;
-    target: string;
-    targetHandle: string;
-  }>;
-=======
-  setHardcodedValues: (values: { [key: string]: any }) => void;
   connections: ConnectionData;
->>>>>>> 1df7d527
   isOutputOpen: boolean;
   status?: NodeExecutionResult["status"];
   output_data?: NodeExecutionResult["output_data"];
   block_id: string;
   backend_id?: string;
-<<<<<<< HEAD
   errors?: { [key: string]: string };
-=======
-  errors?: { [key: string]: string | null };
-  setErrors: (errors: { [key: string]: string | null }) => void;
-  setIsAnyModalOpen?: (isOpen: boolean) => void;
   isOutputStatic?: boolean;
->>>>>>> 1df7d527
 };
 
 export type CustomNode = Node<CustomNodeData, "custom">;
