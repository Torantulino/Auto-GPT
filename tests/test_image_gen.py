--- conflicted
+++ resolved
@@ -13,12 +13,8 @@
 
 
 def lst(txt):
-<<<<<<< HEAD
     """Extract the file path from the output of `generate_image()`"""
-    return txt.split(":")[1].strip()
-=======
     return Path(txt.split(":")[1].strip())
->>>>>>> dcd6aa91
 
 
 @unittest.skip("Skipping image generation tests")
