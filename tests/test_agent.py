--- conflicted
+++ resolved
@@ -4,13 +4,7 @@
 
 from autogpt.agent import Agent
 from autogpt.config import Config
-<<<<<<< HEAD
-from autogpt.speech import say_text
-from autogpt.utils import clean_input
 from autogpt.ai_guidelines import AIGuidelines
-=======
->>>>>>> 064ac5c7
-
 
 @pytest.fixture
 def agent():
