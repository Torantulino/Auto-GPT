interactions:
- request:
    body: '{"model": "gpt-3.5-turbo", "messages": [{"role": "system", "content": "You
      are Follow-Instructions-GPT, an AI designed to read the instructions_1.txt file
      using the read_file method and follow the instructions in the file.\nYour decisions
      must always be made independently without seeking user assistance. Play to your
      strengths as an LLM and pursue simple strategies with no legal complications.\n\nGOALS:\n\n1.
      Use the command read_file to read the instructions_1.txt file\n2. Follow the
      instructions in the instructions_1.txt file\n\n\nConstraints:\n1. ~4000 word
      limit for short term memory. Your short term memory is short, so immediately
      save important information to files.\n2. If you are unsure how you previously
      did something or want to recall past events, thinking about similar events will
      help you remember.\n3. No user assistance\n4. Exclusively use the commands listed
      below e.g. command_name\n\nCommands:\n1. append_to_file: Append to file, args:
      \"filename\": \"<filename>\", \"text\": \"<text>\"\n2. delete_file: Delete file,
      args: \"filename\": \"<filename>\"\n3. list_files: List Files in Directory,
      args: \"directory\": \"<directory>\"\n4. read_file: Read file, args: \"filename\":
      \"<filename>\"\n5. write_to_file: Write to file, args: \"filename\": \"<filename>\",
      \"text\": \"<text>\"\n6. delete_agent: Delete GPT Agent, args: \"key\": \"<key>\"\n7.
      get_hyperlinks: Get hyperlinks, args: \"url\": \"<url>\"\n8. get_text_summary:
      Get text summary, args: \"url\": \"<url>\", \"question\": \"<question>\"\n9.
      list_agents: List GPT Agents, args: () -> str\n10. message_agent: Message GPT
      Agent, args: \"key\": \"<key>\", \"message\": \"<message>\"\n11. start_agent:
      Start GPT Agent, args: \"name\": \"<name>\", \"task\": \"<short_task_desc>\",
      \"prompt\": \"<prompt>\"\n13. task_complete: Task Complete (Shutdown), args:
      \"reason\": \"<reason>\"\n\nResources:\n1. Internet access for searches and
      information gathering.\n2. Long Term memory management.\n3. GPT-3.5 powered
      Agents for delegation of simple tasks.\n4. File output.\n\nPerformance Evaluation:\n1.
      Continuously review and analyze your actions to ensure you are performing to
      the best of your abilities.\n2. Constructively self-criticize your big-picture
      behavior constantly.\n3. Reflect on past decisions and strategies to refine
      your approach.\n4. Every command has a cost, so be smart and efficient. Aim
      to complete tasks in the least number of steps.\n5. Write all code to a file.\n\nYou
      should only respond in JSON format as described below \nResponse Format: \n{\n    \"thoughts\":
      {\n        \"text\": \"thought\",\n        \"reasoning\": \"reasoning\",\n        \"plan\":
      \"- short bulleted\\n- list that conveys\\n- long-term plan\",\n        \"criticism\":
      \"constructive self-criticism\",\n        \"speak\": \"thoughts summary to say
      to user\"\n    },\n    \"command\": {\n        \"name\": \"command name\",\n        \"args\":
      {\n            \"arg name\": \"value\"\n        }\n    }\n} \nEnsure the response
      can be parsed by Python json.loads"}, {"role": "system", "content": "The current
      time and date is Tue Jan  1 00:00:00 2000"}, {"role": "user", "content": "Determine
      which next command to use, and respond using the format specified above:"}],
      "temperature": 0, "max_tokens": 0}'
    headers:
      Accept:
      - '*/*'
      Accept-Encoding:
      - gzip, deflate
      Connection:
      - keep-alive
      Content-Length:
      - '3282'
      Content-Type:
      - application/json
    method: POST
    uri: https://api.openai.com/v1/chat/completions
  response:
    body:
      string: !!binary |
        H4sIAAAAAAAAA5SSyY7aQBCG73mKUp1tBCEs41sSRQjlNppIWTxCjV22O9PudrrKAYL87lFjzEQw
        GinXv5b/q+WIOscEs0pJVjcmXqzvdytn14vVt7vp992WHz63qw+/v36S9cd7jNBtf1Im54pR5urG
        kGhnMcLMkxLKMZnMl+/m08l8No+wdjkZTLBsJJ6OZrG0fuvi8XQ8wQhbViVhcsTGu7qRjbgnsozJ
        4u1dhM+9L/okdBQnylyk5XLWRZhVTmfEmPw4Yk08tPXOECaomDWLshIgnRWyYYBjagEAUpTKtWUl
        nGICZ/EcoL0EMcU1cOVakwOL8gLbA3hSubYlSEWgLYtvs4DKm8lI9gKFNgQtDxkhe3PSMlfXyuaj
        FKN/rTwpdlbbsvd7qAgK7VmAhRrQDOKgtTn5MEd+4wpB3FVKQqqnX632lIMroKZrp8Yo25vE8IXp
        ZbxgF8TXxktTG8N7q8zhD70MlJOQr7Xtw5b2/Th8RZR5LTrTXA+7tkQnArLc+lCsBNZQtMYcXl3C
        lgrnCRrvMqL+Ou7K+nob3JB6Gnx32pj/uvAoxb5ZFw3PdF7gzS9ZVVPvc1n2FYry5fUL9oGQ+1x+
        izJAnEDOPKntsIuw0FZztem/CxNkcQ1GqG1Oe0zG3WP35i8AAAD//wMA2ddSQwEEAAA=
    headers:
      CF-Cache-Status:
      - DYNAMIC
      CF-RAY:
      - 7ca8f62c2bee313e-SOF
      Cache-Control:
      - no-cache, must-revalidate
      Connection:
      - keep-alive
      Content-Encoding:
      - gzip
      Content-Type:
      - application/json
      Date:
      - Sun, 21 May 2023 01:14:28 GMT
      Server:
      - cloudflare
      access-control-allow-origin:
      - '*'
      alt-svc:
      - h3=":443"; ma=86400, h3-29=":443"; ma=86400
      openai-model:
      - gpt-3.5-turbo-0301
      openai-organization:
      - user-gsghk4kr5xmbjprowdzr8zt2
      openai-processing-ms:
      - '11555'
      openai-version:
      - '2020-10-01'
      strict-transport-security:
      - max-age=15724800; includeSubDomains
      x-ratelimit-limit-requests:
      - '3500'
      x-ratelimit-limit-tokens:
      - '90000'
      x-ratelimit-remaining-requests:
      - '3499'
      x-ratelimit-remaining-tokens:
      - '86494'
      x-ratelimit-reset-requests:
      - 17ms
      x-ratelimit-reset-tokens:
      - 2.336s
      x-request-id:
      - 7cc7737a077abeb1f4e9117975dfb9c1
    status:
      code: 200
      message: OK
- request:
    body: '{"model": "gpt-3.5-turbo", "messages": [{"role": "user", "content": "Your
      task is to create a concise running summary of actions and information results
      in the provided text, focusing on key and potentially important information
      to remember.\n\nYou will receive the current summary and the your latest actions.
      Combine them, adding relevant key information from the latest development in
      1st person past tense and keeping the summary concise.\n\nSummary So Far:\n\"\"\"\nI
      was created.\n\"\"\"\n\nLatest Development:\n\"\"\"\nNothing new happened.\n\"\"\"\n"}],
      "temperature": 0, "max_tokens": 0}'
    headers:
      Accept:
      - '*/*'
      Accept-Encoding:
      - gzip, deflate
      Connection:
      - keep-alive
      Content-Length:
      - '599'
      Content-Type:
      - application/json
    method: POST
    uri: https://api.openai.com/v1/chat/completions
  response:
    body:
      string: !!binary |
        H4sIAAAAAAAAA0SOzUoDMRRG9z5F+NaZMrF/NjvRTXdSsSAiJc1cZ6IzuXFyS1vLvLsUqt0eOIdz
        Qqhg4RsnvkttMV+u9mv6zquH5x+qH810KhNe3x8Pry9PR2jw9pO8XIyR5y61JIEjNHxPTqiCNbO7
        yWxsZnOj0XFFLSzqJMV4NC1k12+5KMelgcYuu5pgT0g9d0k2wl8UM+ziVuOavmINYXHtPzClGTR8
        w8FThn07oaP81+y5JVi4nEMWF+V8yFEonu+Xau+yuhwrFysVWZoQaxVprxqXVeNSokjVCIPGR4gh
        N5ueXOYIiyycoBFiRQfYcngfbn4BAAD//wMAmYjYl0kBAAA=
    headers:
      CF-Cache-Status:
      - DYNAMIC
      CF-RAY:
      - 7ca8f6881eab313e-SOF
      Cache-Control:
      - no-cache, must-revalidate
      Connection:
      - keep-alive
      Content-Encoding:
      - gzip
      Content-Type:
      - application/json
      Date:
      - Sun, 21 May 2023 01:14:32 GMT
      Server:
      - cloudflare
      access-control-allow-origin:
      - '*'
      alt-svc:
      - h3=":443"; ma=86400, h3-29=":443"; ma=86400
      openai-model:
      - gpt-3.5-turbo-0301
      openai-organization:
      - user-gsghk4kr5xmbjprowdzr8zt2
      openai-processing-ms:
      - '1017'
      openai-version:
      - '2020-10-01'
      strict-transport-security:
      - max-age=15724800; includeSubDomains
      x-ratelimit-limit-requests:
      - '3500'
      x-ratelimit-limit-tokens:
      - '90000'
      x-ratelimit-remaining-requests:
      - '3499'
      x-ratelimit-remaining-tokens:
      - '89866'
      x-ratelimit-reset-requests:
      - 17ms
      x-ratelimit-reset-tokens:
      - 88ms
      x-request-id:
      - e9912526fc04146baa08a05745789e1c
    status:
      code: 200
      message: OK
- request:
    body: '{"model": "gpt-3.5-turbo", "messages": [{"role": "system", "content": "You
      are Follow-Instructions-GPT, an AI designed to read the instructions_1.txt file
      using the read_file method and follow the instructions in the file.\nYour decisions
      must always be made independently without seeking user assistance. Play to your
      strengths as an LLM and pursue simple strategies with no legal complications.\n\nGOALS:\n\n1.
      Use the command read_file to read the instructions_1.txt file\n2. Follow the
      instructions in the instructions_1.txt file\n\n\nConstraints:\n1. ~4000 word
      limit for short term memory. Your short term memory is short, so immediately
      save important information to files.\n2. If you are unsure how you previously
      did something or want to recall past events, thinking about similar events will
      help you remember.\n3. No user assistance\n4. Exclusively use the commands listed
      below e.g. command_name\n\nCommands:\n1. append_to_file: Append to file, args:
      \"filename\": \"<filename>\", \"text\": \"<text>\"\n2. delete_file: Delete file,
      args: \"filename\": \"<filename>\"\n3. list_files: List Files in Directory,
      args: \"directory\": \"<directory>\"\n4. read_file: Read file, args: \"filename\":
      \"<filename>\"\n5. write_to_file: Write to file, args: \"filename\": \"<filename>\",
      \"text\": \"<text>\"\n6. delete_agent: Delete GPT Agent, args: \"key\": \"<key>\"\n7.
      get_hyperlinks: Get hyperlinks, args: \"url\": \"<url>\"\n8. get_text_summary:
      Get text summary, args: \"url\": \"<url>\", \"question\": \"<question>\"\n9.
      list_agents: List GPT Agents, args: () -> str\n10. message_agent: Message GPT
      Agent, args: \"key\": \"<key>\", \"message\": \"<message>\"\n11. start_agent:
      Start GPT Agent, args: \"name\": \"<name>\", \"task\": \"<short_task_desc>\",
      \"prompt\": \"<prompt>\"\n13. task_complete: Task Complete (Shutdown), args:
      \"reason\": \"<reason>\"\n\nResources:\n1. Internet access for searches and
      information gathering.\n2. Long Term memory management.\n3. GPT-3.5 powered
      Agents for delegation of simple tasks.\n4. File output.\n\nPerformance Evaluation:\n1.
      Continuously review and analyze your actions to ensure you are performing to
      the best of your abilities.\n2. Constructively self-criticize your big-picture
      behavior constantly.\n3. Reflect on past decisions and strategies to refine
      your approach.\n4. Every command has a cost, so be smart and efficient. Aim
      to complete tasks in the least number of steps.\n5. Write all code to a file.\n\nYou
      should only respond in JSON format as described below \nResponse Format: \n{\n    \"thoughts\":
      {\n        \"text\": \"thought\",\n        \"reasoning\": \"reasoning\",\n        \"plan\":
      \"- short bulleted\\n- list that conveys\\n- long-term plan\",\n        \"criticism\":
      \"constructive self-criticism\",\n        \"speak\": \"thoughts summary to say
      to user\"\n    },\n    \"command\": {\n        \"name\": \"command name\",\n        \"args\":
      {\n            \"arg name\": \"value\"\n        }\n    }\n} \nEnsure the response
      can be parsed by Python json.loads"}, {"role": "system", "content": "The current
      time and date is Tue Jan  1 00:00:00 2000"}, {"role": "system", "content": "This
      reminds you of these events from your past: \nI was created and nothing new
      has happened."}, {"role": "user", "content": "Determine which next command to
      use, and respond using the format specified above:"}, {"role": "assistant",
      "content": "{\n    \"thoughts\": {\n        \"text\": \"I should start by reading
      the instructions_1.txt file using the read_file command.\",\n        \"reasoning\":
      \"The first step is to understand the instructions and what is required of me.\",\n        \"plan\":
      \"- Use the read_file command to read the instructions_1.txt file\\n- Analyze
      the instructions and determine the next steps\",\n        \"criticism\": \"I
      need to ensure that I fully understand the instructions before proceeding to
      the next steps.\",\n        \"speak\": \"I will start by reading the instructions_1.txt
      file.\"\n    },\n    \"command\": {\n        \"name\": \"read_file\",\n        \"args\":
      {\n            \"filename\": \"instructions_1.txt\"\n        }\n    }\n}"},
      {"role": "system", "content": "Command read_file returned: This task_id is 2314\r\nRead
      the file instructions_2.txt"}, {"role": "user", "content": "Determine which
      next command to use, and respond using the format specified above:"}], "temperature":
      0, "max_tokens": 0}'
    headers:
      Accept:
      - '*/*'
      Accept-Encoding:
      - gzip, deflate
      Connection:
      - keep-alive
      Content-Length:
      - '4419'
      Content-Type:
      - application/json
    method: POST
    uri: https://api.openai.com/v1/chat/completions
  response:
    body:
      string: !!binary |
        H4sIAAAAAAAAA6SSQW/bMAyF7/sVBM92ECdtuvnWAjvkWmQYhnkIFJm2tcqUJ9GI28D/fXCcNK0z
        DAN2fSTf+yjxgCbHFHWlRNeNje/Wj/uvvzbdiyq7x28Pm3Zpb3bzh8/36nZdYYRu95O0nCZm2tWN
        JTGOMULtSQnlmCarjzerZbK6W0RYu5wsplg2Ei9nt7G0fufi+XKeYIRtUCVhesDGu7qRrbgn4oDp
        p1US4cX7VU8GXZwoe5GSxaKPUFfOaAqYfj9gTeHs650lTFGFYIIoloHSsRAPGxwyBgDIUCrXlpWE
        DFM4iacCdTKIGa6BiXIQB55UDlIRGA7iWz0Ahu1iJp1AYSxBGwyXx46hdXvUtKtrxfksw+itvycV
        HBsux5DNX1wHbGU4HI2ZOoFAAq54NwBSKYELa+GsdftpamMVj4ExfAn0Z9R/WTXLOIZ7Vvb5ha76
        YDDJScjXhukNtlATJkTaGzHahHr62MSh9XReq2itfYaWc/LDb16zwY4K5wka7zRRfvwHN4mevkZo
        SD2dc/fG2v/94dG8j87XdapcHRermsbcV5cJmvLl9CbHwtB7Gb/GPEMcQU48GffYR1gYNqHajpeH
        KQZxDUZoOKcO03n/o//wGwAA//8DALRhJ3cTBAAA
    headers:
      CF-Cache-Status:
      - DYNAMIC
      CF-RAY:
      - 7ca8f6916aeb313e-SOF
      Cache-Control:
      - no-cache, must-revalidate
      Connection:
      - keep-alive
      Content-Encoding:
      - gzip
      Content-Type:
      - application/json
      Date:
      - Sun, 21 May 2023 01:14:45 GMT
      Server:
      - cloudflare
      access-control-allow-origin:
      - '*'
      alt-svc:
      - h3=":443"; ma=86400, h3-29=":443"; ma=86400
      openai-model:
      - gpt-3.5-turbo-0301
      openai-organization:
      - user-gsghk4kr5xmbjprowdzr8zt2
      openai-processing-ms:
      - '13200'
      openai-version:
      - '2020-10-01'
      strict-transport-security:
      - max-age=15724800; includeSubDomains
      x-ratelimit-limit-requests:
      - '3500'
      x-ratelimit-limit-tokens:
      - '90000'
      x-ratelimit-remaining-requests:
      - '3499'
      x-ratelimit-remaining-tokens:
      - '86470'
      x-ratelimit-reset-requests:
      - 17ms
      x-ratelimit-reset-tokens:
      - 2.353s
      x-request-id:
      - 13087de20c75011601dacf71bc0bd2f3
    status:
      code: 200
      message: OK
- request:
    body: '{"model": "gpt-3.5-turbo", "messages": [{"role": "user", "content": "Your
      task is to create a concise running summary of actions and information results
      in the provided text, focusing on key and potentially important information
      to remember.\n\nYou will receive the current summary and the your latest actions.
      Combine them, adding relevant key information from the latest development in
      1st person past tense and keeping the summary concise.\n\nSummary So Far:\n\"\"\"\n{''role'':
      ''system'', ''content'': ''This reminds you of these events from your past:
      \\nI was created and nothing new has happened.''}\n\"\"\"\n\nLatest Development:\n\"\"\"\nNothing
      new happened.\n\"\"\"\n"}], "temperature": 0, "max_tokens": 0}'
    headers:
      Accept:
      - '*/*'
      Accept-Encoding:
      - gzip, deflate
      Connection:
      - keep-alive
      Content-Length:
      - '713'
      Content-Type:
      - application/json
    method: POST
    uri: https://api.openai.com/v1/chat/completions
  response:
    body:
      string: "{\n  \"error\": {\n    \"message\": \"That model is currently overloaded
        with other requests. You can retry your request, or contact us through our
        help center at help.openai.com if the error persists. (Please include the
        request ID a73e800f9a4efa08668a838196d2950d in your message.)\",\n    \"type\":
        \"server_error\",\n    \"param\": null,\n    \"code\": null\n  }\n}\n"
    headers:
      CF-Cache-Status:
      - DYNAMIC
      CF-RAY:
      - 7ca8f6f52c0d313e-SOF
      Connection:
      - keep-alive
      Content-Length:
      - '349'
      Content-Type:
      - application/json
      Date:
      - Sun, 21 May 2023 01:15:18 GMT
      Server:
      - cloudflare
      access-control-allow-origin:
      - '*'
      alt-svc:
      - h3=":443"; ma=86400, h3-29=":443"; ma=86400
      openai-model:
      - gpt-3.5-turbo-0301
      openai-organization:
      - user-gsghk4kr5xmbjprowdzr8zt2
      openai-processing-ms:
      - '30010'
      openai-version:
      - '2020-10-01'
      strict-transport-security:
      - max-age=15724800; includeSubDomains
      x-ratelimit-limit-requests:
      - '3500'
      x-ratelimit-limit-tokens:
      - '90000'
      x-ratelimit-remaining-requests:
      - '3499'
      x-ratelimit-remaining-tokens:
      - '89839'
      x-ratelimit-reset-requests:
      - 17ms
      x-ratelimit-reset-tokens:
      - 107ms
      x-request-id:
      - a73e800f9a4efa08668a838196d2950d
    status:
      code: 429
      message: Too Many Requests
- request:
    body: '{"model": "gpt-3.5-turbo", "messages": [{"role": "user", "content": "Your
      task is to create a concise running summary of actions and information results
      in the provided text, focusing on key and potentially important information
      to remember.\n\nYou will receive the current summary and the your latest actions.
      Combine them, adding relevant key information from the latest development in
      1st person past tense and keeping the summary concise.\n\nSummary So Far:\n\"\"\"\n{''role'':
      ''system'', ''content'': ''This reminds you of these events from your past:
      \\nI was created and nothing new has happened.''}\n\"\"\"\n\nLatest Development:\n\"\"\"\nNothing
      new happened.\n\"\"\"\n"}], "temperature": 0, "max_tokens": 0}'
    headers:
      Accept:
      - '*/*'
      Accept-Encoding:
      - gzip, deflate
      Connection:
      - keep-alive
      Content-Length:
      - '713'
      Content-Type:
      - application/json
    method: POST
    uri: https://api.openai.com/v1/chat/completions
  response:
    body:
      string: !!binary |
        H4sIAAAAAAAAA0SPTWsCQRBE7/kVTZ9nZdc1msxNEEUIxITkICHIONtxN85OT2bajyD734Ng9FpU
        PV6dsKlQo62N2Da4bDR/PT71l2/j5/fN43LyMt0vthOfF9PZz2yBCnn9TVYui57lNjiShj0qtJGM
        UIW6GD4MhmUx6pcKW67IocZNkKzs3Weyi2vO8jIvUOEumQ2hPmGI3AZZCW/JJ9RFP1d4Y1/zcyws
        xt2ag7xTaGtuLCXUHydsKf1TIztCjSalJonxcnZkL+TP/uMEBtJvEmoVzCGSNc6B1EZgDgeT4HIH
        jK9AaooEtdkTrIk8eAZPB6hoT45DS14SCEOkwFF62Cn8anyT6lUkk9ijxiQcUGHjKzqizrvP7u4P
        AAD//wMAmH2nWHsBAAA=
    headers:
      CF-Cache-Status:
      - DYNAMIC
      CF-RAY:
      - 7ca8f7cdac76313e-SOF
      Cache-Control:
      - no-cache, must-revalidate
      Connection:
      - keep-alive
      Content-Encoding:
      - gzip
      Content-Type:
      - application/json
      Date:
      - Sun, 21 May 2023 01:15:24 GMT
      Server:
      - cloudflare
      access-control-allow-origin:
      - '*'
      alt-svc:
      - h3=":443"; ma=86400, h3-29=":443"; ma=86400
      openai-model:
      - gpt-3.5-turbo-0301
      openai-organization:
      - user-gsghk4kr5xmbjprowdzr8zt2
      openai-processing-ms:
      - '1554'
      openai-version:
      - '2020-10-01'
      strict-transport-security:
      - max-age=15724800; includeSubDomains
      x-ratelimit-limit-requests:
      - '3500'
      x-ratelimit-limit-tokens:
      - '90000'
      x-ratelimit-remaining-requests:
      - '3499'
      x-ratelimit-remaining-tokens:
      - '89839'
      x-ratelimit-reset-requests:
      - 17ms
      x-ratelimit-reset-tokens:
      - 107ms
      x-request-id:
      - 2bcd88e9e8bce8177b8e694d44cd16fc
    status:
      code: 200
      message: OK
- request:
    body: '{"model": "gpt-3.5-turbo", "messages": [{"role": "system", "content": "You
      are Follow-Instructions-GPT, an AI designed to read the instructions_1.txt file
      using the read_file method and follow the instructions in the file.\nYour decisions
      must always be made independently without seeking user assistance. Play to your
      strengths as an LLM and pursue simple strategies with no legal complications.\n\nGOALS:\n\n1.
      Use the command read_file to read the instructions_1.txt file\n2. Follow the
      instructions in the instructions_1.txt file\n\n\nConstraints:\n1. ~4000 word
      limit for short term memory. Your short term memory is short, so immediately
      save important information to files.\n2. If you are unsure how you previously
      did something or want to recall past events, thinking about similar events will
      help you remember.\n3. No user assistance\n4. Exclusively use the commands listed
      below e.g. command_name\n\nCommands:\n1. append_to_file: Append to file, args:
      \"filename\": \"<filename>\", \"text\": \"<text>\"\n2. delete_file: Delete file,
      args: \"filename\": \"<filename>\"\n3. list_files: List Files in Directory,
      args: \"directory\": \"<directory>\"\n4. read_file: Read file, args: \"filename\":
      \"<filename>\"\n5. write_to_file: Write to file, args: \"filename\": \"<filename>\",
      \"text\": \"<text>\"\n6. delete_agent: Delete GPT Agent, args: \"key\": \"<key>\"\n7.
      get_hyperlinks: Get hyperlinks, args: \"url\": \"<url>\"\n8. get_text_summary:
      Get text summary, args: \"url\": \"<url>\", \"question\": \"<question>\"\n9.
      list_agents: List GPT Agents, args: () -> str\n10. message_agent: Message GPT
      Agent, args: \"key\": \"<key>\", \"message\": \"<message>\"\n11. start_agent:
      Start GPT Agent, args: \"name\": \"<name>\", \"task\": \"<short_task_desc>\",
      \"prompt\": \"<prompt>\"\n13. task_complete: Task Complete (Shutdown), args:
      \"reason\": \"<reason>\"\n\nResources:\n1. Internet access for searches and
      information gathering.\n2. Long Term memory management.\n3. GPT-3.5 powered
      Agents for delegation of simple tasks.\n4. File output.\n\nPerformance Evaluation:\n1.
      Continuously review and analyze your actions to ensure you are performing to
      the best of your abilities.\n2. Constructively self-criticize your big-picture
      behavior constantly.\n3. Reflect on past decisions and strategies to refine
      your approach.\n4. Every command has a cost, so be smart and efficient. Aim
      to complete tasks in the least number of steps.\n5. Write all code to a file.\n\nYou
      should only respond in JSON format as described below \nResponse Format: \n{\n    \"thoughts\":
      {\n        \"text\": \"thought\",\n        \"reasoning\": \"reasoning\",\n        \"plan\":
      \"- short bulleted\\n- list that conveys\\n- long-term plan\",\n        \"criticism\":
      \"constructive self-criticism\",\n        \"speak\": \"thoughts summary to say
      to user\"\n    },\n    \"command\": {\n        \"name\": \"command name\",\n        \"args\":
      {\n            \"arg name\": \"value\"\n        }\n    }\n} \nEnsure the response
      can be parsed by Python json.loads"}, {"role": "system", "content": "The current
      time and date is Tue Jan  1 00:00:00 2000"}, {"role": "system", "content": "This
      reminds you of these events from your past: \nAs a system, I recall that I was
      created and there have been no new developments to report."}, {"role": "user",
      "content": "Determine which next command to use, and respond using the format
      specified above:"}, {"role": "assistant", "content": "{\n    \"thoughts\": {\n        \"text\":
      \"I should start by reading the instructions_1.txt file using the read_file
      command.\",\n        \"reasoning\": \"The first step is to understand the instructions
      and what is required of me.\",\n        \"plan\": \"- Use the read_file command
      to read the instructions_1.txt file\\n- Analyze the instructions and determine
      the next steps\",\n        \"criticism\": \"I need to ensure that I fully understand
      the instructions before proceeding to the next steps.\",\n        \"speak\":
      \"I will start by reading the instructions_1.txt file.\"\n    },\n    \"command\":
      {\n        \"name\": \"read_file\",\n        \"args\": {\n            \"filename\":
      \"instructions_1.txt\"\n        }\n    }\n}"}, {"role": "system", "content":
      "Command read_file returned: This task_id is 2314\r\nRead the file instructions_2.txt"},
      {"role": "user", "content": "Determine which next command to use, and respond
      using the format specified above:"}, {"role": "assistant", "content": "{\n    \"thoughts\":
      {\n        \"text\": \"I need to read the instructions_2.txt file using the
      read_file command.\",\n        \"reasoning\": \"The instructions_2.txt file
      contains the next set of instructions that I need to follow.\",\n        \"plan\":
      \"- Use the read_file command to read the instructions_2.txt file\\n- Analyze
      the instructions and determine the next steps\",\n        \"criticism\": \"I
      need to ensure that I fully understand the instructions before proceeding to
      the next steps.\",\n        \"speak\": \"I will read the instructions_2.txt
      file using the read_file command.\"\n    },\n    \"command\": {\n        \"name\":
      \"read_file\",\n        \"args\": {\n            \"filename\": \"instructions_2.txt\"\n        }\n    }\n}"},
      {"role": "system", "content": "Command read_file returned: Read the file instructions_3.txt"},
      {"role": "user", "content": "Determine which next command to use, and respond
      using the format specified above:"}], "temperature": 0, "max_tokens": 0}'
    headers:
      Accept:
      - '*/*'
      Accept-Encoding:
      - gzip, deflate
      Connection:
      - keep-alive
      Content-Length:
      - '5468'
      Content-Type:
      - application/json
    method: POST
    uri: https://api.openai.com/v1/chat/completions
  response:
    body:
      string: !!binary |
        H4sIAAAAAAAAA6SSXYvTUBCG7/0Vh7lOSmPcVnMnIliQBcUFdSPl9GSSHHsyE86ZsF1L/rukSe2a
        igjezsf7PvNxBFtABqbWYprWxevNx8Nt+Vbvv6yWZf35/e3dK/Jf3xj37sNGIALefUcjU8fCcNM6
        FMsEERiPWrCALFm9fLFKk/XzmwgaLtBBBlUrcbq4iaXzO46X6TKBCLqgK4TsCK3nppWt8B4pQJYk
        61UEF/FLYpVEICzaXUJpuu4jMDVbgwGy+yM0GM7Cnh1CBjoEG0TTMIFhEqRhhGNOSimVg9TcVbWE
        HDI1BacEHmQI5rBRhFgoYeVRF0pqVJaC+M4MgGGbLuQgqrQOVRcsVaeKoXR7ihluGk3FIofoqb5H
        HZgsVaPJp7+oDtjaUjgJEx5EBRTF5W8NSmot6sJasnP8MHdtnabRMFZ3Af+M+i+j5jnF6jVp9/gD
        r+rUIFKgoG8s4RNswTbMiIy3Yo0NzXzZSKHzeB6r7Jx7VB0V6IdrXrOpHZbsUbWeDWJxugPPrOfb
        CC3q/dn3wTr3vxcexfvo/F1T5uq5SDc4+v5SmaFpX81/ckwMtZf2a8wzxAlk4smphz6C0pIN9Xb8
        PMggCLcQgaUCD5At+2/9s58AAAD//wMA0m5dIxQEAAA=
    headers:
      CF-Cache-Status:
      - DYNAMIC
      CF-RAY:
      - 7ca8f7d89a64313e-SOF
      Cache-Control:
      - no-cache, must-revalidate
      Connection:
      - keep-alive
      Content-Encoding:
      - gzip
      Content-Type:
      - application/json
      Date:
      - Sun, 21 May 2023 01:15:37 GMT
      Server:
      - cloudflare
      access-control-allow-origin:
      - '*'
      alt-svc:
      - h3=":443"; ma=86400, h3-29=":443"; ma=86400
      openai-model:
      - gpt-3.5-turbo-0301
      openai-organization:
      - user-gsghk4kr5xmbjprowdzr8zt2
      openai-processing-ms:
      - '12147'
      openai-version:
      - '2020-10-01'
      strict-transport-security:
      - max-age=15724800; includeSubDomains
      x-ratelimit-limit-requests:
      - '3500'
      x-ratelimit-limit-tokens:
      - '90000'
      x-ratelimit-remaining-requests:
      - '3499'
      x-ratelimit-remaining-tokens:
      - '86457'
      x-ratelimit-reset-requests:
      - 17ms
      x-ratelimit-reset-tokens:
      - 2.362s
      x-request-id:
      - 7d145f8982be5decde986f8f3ae9b1e1
    status:
      code: 200
      message: OK
- request:
    body: '{"model": "gpt-3.5-turbo", "messages": [{"role": "user", "content": "Your
      task is to create a concise running summary of actions and information results
      in the provided text, focusing on key and potentially important information
      to remember.\n\nYou will receive the current summary and the your latest actions.
      Combine them, adding relevant key information from the latest development in
      1st person past tense and keeping the summary concise.\n\nSummary So Far:\n\"\"\"\n{''role'':
      ''system'', ''content'': ''This reminds you of these events from your past:
      \\nAs a system, I recall that I was created and there have been no new developments
      to report.''}\n\"\"\"\n\nLatest Development:\n\"\"\"\nNothing new happened.\n\"\"\"\n"}],
      "temperature": 0, "max_tokens": 0}'
    headers:
      Accept:
      - '*/*'
      Accept-Encoding:
      - gzip, deflate
      Connection:
      - keep-alive
      Content-Length:
      - '761'
      Content-Type:
      - application/json
    method: POST
    uri: https://api.openai.com/v1/chat/completions
  response:
    body:
      string: !!binary |
        H4sIAAAAAAAAA0SPTUvDQBRF9/6K4a4nJWn6obPrwkUVRV2IIFKmk2cyNpk3ZF5rS8l/l4qS7YF7
        OPcMX8HANVZcF9tsuX45uunbqpo+Hl5v7w93ZZzWz7sHe1rePEGDt1/k5G8xcdzFlsRzgIbryQpV
        MMXierYoi+Us1+i4ohYGdZSsnMwz2fdbzvIyL6CxT7YmmDNiz12UjfCOQoIpykJjdI98riEsth3J
        bDFouIa9owTzfkZH6d/ac0swsCn5JDbIpZGDULj0r5KyKp2SUKfVWvXkbNsqaayowNL4UKtA36qx
        STU2RgpUqeSDI9Wd1O9Vz2GCQePTB5+aTU82cYBBEo7Q8KGiI0w+fAxXPwAAAP//AwDlYq8fZgEA
        AA==
    headers:
      CF-Cache-Status:
      - DYNAMIC
      CF-RAY:
      - 7ca8f835ef47313e-SOF
      Cache-Control:
      - no-cache, must-revalidate
      Connection:
      - keep-alive
      Content-Encoding:
      - gzip
      Content-Type:
      - application/json
      Date:
      - Sun, 21 May 2023 01:15:41 GMT
      Server:
      - cloudflare
      access-control-allow-origin:
      - '*'
      alt-svc:
      - h3=":443"; ma=86400, h3-29=":443"; ma=86400
      openai-model:
      - gpt-3.5-turbo-0301
      openai-organization:
      - user-gsghk4kr5xmbjprowdzr8zt2
      openai-processing-ms:
      - '1511'
      openai-version:
      - '2020-10-01'
      strict-transport-security:
      - max-age=15724800; includeSubDomains
      x-ratelimit-limit-requests:
      - '3500'
      x-ratelimit-limit-tokens:
      - '90000'
      x-ratelimit-remaining-requests:
      - '3499'
      x-ratelimit-remaining-tokens:
      - '89827'
      x-ratelimit-reset-requests:
      - 17ms
      x-ratelimit-reset-tokens:
      - 115ms
      x-request-id:
      - 5dad92e7ce5734a1e14ff1816067b8c8
    status:
      code: 200
      message: OK
- request:
    body: '{"model": "gpt-3.5-turbo", "messages": [{"role": "system", "content": "You
      are Follow-Instructions-GPT, an AI designed to read the instructions_1.txt file
      using the read_file method and follow the instructions in the file.\nYour decisions
      must always be made independently without seeking user assistance. Play to your
      strengths as an LLM and pursue simple strategies with no legal complications.\n\nGOALS:\n\n1.
      Use the command read_file to read the instructions_1.txt file\n2. Follow the
      instructions in the instructions_1.txt file\n\n\nConstraints:\n1. ~4000 word
      limit for short term memory. Your short term memory is short, so immediately
      save important information to files.\n2. If you are unsure how you previously
      did something or want to recall past events, thinking about similar events will
      help you remember.\n3. No user assistance\n4. Exclusively use the commands listed
      below e.g. command_name\n\nCommands:\n1. append_to_file: Append to file, args:
      \"filename\": \"<filename>\", \"text\": \"<text>\"\n2. delete_file: Delete file,
      args: \"filename\": \"<filename>\"\n3. list_files: List Files in Directory,
      args: \"directory\": \"<directory>\"\n4. read_file: Read file, args: \"filename\":
      \"<filename>\"\n5. write_to_file: Write to file, args: \"filename\": \"<filename>\",
      \"text\": \"<text>\"\n6. delete_agent: Delete GPT Agent, args: \"key\": \"<key>\"\n7.
      get_hyperlinks: Get hyperlinks, args: \"url\": \"<url>\"\n8. get_text_summary:
      Get text summary, args: \"url\": \"<url>\", \"question\": \"<question>\"\n9.
      list_agents: List GPT Agents, args: () -> str\n10. message_agent: Message GPT
      Agent, args: \"key\": \"<key>\", \"message\": \"<message>\"\n11. start_agent:
      Start GPT Agent, args: \"name\": \"<name>\", \"task\": \"<short_task_desc>\",
      \"prompt\": \"<prompt>\"\n13. task_complete: Task Complete (Shutdown), args:
      \"reason\": \"<reason>\"\n\nResources:\n1. Internet access for searches and
      information gathering.\n2. Long Term memory management.\n3. GPT-3.5 powered
      Agents for delegation of simple tasks.\n4. File output.\n\nPerformance Evaluation:\n1.
      Continuously review and analyze your actions to ensure you are performing to
      the best of your abilities.\n2. Constructively self-criticize your big-picture
      behavior constantly.\n3. Reflect on past decisions and strategies to refine
      your approach.\n4. Every command has a cost, so be smart and efficient. Aim
      to complete tasks in the least number of steps.\n5. Write all code to a file.\n\nYou
      should only respond in JSON format as described below \nResponse Format: \n{\n    \"thoughts\":
      {\n        \"text\": \"thought\",\n        \"reasoning\": \"reasoning\",\n        \"plan\":
      \"- short bulleted\\n- list that conveys\\n- long-term plan\",\n        \"criticism\":
      \"constructive self-criticism\",\n        \"speak\": \"thoughts summary to say
      to user\"\n    },\n    \"command\": {\n        \"name\": \"command name\",\n        \"args\":
      {\n            \"arg name\": \"value\"\n        }\n    }\n} \nEnsure the response
      can be parsed by Python json.loads"}, {"role": "system", "content": "The current
      time and date is Tue Jan  1 00:00:00 2000"}, {"role": "system", "content": "This
      reminds you of these events from your past: \nAs a system, I recall that nothing
      new has happened since my creation."}, {"role": "user", "content": "Determine
      which next command to use, and respond using the format specified above:"},
      {"role": "assistant", "content": "{\n    \"thoughts\": {\n        \"text\":
      \"I should start by reading the instructions_1.txt file using the read_file
      command.\",\n        \"reasoning\": \"The first step is to understand the instructions
      and what is required of me.\",\n        \"plan\": \"- Use the read_file command
      to read the instructions_1.txt file\\n- Analyze the instructions and determine
      the next steps\",\n        \"criticism\": \"I need to ensure that I fully understand
      the instructions before proceeding to the next steps.\",\n        \"speak\":
      \"I will start by reading the instructions_1.txt file.\"\n    },\n    \"command\":
      {\n        \"name\": \"read_file\",\n        \"args\": {\n            \"filename\":
      \"instructions_1.txt\"\n        }\n    }\n}"}, {"role": "system", "content":
      "Command read_file returned: This task_id is 2314\r\nRead the file instructions_2.txt"},
      {"role": "user", "content": "Determine which next command to use, and respond
      using the format specified above:"}, {"role": "assistant", "content": "{\n    \"thoughts\":
      {\n        \"text\": \"I need to read the instructions_2.txt file using the
      read_file command.\",\n        \"reasoning\": \"The instructions_2.txt file
      contains the next set of instructions that I need to follow.\",\n        \"plan\":
      \"- Use the read_file command to read the instructions_2.txt file\\n- Analyze
      the instructions and determine the next steps\",\n        \"criticism\": \"I
      need to ensure that I fully understand the instructions before proceeding to
      the next steps.\",\n        \"speak\": \"I will read the instructions_2.txt
      file using the read_file command.\"\n    },\n    \"command\": {\n        \"name\":
      \"read_file\",\n        \"args\": {\n            \"filename\": \"instructions_2.txt\"\n        }\n    }\n}"},
      {"role": "system", "content": "Command read_file returned: Read the file instructions_3.txt"},
      {"role": "user", "content": "Determine which next command to use, and respond
      using the format specified above:"}, {"role": "assistant", "content": "{\n    \"thoughts\":
      {\n        \"text\": \"I need to read the instructions_3.txt file using the
      read_file command.\",\n        \"reasoning\": \"The instructions_3.txt file
      contains the next set of instructions that I need to follow.\",\n        \"plan\":
      \"- Use the read_file command to read the instructions_3.txt file\\n- Analyze
      the instructions and determine the next steps\",\n        \"criticism\": \"I
      need to ensure that I fully understand the instructions before proceeding to
      the next steps.\",\n        \"speak\": \"I will read the instructions_3.txt
      file using the read_file command.\"\n    },\n    \"command\": {\n        \"name\":
      \"read_file\",\n        \"args\": {\n            \"filename\": \"instructions_3.txt\"\n        }\n    }\n}"},
      {"role": "system", "content": "Command read_file returned: Write the task_id
      into the file output.txt\r\nShutdown"}, {"role": "user", "content": "Determine
      which next command to use, and respond using the format specified above:"}],
      "temperature": 0, "max_tokens": 0}'
    headers:
      Accept:
      - '*/*'
      Accept-Encoding:
      - gzip, deflate
      Connection:
      - keep-alive
      Content-Length:
      - '6470'
      Content-Type:
      - application/json
    method: POST
    uri: https://api.openai.com/v1/chat/completions
  response:
    body:
      string: !!binary |
        H4sIAAAAAAAAA6xSy27bMBC89yuIPVOGVT+S6AvqU4GmLVBUhcFQG4kxuauSK9iooX8vZNlwoqAH
        A73OcGdml3MEV0EBtjFiQ+uzu82XQxU2n/fm4T48uqXP/cv3Bv+sqk8/BDTw0wtaOU/MLIfWozgm
        0GAjGsEKinx9v1wv8rtlriFwhR4KqFvJFrNVJl184my+mOegoUumRiiO0EYOrWyFd0gJinxx96Dh
        Kn4l1msNwmL8FVotV70G27CzmKD4eYSA6SIc2SMUYFJySQwNG1gmQRpWOJaklFIlSMNd3UgqoVBn
        8EzgQQawhI0ixEoJq310gkoaVGLSbusq5Uj4BHAnbSczOYh6dh5VlxzVJ+Y0tBXennDLIRiqZiXo
        124RTWJyVI+WXxtUjpLEzg5HSCri785FVAFvyzH1ab2h0SJT3xL+O+BtNmVJmXpsOql4TxNLG504
        61KYXhMpdXHQN6I2r8wsx4hWbt4ttWh2F5O98/7//tdo1etLc87Mu+KQCTimeKM0CWtiPe3cSAxv
        rxLXmG/mpxX9uMiXl4SnlOewJfXQa3h25FKzHUsGBSThFjQ4qvAAxbz/1X/4CwAA//8DALYwIcUN
        BAAA
    headers:
      CF-Cache-Status:
      - DYNAMIC
      CF-RAY:
      - 7ca8f8408fbb313e-SOF
      Cache-Control:
      - no-cache, must-revalidate
      Connection:
      - keep-alive
      Content-Encoding:
      - gzip
      Content-Type:
      - application/json
      Date:
      - Sun, 21 May 2023 01:15:53 GMT
      Server:
      - cloudflare
      access-control-allow-origin:
      - '*'
      alt-svc:
      - h3=":443"; ma=86400, h3-29=":443"; ma=86400
      openai-model:
      - gpt-3.5-turbo-0301
      openai-organization:
      - user-gsghk4kr5xmbjprowdzr8zt2
      openai-processing-ms:
      - '12090'
      openai-version:
      - '2020-10-01'
      strict-transport-security:
      - max-age=15724800; includeSubDomains
      x-ratelimit-limit-requests:
      - '3500'
      x-ratelimit-limit-tokens:
      - '90000'
      x-ratelimit-remaining-requests:
      - '3499'
      x-ratelimit-remaining-tokens:
      - '86458'
      x-ratelimit-reset-requests:
      - 17ms
      x-ratelimit-reset-tokens:
      - 2.36s
      x-request-id:
      - a5f70c956e20dee73bf6f83f3ca1b262
    status:
      code: 200
      message: OK
- request:
    body: '{"model": "gpt-3.5-turbo", "messages": [{"role": "user", "content": "Your
      task is to create a concise running summary of actions and information results
      in the provided text, focusing on key and potentially important information
      to remember.\n\nYou will receive the current summary and the your latest actions.
      Combine them, adding relevant key information from the latest development in
      1st person past tense and keeping the summary concise.\n\nSummary So Far:\n\"\"\"\n{''role'':
      ''system'', ''content'': ''This reminds you of these events from your past:
      \\nAs a system, I recall that nothing new has happened since my creation.''}\n\"\"\"\n\nLatest
      Development:\n\"\"\"\nNothing new happened.\n\"\"\"\n"}], "temperature": 0,
      "max_tokens": 0}'
    headers:
      Accept:
      - '*/*'
      Accept-Encoding:
      - gzip, deflate
      Connection:
      - keep-alive
      Content-Length:
      - '740'
      Content-Type:
      - application/json
    method: POST
    uri: https://api.openai.com/v1/chat/completions
  response:
    body:
      string: !!binary |
        H4sIAAAAAAAAA0SPMW/CMBBG9/4K62YHkQKh8tZOZWBhq6oKuc4Rmzp3bu4QRCj/vaJqxfqk7+l9
        V0gtOAjRa+hLrtab3UVQRzlr+3o8rHflbUO5exm38XsLFvjziEH/FrPAfcmoiQkshAG9Yguubp6W
        zaJerxoLPbeYwUFXtFrMVpWehk+u5ot5DRZO4jsEd4UycF90r/yFJODqx8bC3X3nKwvK6vOdLOvJ
        QoicAgq49yv0KP/WgTOCAy+SRD3prZFJkW79z2K8kVEUe2s2ZsDgczYavRpijYk6Q3g20YuJvhQk
        bI0kCmj60fxeTUwzmCwcEiWJ+wG9MIEDUS5gIVGLF3Dz6WN6+AEAAP//AwCfo6VWZgEAAA==
    headers:
      CF-Cache-Status:
      - DYNAMIC
      CF-RAY:
      - 7ca8f89d1b52313e-SOF
      Cache-Control:
      - no-cache, must-revalidate
      Connection:
      - keep-alive
      Content-Encoding:
      - gzip
      Content-Type:
      - application/json
      Date:
      - Sun, 21 May 2023 01:15:58 GMT
      Server:
      - cloudflare
      access-control-allow-origin:
      - '*'
      alt-svc:
      - h3=":443"; ma=86400, h3-29=":443"; ma=86400
      openai-model:
      - gpt-3.5-turbo-0301
      openai-organization:
      - user-gsghk4kr5xmbjprowdzr8zt2
      openai-processing-ms:
      - '1539'
      openai-version:
      - '2020-10-01'
      strict-transport-security:
      - max-age=15724800; includeSubDomains
      x-ratelimit-limit-requests:
      - '3500'
      x-ratelimit-limit-tokens:
      - '90000'
      x-ratelimit-remaining-requests:
      - '3499'
      x-ratelimit-remaining-tokens:
      - '89832'
      x-ratelimit-reset-requests:
      - 17ms
      x-ratelimit-reset-tokens:
      - 112ms
      x-request-id:
      - 8885d0872614ba24235f88115811c52a
    status:
      code: 200
      message: OK
- request:
    body: '{"model": "gpt-3.5-turbo", "messages": [{"role": "system", "content": "You
      are Follow-Instructions-GPT, an AI designed to read the instructions_1.txt file
      using the read_file method and follow the instructions in the file.\nYour decisions
      must always be made independently without seeking user assistance. Play to your
      strengths as an LLM and pursue simple strategies with no legal complications.\n\nGOALS:\n\n1.
      Use the command read_file to read the instructions_1.txt file\n2. Follow the
      instructions in the instructions_1.txt file\n\n\nConstraints:\n1. ~4000 word
      limit for short term memory. Your short term memory is short, so immediately
      save important information to files.\n2. If you are unsure how you previously
      did something or want to recall past events, thinking about similar events will
      help you remember.\n3. No user assistance\n4. Exclusively use the commands listed
      below e.g. command_name\n\nCommands:\n1. append_to_file: Append to file, args:
      \"filename\": \"<filename>\", \"text\": \"<text>\"\n2. delete_file: Delete file,
      args: \"filename\": \"<filename>\"\n3. list_files: List Files in Directory,
      args: \"directory\": \"<directory>\"\n4. read_file: Read file, args: \"filename\":
      \"<filename>\"\n5. write_to_file: Write to file, args: \"filename\": \"<filename>\",
      \"text\": \"<text>\"\n6. delete_agent: Delete GPT Agent, args: \"key\": \"<key>\"\n7.
      get_hyperlinks: Get hyperlinks, args: \"url\": \"<url>\"\n8. get_text_summary:
      Get text summary, args: \"url\": \"<url>\", \"question\": \"<question>\"\n9.
      list_agents: List GPT Agents, args: () -> str\n10. message_agent: Message GPT
      Agent, args: \"key\": \"<key>\", \"message\": \"<message>\"\n11. start_agent:
      Start GPT Agent, args: \"name\": \"<name>\", \"task\": \"<short_task_desc>\",
      \"prompt\": \"<prompt>\"\n13. task_complete: Task Complete (Shutdown), args:
      \"reason\": \"<reason>\"\n\nResources:\n1. Internet access for searches and
      information gathering.\n2. Long Term memory management.\n3. GPT-3.5 powered
      Agents for delegation of simple tasks.\n4. File output.\n\nPerformance Evaluation:\n1.
      Continuously review and analyze your actions to ensure you are performing to
      the best of your abilities.\n2. Constructively self-criticize your big-picture
      behavior constantly.\n3. Reflect on past decisions and strategies to refine
      your approach.\n4. Every command has a cost, so be smart and efficient. Aim
      to complete tasks in the least number of steps.\n5. Write all code to a file.\n\nYou
      should only respond in JSON format as described below \nResponse Format: \n{\n    \"thoughts\":
      {\n        \"text\": \"thought\",\n        \"reasoning\": \"reasoning\",\n        \"plan\":
      \"- short bulleted\\n- list that conveys\\n- long-term plan\",\n        \"criticism\":
      \"constructive self-criticism\",\n        \"speak\": \"thoughts summary to say
      to user\"\n    },\n    \"command\": {\n        \"name\": \"command name\",\n        \"args\":
      {\n            \"arg name\": \"value\"\n        }\n    }\n} \nEnsure the response
      can be parsed by Python json.loads"}, {"role": "system", "content": "The current
      time and date is Tue Jan  1 00:00:00 2000"}, {"role": "system", "content": "This
      reminds you of these events from your past: \nAs a system, I recall that nothing
      new has happened since my creation."}, {"role": "user", "content": "Determine
      which next command to use, and respond using the format specified above:"},
      {"role": "assistant", "content": "{\n    \"thoughts\": {\n        \"text\":
      \"I should start by reading the instructions_1.txt file using the read_file
      command.\",\n        \"reasoning\": \"The first step is to understand the instructions
      and what is required of me.\",\n        \"plan\": \"- Use the read_file command
      to read the instructions_1.txt file\\n- Analyze the instructions and determine
      the next steps\",\n        \"criticism\": \"I need to ensure that I fully understand
      the instructions before proceeding to the next steps.\",\n        \"speak\":
      \"I will start by reading the instructions_1.txt file.\"\n    },\n    \"command\":
      {\n        \"name\": \"read_file\",\n        \"args\": {\n            \"filename\":
      \"instructions_1.txt\"\n        }\n    }\n}"}, {"role": "system", "content":
      "Command read_file returned: This task_id is 2314\r\nRead the file instructions_2.txt"},
      {"role": "user", "content": "Determine which next command to use, and respond
      using the format specified above:"}, {"role": "assistant", "content": "{\n    \"thoughts\":
      {\n        \"text\": \"I need to read the instructions_2.txt file using the
      read_file command.\",\n        \"reasoning\": \"The instructions_2.txt file
      contains the next set of instructions that I need to follow.\",\n        \"plan\":
      \"- Use the read_file command to read the instructions_2.txt file\\n- Analyze
      the instructions and determine the next steps\",\n        \"criticism\": \"I
      need to ensure that I fully understand the instructions before proceeding to
      the next steps.\",\n        \"speak\": \"I will read the instructions_2.txt
      file using the read_file command.\"\n    },\n    \"command\": {\n        \"name\":
      \"read_file\",\n        \"args\": {\n            \"filename\": \"instructions_2.txt\"\n        }\n    }\n}"},
      {"role": "system", "content": "Command read_file returned: Read the file instructions_3.txt"},
      {"role": "user", "content": "Determine which next command to use, and respond
      using the format specified above:"}, {"role": "assistant", "content": "{\n    \"thoughts\":
      {\n        \"text\": \"I need to read the instructions_3.txt file using the
      read_file command.\",\n        \"reasoning\": \"The instructions_3.txt file
      contains the next set of instructions that I need to follow.\",\n        \"plan\":
      \"- Use the read_file command to read the instructions_3.txt file\\n- Analyze
      the instructions and determine the next steps\",\n        \"criticism\": \"I
      need to ensure that I fully understand the instructions before proceeding to
      the next steps.\",\n        \"speak\": \"I will read the instructions_3.txt
      file using the read_file command.\"\n    },\n    \"command\": {\n        \"name\":
      \"read_file\",\n        \"args\": {\n            \"filename\": \"instructions_3.txt\"\n        }\n    }\n}"},
      {"role": "system", "content": "Command read_file returned: Write the task_id
      into the file output.txt\r\nShutdown"}, {"role": "user", "content": "Determine
      which next command to use, and respond using the format specified above:"},
      {"role": "assistant", "content": "{\n    \"thoughts\": {\n        \"text\":
      \"I need to write the task_id into the output.txt file using the write_to_file
      command.\",\n        \"reasoning\": \"The instructions require me to write the
      task_id into the output.txt file.\",\n        \"plan\": \"- Use the write_to_file
      command to write the task_id into the output.txt file\\n- Shutdown\",\n        \"criticism\":
      \"I need to ensure that I write the correct task_id into the output.txt file.\",\n        \"speak\":
      \"I will write the task_id into the output.txt file using the write_to_file
      command.\"\n    },\n    \"command\": {\n        \"name\": \"write_to_file\",\n        \"args\":
      {\n            \"filename\": \"output.txt\",\n            \"text\": \"2314\"\n        }\n    }\n}"},
      {"role": "system", "content": "Command write_to_file returned: File written
      to successfully."}, {"role": "user", "content": "Determine which next command
      to use, and respond using the format specified above:"}], "temperature": 0,
      "max_tokens": 0}'
    headers:
      Accept:
      - '*/*'
      Accept-Encoding:
      - gzip, deflate
      Connection:
      - keep-alive
      Content-Length:
      - '7465'
      Content-Type:
      - application/json
    method: POST
    uri: https://api.openai.com/v1/chat/completions
  response:
    body:
      string: !!binary |
        H4sIAAAAAAAAA5SSza7TMBBG9zzFaNZp1ar0tsqOxV0UJCSqi4REUOU6k8TUsYNnTIuqvDvKz6Vt
        EAu2M8o53+fJFU2OKepKia4bO9vs9pfo3+e2qD7a1f5TuXj+snfNy/rZfmBM0B+/k5bxi7n2dWNJ
        jHeYoA6khHJMl0/bt0+r5Wa9TbD2OVlMsWxktpqvZxLD0c8Wq8USE4ysSsL0ik3wdSMH8SdyjOly
        vd0keIPfFqtFguJF2dtos9y0CerKG02M6dcr1sSv4OAtYYqK2bAoJ11M74RcV+GaOQCADKXysayE
        M0xhHI4Lukg3zHAHjigH8cBVlNyfHUQ2rgSpCETx6TDGJdC+rpXL5xkm96xAir0zrhyALxWBcSwh
        6q4iQ6Af0QSCmh4sqhAKcA5GHmwmB+PE9wMfpYkyl4tAYSxNxY1VbnDO4DPTvxPfeycM3fm14Xr6
        GuQ4ho6pBHZQqZ89rcfmoKztbWO1vNcyHKnwgXpVX6rzTUNzQ+r0Kjsba//n3QdQm7zed9z8dV6n
        ahocD6RJFBXK6Z9xf9EB8K6r2re71eeoNTEX0dpff1L1ycaAmWuxTbAwznB1GHCYIotvMEHjcrpg
        umi/tW9+AwAA//8DAMizuHGnAwAA
    headers:
      CF-Cache-Status:
      - DYNAMIC
      CF-RAY:
      - 7ca8f8a7ea59313e-SOF
      Cache-Control:
      - no-cache, must-revalidate
      Connection:
      - keep-alive
      Content-Encoding:
      - gzip
      Content-Type:
      - application/json
      Date:
      - Sun, 21 May 2023 01:16:07 GMT
      Server:
      - cloudflare
      access-control-allow-origin:
      - '*'
      alt-svc:
      - h3=":443"; ma=86400, h3-29=":443"; ma=86400
      openai-model:
      - gpt-3.5-turbo-0301
      openai-organization:
      - user-gsghk4kr5xmbjprowdzr8zt2
      openai-processing-ms:
      - '9391'
      openai-version:
      - '2020-10-01'
      strict-transport-security:
      - max-age=15724800; includeSubDomains
      x-ratelimit-limit-requests:
      - '3500'
      x-ratelimit-limit-tokens:
      - '90000'
      x-ratelimit-remaining-requests:
      - '3499'
      x-ratelimit-remaining-tokens:
      - '86464'
      x-ratelimit-reset-requests:
      - 17ms
      x-ratelimit-reset-tokens:
      - 2.356s
      x-request-id:
      - 2e3c14cd6285c662dde517d25194a06f
    status:
      code: 200
      message: OK
- request:
    body: '{"model": "gpt-3.5-turbo", "messages": [{"role": "system", "content": "You
      are Follow-Instructions-GPT, an AI designed to read the instructions_1.txt file
      using the read_file method and follow the instructions in the file.\nYour decisions
      must always be made independently without seeking user assistance. Play to your
      strengths as an LLM and pursue simple strategies with no legal complications.\n\nGOALS:\n\n1.
      Use the command read_file to read the instructions_1.txt file\n2. Follow the
      instructions in the instructions_1.txt file\n\n\nConstraints:\n1. ~4000 word
      limit for short term memory. Your short term memory is short, so immediately
      save important information to files.\n2. If you are unsure how you previously
      did something or want to recall past events, thinking about similar events will
      help you remember.\n3. No user assistance\n4. Exclusively use the commands listed
      below e.g. command_name\n\nCommands:\n1. append_to_file: Append to file, args:
      \"filename\": \"<filename>\", \"text\": \"<text>\"\n2. delete_file: Delete file,
      args: \"filename\": \"<filename>\"\n3. list_files: List Files in Directory,
      args: \"directory\": \"<directory>\"\n4. read_file: Read a file, args: \"filename\":
      \"<filename>\"\n5. write_to_file: Write to file, args: \"filename\": \"<filename>\",
      \"text\": \"<text>\"\n6. delete_agent: Delete GPT Agent, args: \"key\": \"<key>\"\n7.
      get_hyperlinks: Get hyperlinks, args: \"url\": \"<url>\"\n8. get_text_summary:
      Get text summary, args: \"url\": \"<url>\", \"question\": \"<question>\"\n9.
      list_agents: List GPT Agents, args: () -> str\n10. message_agent: Message GPT
      Agent, args: \"key\": \"<key>\", \"message\": \"<message>\"\n11. start_agent:
      Start GPT Agent, args: \"name\": \"<name>\", \"task\": \"<short_task_desc>\",
      \"prompt\": \"<prompt>\"\n12. task_complete: Task Complete (Shutdown), args:
      \"reason\": \"<reason>\"\n\nResources:\n1. Internet access for searches and
      information gathering.\n2. Long Term memory management.\n3. GPT-3.5 powered
      Agents for delegation of simple tasks.\n4. File output.\n\nPerformance Evaluation:\n1.
      Continuously review and analyze your actions to ensure you are performing to
      the best of your abilities.\n2. Constructively self-criticize your big-picture
      behavior constantly.\n3. Reflect on past decisions and strategies to refine
      your approach.\n4. Every command has a cost, so be smart and efficient. Aim
      to complete tasks in the least number of steps.\n5. Write all code to a file.\n\nYou
      should only respond in JSON format as described below \nResponse Format: \n{\n    \"thoughts\":
      {\n        \"text\": \"thought\",\n        \"reasoning\": \"reasoning\",\n        \"plan\":
      \"- short bulleted\\n- list that conveys\\n- long-term plan\",\n        \"criticism\":
      \"constructive self-criticism\",\n        \"speak\": \"thoughts summary to say
      to user\"\n    },\n    \"command\": {\n        \"name\": \"command name\",\n        \"args\":
      {\n            \"arg name\": \"value\"\n        }\n    }\n} \nEnsure the response
      can be parsed by Python json.loads"}, {"role": "system", "content": "The current
      time and date is Tue Jan  1 00:00:00 2000"}, {"role": "user", "content": "Determine
      which next command to use, and respond using the format specified above:"}],
      "temperature": 0, "max_tokens": 0}'
    headers:
      AGENT-MODE:
      - AAAAAAAAAAAAAAAAAAAAAMLheAAaAAAA0%2BuSeid%2BULvsea4JtiGRiSDSJSI%3DEUifiRBkKG5E2XzMDjRfl76ZC9Ub0wnz4XsNiRVBChTYbJcE3F
      AGENT-TYPE:
      - Auto-GPT-2023-X-TYPE
      Accept:
      - '*/*'
      Accept-Encoding:
      - gzip, deflate
      Connection:
      - keep-alive
      Content-Length:
      - '3284'
      Content-Type:
      - application/json
    method: POST
    uri: https://api.openai.com/v1/chat/completions
  response:
    body:
      string: !!binary |
        H4sIAAAAAAAAA6SSTW/aQBCG7/0VoznbCAohxLeop0StegmHqq7Qsh7bG/bD2h0LO8j/vdoYSAsV
        l17n633emTmgKjBDWQuWptHp/fO3r7z88rh23/sfvVJv69fw8vl5ZxZdUWKCbvtKko8dE+lMo4mV
        s5ig9CSYCsxmy9VitVjdTR8SNK4gjRlWDafzyV3Krd+6dDqfzjDBNoiKMDtg451peMNuRzZgdj+f
        Jvgx+xyfLWcJsmOhz6HVw2xIUNZOSQqY/TygoXAa650mzFCEoAILyxHSWSYbDRxyCwCQI9eurWoO
        OWZwDB4T1HEM5vgEoXatLiCw8AzbHjyJQtkKuCZQNrBvZUQNm9mEO4ZSaQJ2UBCTN8oS7GvBIMai
        mGGxI7DU8STH5E9VTyI4q2w1Sr/cEIhmhIrz6jhLRue+B2VL542I5X8zjGUdQ2BqwqVwo4UdNVNY
        h7E62twctYwRtogDY/CW8Ty3KTxaofs3uqq7RXQBJL1iJVUwpyNYoncAsqH1sVkwPIEwUDqt3f5f
        9wAhZesFk+4h4lNZKqnIsu4v/YeGxO4ktVda/8e1rzY9Cg3J6emO67z6OSsMjQzn1V9gCl9dvuqY
        iLUf7deYJ4h3kCNPbgccEiyVVaHejK+HGQZ2DSaobEEdZtPh1/DpNwAAAP//AwBBklTnKQQAAA==
    headers:
      Access-Control-Allow-Origin:
      - '*'
      Alt-Svc:
      - h3=":443"; ma=86400, h3-29=":443"; ma=86400
      - h3=":443"; ma=2592000,h3-29=":443"; ma=2592000
      Cache-Control:
      - no-cache, must-revalidate
      Cf-Cache-Status:
      - DYNAMIC
      Cf-Ray:
      - 7cbda46dcdfe13f2-ORD
      Content-Encoding:
      - gzip
      Content-Type:
      - application/json
      Date:
      - Tue, 23 May 2023 13:28:48 GMT
      Function-Execution-Id:
      - f495yye134fc
      Openai-Model:
      - gpt-3.5-turbo-0301
      Openai-Organization:
      - significant-gravitas
      Openai-Processing-Ms:
      - '19439'
      Openai-Version:
      - '2020-10-01'
      Server:
      - Google Frontend
      Strict-Transport-Security:
      - max-age=15724800; includeSubDomains
      Vary:
      - Accept-Encoding
      X-Cloud-Trace-Context:
      - 84cce4a68c05919b6fe5a262ed4a2f23;o=1
      X-Powered-By:
      - Express
      X-Ratelimit-Limit-Requests:
      - '3500'
      X-Ratelimit-Limit-Tokens:
      - '90000'
      X-Ratelimit-Remaining-Requests:
      - '3499'
      X-Ratelimit-Remaining-Tokens:
      - '86494'
      X-Ratelimit-Reset-Requests:
      - 17ms
      X-Ratelimit-Reset-Tokens:
      - 2.336s
      X-Request-Id:
      - d999eccb67e039480b5f0d38b5dc5b63
    status:
      code: 200
      message: OK
- request:
    body: '{"model": "gpt-3.5-turbo", "messages": [{"role": "system", "content": "You
      are Follow-Instructions-GPT, an AI designed to read the instructions_1.txt file
      using the read_file method and follow the instructions in the file.\nYour decisions
      must always be made independently without seeking user assistance. Play to your
      strengths as an LLM and pursue simple strategies with no legal complications.\n\nGOALS:\n\n1.
      Use the command read_file to read the instructions_1.txt file\n2. Follow the
      instructions in the instructions_1.txt file\n\n\nConstraints:\n1. ~4000 word
      limit for short term memory. Your short term memory is short, so immediately
      save important information to files.\n2. If you are unsure how you previously
      did something or want to recall past events, thinking about similar events will
      help you remember.\n3. No user assistance\n4. Exclusively use the commands listed
      below e.g. command_name\n\nCommands:\n1. append_to_file: Append to file, args:
      \"filename\": \"<filename>\", \"text\": \"<text>\"\n2. delete_file: Delete file,
      args: \"filename\": \"<filename>\"\n3. list_files: List Files in Directory,
      args: \"directory\": \"<directory>\"\n4. read_file: Read a file, args: \"filename\":
      \"<filename>\"\n5. write_to_file: Write to file, args: \"filename\": \"<filename>\",
      \"text\": \"<text>\"\n6. delete_agent: Delete GPT Agent, args: \"key\": \"<key>\"\n7.
      get_hyperlinks: Get hyperlinks, args: \"url\": \"<url>\"\n8. get_text_summary:
      Get text summary, args: \"url\": \"<url>\", \"question\": \"<question>\"\n9.
      list_agents: List GPT Agents, args: () -> str\n10. message_agent: Message GPT
      Agent, args: \"key\": \"<key>\", \"message\": \"<message>\"\n11. start_agent:
      Start GPT Agent, args: \"name\": \"<name>\", \"task\": \"<short_task_desc>\",
      \"prompt\": \"<prompt>\"\n12. task_complete: Task Complete (Shutdown), args:
      \"reason\": \"<reason>\"\n\nResources:\n1. Internet access for searches and
      information gathering.\n2. Long Term memory management.\n3. GPT-3.5 powered
      Agents for delegation of simple tasks.\n4. File output.\n\nPerformance Evaluation:\n1.
      Continuously review and analyze your actions to ensure you are performing to
      the best of your abilities.\n2. Constructively self-criticize your big-picture
      behavior constantly.\n3. Reflect on past decisions and strategies to refine
      your approach.\n4. Every command has a cost, so be smart and efficient. Aim
      to complete tasks in the least number of steps.\n5. Write all code to a file.\n\nYou
      should only respond in JSON format as described below \nResponse Format: \n{\n    \"thoughts\":
      {\n        \"text\": \"thought\",\n        \"reasoning\": \"reasoning\",\n        \"plan\":
      \"- short bulleted\\n- list that conveys\\n- long-term plan\",\n        \"criticism\":
      \"constructive self-criticism\",\n        \"speak\": \"thoughts summary to say
      to user\"\n    },\n    \"command\": {\n        \"name\": \"command name\",\n        \"args\":
      {\n            \"arg name\": \"value\"\n        }\n    }\n} \nEnsure the response
      can be parsed by Python json.loads"}, {"role": "system", "content": "The current
      time and date is Tue Jan  1 00:00:00 2000"}, {"role": "system", "content": "This
      reminds you of these events from your past: \nI was created and nothing new
      has happened."}, {"role": "user", "content": "Determine which next command to
      use, and respond using the format specified above:"}, {"role": "assistant",
      "content": "{\n    \"thoughts\": {\n        \"text\": \"I should start by reading
      the instructions_1.txt file to determine what actions to take next.\",\n        \"reasoning\":
      \"The instructions_1.txt file contains the necessary information to determine
      the next steps.\",\n        \"plan\": \"- Use the read_file command to read
      the instructions_1.txt file\\n- Analyze the instructions to determine the next
      steps\",\n        \"criticism\": \"I need to ensure that I am following the
      instructions accurately and efficiently.\",\n        \"speak\": \"I will start
      by reading the instructions_1.txt file to determine the next steps.\"\n    },\n    \"command\":
      {\n        \"name\": \"read_file\",\n        \"args\": {\n            \"filename\":
      \"instructions_1.txt\"\n        }\n    }\n}"}, {"role": "system", "content":
      "Command read_file returned: This task_id is 2314\nRead the file instructions_2.txt"},
      {"role": "user", "content": "Determine which next command to use, and respond
      using the format specified above:"}], "temperature": 0, "max_tokens": 0}'
    headers:
      AGENT-MODE:
      - AAAAAAAAAAAAAAAAAAAAAMLheAAaAAAA0%2BuSeid%2BULvsea4JtiGRiSDSJSI%3DEUifiRBkKG5E2XzMDjRfl76ZC9Ub0wnz4XsNiRVBChTYbJcE3F
      AGENT-TYPE:
      - Auto-GPT-2023-X-TYPE
      Accept:
      - '*/*'
      Accept-Encoding:
      - gzip, deflate
      Connection:
      - keep-alive
      Content-Length:
      - '4459'
      Content-Type:
      - application/json
    method: POST
    uri: https://api.openai.com/v1/chat/completions
  response:
    body:
      string: !!binary |
        H4sIAAAAAAAAA4ySQW/aQBCF7/0VoznbCEJCqG9FUSqKcqkSKVIdoWU9trdZz1q7YwWK/N8rYwgp
        iCrXmXnzvtl9WzQZJqhLJbqqbXz74+Hh+2xTL2bPzXNe0t3j4u5+pYZPPxeze4zQrX6Tlr1ioF1V
        WxLjGCPUnpRQhsloMr2eXk9vxlcRVi4jiwkWtcTjwU0sjV+5eDgejjDCJqiCMNli7V1Vy1LcK3HA
        5OvkNsLj7vf6aDKJUJwoeyyNxuM2Ql06oylg8muLFYXDXu8sYYIqBBNEsXSUjoW4u2CbMgBAilK6
        piglpJjAvrhv0Fq6YoqPJQHTWsBwEN/oDgtMAHHgSWUgJX1sheXVQNYCubE0gDmE0jU2gybQbrKT
        LLseaFdVirN/9uxEKUYfSTyp4NhwccS5YAfdgcpw2O1i0t1r+A0Yzp2v1A5cHGQk5CvDtB9bCwSh
        Opwa11Zx7xnD06fwL3ClKcfwjZXd/KGzuf8RnQBpb8RoE6qeag5MtAMgDo3vxEpgDqqC3Fnr3gwX
        53ZK68YrIbuBDp/y3GhDLHZzen+oSb0erN6MtZ/8xEthSLHf3kaH9O3VZ+FjVVFv/O50wqZ8cZrZ
        vtHNHuXnKAeIHcieJ+UW2whzwyaUyz5vmGAQV2OEhjNaYzJsX9ovfwEAAP//AwDl8KHQMwQAAA==
    headers:
      Access-Control-Allow-Origin:
      - '*'
      Alt-Svc:
      - h3=":443"; ma=86400, h3-29=":443"; ma=86400
      - h3=":443"; ma=2592000,h3-29=":443"; ma=2592000
      Cache-Control:
      - no-cache, must-revalidate
      Cf-Cache-Status:
      - DYNAMIC
      Cf-Ray:
      - 7cbda4ffadae111a-ORD
      Content-Encoding:
      - gzip
      Content-Type:
      - application/json
      Date:
      - Tue, 23 May 2023 13:29:11 GMT
      Function-Execution-Id:
      - f495u7ofauc1
      Openai-Model:
      - gpt-3.5-turbo-0301
      Openai-Organization:
      - significant-gravitas
      Openai-Processing-Ms:
      - '18627'
      Openai-Version:
      - '2020-10-01'
      Server:
      - Google Frontend
      Strict-Transport-Security:
      - max-age=15724800; includeSubDomains
      Vary:
      - Accept-Encoding
      X-Cloud-Trace-Context:
      - 9f90e5f759c4963f38509965c99deef1;o=1
      X-Powered-By:
      - Express
      X-Ratelimit-Limit-Requests:
      - '3500'
      X-Ratelimit-Limit-Tokens:
      - '90000'
      X-Ratelimit-Remaining-Requests:
      - '3499'
      X-Ratelimit-Remaining-Tokens:
      - '86466'
      X-Ratelimit-Reset-Requests:
      - 17ms
      X-Ratelimit-Reset-Tokens:
      - 2.356s
      X-Request-Id:
      - b789df6a372f156ab649b8822388cf4b
    status:
      code: 200
      message: OK
- request:
    body: '{"model": "gpt-3.5-turbo", "messages": [{"role": "system", "content": "You
      are Follow-Instructions-GPT, an AI designed to read the instructions_1.txt file
      using the read_file method and follow the instructions in the file.\nYour decisions
      must always be made independently without seeking user assistance. Play to your
      strengths as an LLM and pursue simple strategies with no legal complications.\n\nGOALS:\n\n1.
      Use the command read_file to read the instructions_1.txt file\n2. Follow the
      instructions in the instructions_1.txt file\n\n\nConstraints:\n1. ~4000 word
      limit for short term memory. Your short term memory is short, so immediately
      save important information to files.\n2. If you are unsure how you previously
      did something or want to recall past events, thinking about similar events will
      help you remember.\n3. No user assistance\n4. Exclusively use the commands listed
      below e.g. command_name\n\nCommands:\n1. append_to_file: Append to file, args:
      \"filename\": \"<filename>\", \"text\": \"<text>\"\n2. delete_file: Delete file,
      args: \"filename\": \"<filename>\"\n3. list_files: List Files in Directory,
      args: \"directory\": \"<directory>\"\n4. read_file: Read a file, args: \"filename\":
      \"<filename>\"\n5. write_to_file: Write to file, args: \"filename\": \"<filename>\",
      \"text\": \"<text>\"\n6. delete_agent: Delete GPT Agent, args: \"key\": \"<key>\"\n7.
      get_hyperlinks: Get hyperlinks, args: \"url\": \"<url>\"\n8. get_text_summary:
      Get text summary, args: \"url\": \"<url>\", \"question\": \"<question>\"\n9.
      list_agents: List GPT Agents, args: () -> str\n10. message_agent: Message GPT
      Agent, args: \"key\": \"<key>\", \"message\": \"<message>\"\n11. start_agent:
      Start GPT Agent, args: \"name\": \"<name>\", \"task\": \"<short_task_desc>\",
      \"prompt\": \"<prompt>\"\n12. task_complete: Task Complete (Shutdown), args:
      \"reason\": \"<reason>\"\n\nResources:\n1. Internet access for searches and
      information gathering.\n2. Long Term memory management.\n3. GPT-3.5 powered
      Agents for delegation of simple tasks.\n4. File output.\n\nPerformance Evaluation:\n1.
      Continuously review and analyze your actions to ensure you are performing to
      the best of your abilities.\n2. Constructively self-criticize your big-picture
      behavior constantly.\n3. Reflect on past decisions and strategies to refine
      your approach.\n4. Every command has a cost, so be smart and efficient. Aim
      to complete tasks in the least number of steps.\n5. Write all code to a file.\n\nYou
      should only respond in JSON format as described below \nResponse Format: \n{\n    \"thoughts\":
      {\n        \"text\": \"thought\",\n        \"reasoning\": \"reasoning\",\n        \"plan\":
      \"- short bulleted\\n- list that conveys\\n- long-term plan\",\n        \"criticism\":
      \"constructive self-criticism\",\n        \"speak\": \"thoughts summary to say
      to user\"\n    },\n    \"command\": {\n        \"name\": \"command name\",\n        \"args\":
      {\n            \"arg name\": \"value\"\n        }\n    }\n} \nEnsure the response
      can be parsed by Python json.loads"}, {"role": "system", "content": "The current
      time and date is Tue Jan  1 00:00:00 2000"}, {"role": "system", "content": "This
      reminds you of these events from your past: \nAs a system, I recall that I was
      created and there have been no new developments to report."}, {"role": "user",
      "content": "Determine which next command to use, and respond using the format
      specified above:"}, {"role": "assistant", "content": "{\n    \"thoughts\": {\n        \"text\":
      \"I should start by reading the instructions_1.txt file to determine what actions
      to take next.\",\n        \"reasoning\": \"The instructions_1.txt file contains
      the necessary information to determine the next steps.\",\n        \"plan\":
      \"- Use the read_file command to read the instructions_1.txt file\\n- Analyze
      the instructions to determine the next steps\",\n        \"criticism\": \"I
      need to ensure that I am following the instructions accurately and efficiently.\",\n        \"speak\":
      \"I will start by reading the instructions_1.txt file to determine the next
      steps.\"\n    },\n    \"command\": {\n        \"name\": \"read_file\",\n        \"args\":
      {\n            \"filename\": \"instructions_1.txt\"\n        }\n    }\n}"},
      {"role": "system", "content": "Command read_file returned: This task_id is 2314\nRead
      the file instructions_2.txt"}, {"role": "user", "content": "Determine which
      next command to use, and respond using the format specified above:"}, {"role":
      "assistant", "content": "{\n    \"thoughts\": {\n        \"text\": \"The next
      instruction is to read the instructions_2.txt file. I should use the read_file
      command to read the file.\",\n        \"reasoning\": \"The instructions_2.txt
      file contains the necessary information to determine the next steps.\",\n        \"plan\":
      \"- Use the read_file command to read the instructions_2.txt file\\n- Analyze
      the instructions to determine the next steps\",\n        \"criticism\": \"I
      need to ensure that I am following the instructions accurately and efficiently.\",\n        \"speak\":
      \"I will use the read_file command to read the instructions_2.txt file.\"\n    },\n    \"command\":
      {\n        \"name\": \"read_file\",\n        \"args\": {\n            \"filename\":
      \"instructions_2.txt\"\n        }\n    }\n}"}, {"role": "system", "content":
      "Command read_file returned: Read the file instructions_3.txt"}, {"role": "user",
      "content": "Determine which next command to use, and respond using the format
      specified above:"}], "temperature": 0, "max_tokens": 0}'
    headers:
      AGENT-MODE:
      - AAAAAAAAAAAAAAAAAAAAAMLheAAaAAAA0%2BuSeid%2BULvsea4JtiGRiSDSJSI%3DEUifiRBkKG5E2XzMDjRfl76ZC9Ub0wnz4XsNiRVBChTYbJcE3F
      AGENT-TYPE:
      - Auto-GPT-2023-X-TYPE
      Accept:
      - '*/*'
      Accept-Encoding:
      - gzip, deflate
      Connection:
      - keep-alive
      Content-Length:
      - '5540'
      Content-Type:
      - application/json
    method: POST
    uri: https://api.openai.com/v1/chat/completions
  response:
    body:
      string: !!binary |
        H4sIAAAAAAAAA4yST2/bMAzF7/sUBM92kMxJmvm2YZcUa4EB62keAlWmba0yZUg0mj/wdx8cO0uX
        IEOvJB/fj9I7oMkxRV0p0XVj47v7h4eK8unT6tF++Zrcmb3kC/P47fv84/0eI3TPv0nLqJhoVzeW
        xDjGCLUnJZRjOluu5qv5arH4FGHtcrKYYtlInEwWsbT+2cXTZDrDCNugSsL0gI13dSMbcS/EAdPZ
        bHUX4Xn5ubFcRihOlD2XkkXSRagrZzQFTH8esKZwWuydJUxRhWCCKJYe07EQ9yccMgYAyFAq15aV
        hAxTGItjg7bSFzP8UREwbQUMB/Gt7rHABBAHnlQOUtHbVtgkE9kKFMbSBNYQKtfaHNpAx8lesul7
        oF1dK87/2XMUZRi9JfGkgmPD5Rnnhh30ByrD4biLSfev4XdguHC+VkdwcZCTkK8N0zi2FQhCTbg0
        bqziwTOGp3fh3+DKMo7hMyu729PV3P+ILoC0N2K0CfVAtQYmOgIQh9b3YiWwBlVD4ax1r4bLazul
        deuVkN1Bj09FYbQhFru7vD80pF5OVq/G2nd+4q0wZDhs76JT+kb1VfhY1TQY/3W6YFO+vMzs0Ohn
        z/JrlBPEEWTkybjDLsLCsAnVZsgbphjENRih4Zy2mE67X92HPwAAAP//AwBqGZrbNAQAAA==
    headers:
      Access-Control-Allow-Origin:
      - '*'
      Alt-Svc:
      - h3=":443"; ma=86400, h3-29=":443"; ma=86400
      - h3=":443"; ma=2592000,h3-29=":443"; ma=2592000
      Cache-Control:
      - no-cache, must-revalidate
      Cf-Cache-Status:
      - DYNAMIC
      Cf-Ray:
      - 7cbda5ab893210d0-ORD
      Content-Encoding:
      - gzip
      Content-Type:
      - application/json
      Date:
      - Tue, 23 May 2023 13:29:39 GMT
      Function-Execution-Id:
      - f495scdawjjo
      Openai-Model:
      - gpt-3.5-turbo-0301
      Openai-Organization:
      - significant-gravitas
      Openai-Processing-Ms:
      - '19949'
      Openai-Version:
      - '2020-10-01'
      Server:
      - Google Frontend
      Strict-Transport-Security:
      - max-age=15724800; includeSubDomains
      Vary:
      - Accept-Encoding
      X-Cloud-Trace-Context:
      - 0128c66c9918142a24cd829bbc2b234a;o=1
      X-Powered-By:
      - Express
      X-Ratelimit-Limit-Requests:
      - '3500'
      X-Ratelimit-Limit-Tokens:
      - '90000'
      X-Ratelimit-Remaining-Requests:
      - '3499'
      X-Ratelimit-Remaining-Tokens:
      - '86449'
      X-Ratelimit-Reset-Requests:
      - 17ms
      X-Ratelimit-Reset-Tokens:
      - 2.367s
      X-Request-Id:
      - 438ac4200d6062dd394f5ffe9944af58
    status:
      code: 200
      message: OK
- request:
    body: '{"model": "gpt-3.5-turbo", "messages": [{"role": "system", "content": "You
      are Follow-Instructions-GPT, an AI designed to read the instructions_1.txt file
      using the read_file method and follow the instructions in the file.\nYour decisions
      must always be made independently without seeking user assistance. Play to your
      strengths as an LLM and pursue simple strategies with no legal complications.\n\nGOALS:\n\n1.
      Use the command read_file to read the instructions_1.txt file\n2. Follow the
      instructions in the instructions_1.txt file\n\n\nConstraints:\n1. ~4000 word
      limit for short term memory. Your short term memory is short, so immediately
      save important information to files.\n2. If you are unsure how you previously
      did something or want to recall past events, thinking about similar events will
      help you remember.\n3. No user assistance\n4. Exclusively use the commands listed
      below e.g. command_name\n\nCommands:\n1. append_to_file: Append to file, args:
      \"filename\": \"<filename>\", \"text\": \"<text>\"\n2. delete_file: Delete file,
      args: \"filename\": \"<filename>\"\n3. list_files: List Files in Directory,
      args: \"directory\": \"<directory>\"\n4. read_file: Read a file, args: \"filename\":
      \"<filename>\"\n5. write_to_file: Write to file, args: \"filename\": \"<filename>\",
      \"text\": \"<text>\"\n6. delete_agent: Delete GPT Agent, args: \"key\": \"<key>\"\n7.
      get_hyperlinks: Get hyperlinks, args: \"url\": \"<url>\"\n8. get_text_summary:
      Get text summary, args: \"url\": \"<url>\", \"question\": \"<question>\"\n9.
      list_agents: List GPT Agents, args: () -> str\n10. message_agent: Message GPT
      Agent, args: \"key\": \"<key>\", \"message\": \"<message>\"\n11. start_agent:
      Start GPT Agent, args: \"name\": \"<name>\", \"task\": \"<short_task_desc>\",
      \"prompt\": \"<prompt>\"\n12. task_complete: Task Complete (Shutdown), args:
      \"reason\": \"<reason>\"\n\nResources:\n1. Internet access for searches and
      information gathering.\n2. Long Term memory management.\n3. GPT-3.5 powered
      Agents for delegation of simple tasks.\n4. File output.\n\nPerformance Evaluation:\n1.
      Continuously review and analyze your actions to ensure you are performing to
      the best of your abilities.\n2. Constructively self-criticize your big-picture
      behavior constantly.\n3. Reflect on past decisions and strategies to refine
      your approach.\n4. Every command has a cost, so be smart and efficient. Aim
      to complete tasks in the least number of steps.\n5. Write all code to a file.\n\nYou
      should only respond in JSON format as described below \nResponse Format: \n{\n    \"thoughts\":
      {\n        \"text\": \"thought\",\n        \"reasoning\": \"reasoning\",\n        \"plan\":
      \"- short bulleted\\n- list that conveys\\n- long-term plan\",\n        \"criticism\":
      \"constructive self-criticism\",\n        \"speak\": \"thoughts summary to say
      to user\"\n    },\n    \"command\": {\n        \"name\": \"command name\",\n        \"args\":
      {\n            \"arg name\": \"value\"\n        }\n    }\n} \nEnsure the response
      can be parsed by Python json.loads"}, {"role": "system", "content": "The current
      time and date is Tue Jan  1 00:00:00 2000"}, {"role": "system", "content": "This
      reminds you of these events from your past: \nAs a system, I recall that nothing
      new has happened since my creation."}, {"role": "user", "content": "Determine
      which next command to use, and respond using the format specified above:"},
      {"role": "assistant", "content": "{\n    \"thoughts\": {\n        \"text\":
      \"I should start by reading the instructions_1.txt file to determine what actions
      to take next.\",\n        \"reasoning\": \"The instructions_1.txt file contains
      the necessary information to determine the next steps.\",\n        \"plan\":
      \"- Use the read_file command to read the instructions_1.txt file\\n- Analyze
      the instructions to determine the next steps\",\n        \"criticism\": \"I
      need to ensure that I am following the instructions accurately and efficiently.\",\n        \"speak\":
      \"I will start by reading the instructions_1.txt file to determine the next
      steps.\"\n    },\n    \"command\": {\n        \"name\": \"read_file\",\n        \"args\":
      {\n            \"filename\": \"instructions_1.txt\"\n        }\n    }\n}"},
      {"role": "system", "content": "Command read_file returned: This task_id is 2314\nRead
      the file instructions_2.txt"}, {"role": "user", "content": "Determine which
      next command to use, and respond using the format specified above:"}, {"role":
      "assistant", "content": "{\n    \"thoughts\": {\n        \"text\": \"The next
      instruction is to read the instructions_2.txt file. I should use the read_file
      command to read the file.\",\n        \"reasoning\": \"The instructions_2.txt
      file contains the necessary information to determine the next steps.\",\n        \"plan\":
      \"- Use the read_file command to read the instructions_2.txt file\\n- Analyze
      the instructions to determine the next steps\",\n        \"criticism\": \"I
      need to ensure that I am following the instructions accurately and efficiently.\",\n        \"speak\":
      \"I will use the read_file command to read the instructions_2.txt file.\"\n    },\n    \"command\":
      {\n        \"name\": \"read_file\",\n        \"args\": {\n            \"filename\":
      \"instructions_2.txt\"\n        }\n    }\n}"}, {"role": "system", "content":
      "Command read_file returned: Read the file instructions_3.txt"}, {"role": "user",
      "content": "Determine which next command to use, and respond using the format
      specified above:"}, {"role": "assistant", "content": "{\n    \"thoughts\": {\n        \"text\":
      \"The next instruction is to read the instructions_3.txt file. I should use
      the read_file command to read the file.\",\n        \"reasoning\": \"The instructions_3.txt
      file contains the necessary information to determine the next steps.\",\n        \"plan\":
      \"- Use the read_file command to read the instructions_3.txt file\\n- Analyze
      the instructions to determine the next steps\",\n        \"criticism\": \"I
      need to ensure that I am following the instructions accurately and efficiently.\",\n        \"speak\":
      \"I will use the read_file command to read the instructions_3.txt file.\"\n    },\n    \"command\":
      {\n        \"name\": \"read_file\",\n        \"args\": {\n            \"filename\":
      \"instructions_3.txt\"\n        }\n    }\n}"}, {"role": "system", "content":
      "Command read_file returned: Write the task_id into the file output.txt\nShutdown"},
      {"role": "user", "content": "Determine which next command to use, and respond
      using the format specified above:"}], "temperature": 0, "max_tokens": 0}'
    headers:
      AGENT-MODE:
      - AAAAAAAAAAAAAAAAAAAAAMLheAAaAAAA0%2BuSeid%2BULvsea4JtiGRiSDSJSI%3DEUifiRBkKG5E2XzMDjRfl76ZC9Ub0wnz4XsNiRVBChTYbJcE3F
      AGENT-TYPE:
      - Auto-GPT-2023-X-TYPE
      Accept:
      - '*/*'
      Accept-Encoding:
      - gzip, deflate
      Connection:
      - keep-alive
      Content-Length:
      - '6572'
      Content-Type:
      - application/json
    method: POST
    uri: https://api.openai.com/v1/chat/completions
  response:
    body:
      string: !!binary |
        H4sIAAAAAAAAA6SSTW/bMAyG7/sVBM9OkDRxm/ncQzNgA4atl86DocisrcYWBYlGswX+74M/Ajdp
        MWzolRTf5yHEI5ocE9SlEl27anbz6fOXm6/fdg/r+9tf1pT50902/s18fftAFiPk3RNpGSfmmmtX
        kRjuWtqTEsoxWV5v1pv1Jt7EEdacU4UJFk5mq3k8k8bveLZYLZYYYRNUQZgc0XmunWTCe7IBk+Xq
        YxzhFD41ukhhUdVUijeLNkJdstEUMPlxxJrCKdhzRZigCsEEUVY6TbZCtlvhmFoAgBSl5KYoJaSY
        wFgcG3SQrpji95LA0kHA2CC+0Z0WmADC8OyNEEhJICrsM5ODscJ94dFUBNyIa2QuB5nDFkLJTZVD
        E4aRfjgTzvqnmuta2fwfUucpRi9NPanA1thi0n07unMuCZRznp03Ss6ovdZf4dM2b3q4StlBYQb3
        79jxAnNB0d6I0SbUA2oLlqhPJBsa30UqgS2oukcYW/SZmr0nLf+9U3Ck9ifSs6mqd/3ea9jAaqPT
        OY45r67RqpoGjTPuha3yxeUhD43u7RQxaZzNX9791Wq5Phn2lqNsaltsI3w01oQyG64PEwzCDiM0
        NqcDJov2Z/vhDwAAAP//AwA/k/r4YgQAAA==
    headers:
      Access-Control-Allow-Origin:
      - '*'
      Alt-Svc:
      - h3=":443"; ma=86400, h3-29=":443"; ma=86400
      - h3=":443"; ma=2592000,h3-29=":443"; ma=2592000
      Cache-Control:
      - no-cache, must-revalidate
      Cf-Cache-Status:
      - DYNAMIC
      Cf-Ray:
      - 7cbda64a0d8b1049-ORD
      Content-Encoding:
      - gzip
      Content-Type:
      - application/json
      Date:
      - Tue, 23 May 2023 13:30:12 GMT
      Function-Execution-Id:
      - f4955nyjuij9
      Openai-Model:
      - gpt-3.5-turbo-0301
      Openai-Organization:
      - significant-gravitas
      Openai-Processing-Ms:
      - '27188'
      Openai-Version:
      - '2020-10-01'
      Server:
      - Google Frontend
      Strict-Transport-Security:
      - max-age=15724800; includeSubDomains
      Vary:
      - Accept-Encoding
      X-Cloud-Trace-Context:
      - 1d7fa6a5187cc4d84806587407f4d630;o=1
      X-Powered-By:
      - Express
      X-Ratelimit-Limit-Requests:
      - '3500'
      X-Ratelimit-Limit-Tokens:
      - '90000'
      X-Ratelimit-Remaining-Requests:
      - '3499'
      X-Ratelimit-Remaining-Tokens:
      - '86449'
      X-Ratelimit-Reset-Requests:
      - 17ms
      X-Ratelimit-Reset-Tokens:
      - 2.367s
      X-Request-Id:
      - 99ec79bb56359aebe30013d596125a19
    status:
      code: 200
      message: OK
- request:
    body: '{"model": "gpt-3.5-turbo", "messages": [{"role": "system", "content": "You
      are Follow-Instructions-GPT, an AI designed to read the instructions_1.txt file
      using the read_file method and follow the instructions in the file.\nYour decisions
      must always be made independently without seeking user assistance. Play to your
      strengths as an LLM and pursue simple strategies with no legal complications.\n\nGOALS:\n\n1.
      Use the command read_file to read the instructions_1.txt file\n2. Follow the
      instructions in the instructions_1.txt file\n\n\nConstraints:\n1. ~4000 word
      limit for short term memory. Your short term memory is short, so immediately
      save important information to files.\n2. If you are unsure how you previously
      did something or want to recall past events, thinking about similar events will
      help you remember.\n3. No user assistance\n4. Exclusively use the commands listed
      below e.g. command_name\n\nCommands:\n1. append_to_file: Append to file, args:
      \"filename\": \"<filename>\", \"text\": \"<text>\"\n2. delete_file: Delete file,
      args: \"filename\": \"<filename>\"\n3. list_files: List Files in Directory,
      args: \"directory\": \"<directory>\"\n4. read_file: Read a file, args: \"filename\":
      \"<filename>\"\n5. write_to_file: Write to file, args: \"filename\": \"<filename>\",
      \"text\": \"<text>\"\n6. delete_agent: Delete GPT Agent, args: \"key\": \"<key>\"\n7.
      get_hyperlinks: Get hyperlinks, args: \"url\": \"<url>\"\n8. get_text_summary:
      Get text summary, args: \"url\": \"<url>\", \"question\": \"<question>\"\n9.
      list_agents: List GPT Agents, args: () -> str\n10. message_agent: Message GPT
      Agent, args: \"key\": \"<key>\", \"message\": \"<message>\"\n11. start_agent:
      Start GPT Agent, args: \"name\": \"<name>\", \"task\": \"<short_task_desc>\",
      \"prompt\": \"<prompt>\"\n12. task_complete: Task Complete (Shutdown), args:
      \"reason\": \"<reason>\"\n\nResources:\n1. Internet access for searches and
      information gathering.\n2. Long Term memory management.\n3. GPT-3.5 powered
      Agents for delegation of simple tasks.\n4. File output.\n\nPerformance Evaluation:\n1.
      Continuously review and analyze your actions to ensure you are performing to
      the best of your abilities.\n2. Constructively self-criticize your big-picture
      behavior constantly.\n3. Reflect on past decisions and strategies to refine
      your approach.\n4. Every command has a cost, so be smart and efficient. Aim
      to complete tasks in the least number of steps.\n5. Write all code to a file.\n\nYou
      should only respond in JSON format as described below \nResponse Format: \n{\n    \"thoughts\":
      {\n        \"text\": \"thought\",\n        \"reasoning\": \"reasoning\",\n        \"plan\":
      \"- short bulleted\\n- list that conveys\\n- long-term plan\",\n        \"criticism\":
      \"constructive self-criticism\",\n        \"speak\": \"thoughts summary to say
      to user\"\n    },\n    \"command\": {\n        \"name\": \"command name\",\n        \"args\":
      {\n            \"arg name\": \"value\"\n        }\n    }\n} \nEnsure the response
      can be parsed by Python json.loads"}, {"role": "system", "content": "The current
      time and date is Tue Jan  1 00:00:00 2000"}, {"role": "system", "content": "This
      reminds you of these events from your past: \nAs a system, I recall that nothing
      new has happened since my creation."}, {"role": "user", "content": "Determine
      which next command to use, and respond using the format specified above:"},
      {"role": "assistant", "content": "{\n    \"thoughts\": {\n        \"text\":
      \"I should start by reading the instructions_1.txt file to determine what actions
      to take next.\",\n        \"reasoning\": \"The instructions_1.txt file contains
      the necessary information to determine the next steps.\",\n        \"plan\":
      \"- Use the read_file command to read the instructions_1.txt file\\n- Analyze
      the instructions to determine the next steps\",\n        \"criticism\": \"I
      need to ensure that I am following the instructions accurately and efficiently.\",\n        \"speak\":
      \"I will start by reading the instructions_1.txt file to determine the next
      steps.\"\n    },\n    \"command\": {\n        \"name\": \"read_file\",\n        \"args\":
      {\n            \"filename\": \"instructions_1.txt\"\n        }\n    }\n}"},
      {"role": "system", "content": "Command read_file returned: This task_id is 2314\nRead
      the file instructions_2.txt"}, {"role": "user", "content": "Determine which
      next command to use, and respond using the format specified above:"}, {"role":
      "assistant", "content": "{\n    \"thoughts\": {\n        \"text\": \"The next
      instruction is to read the instructions_2.txt file. I should use the read_file
      command to read the file.\",\n        \"reasoning\": \"The instructions_2.txt
      file contains the necessary information to determine the next steps.\",\n        \"plan\":
      \"- Use the read_file command to read the instructions_2.txt file\\n- Analyze
      the instructions to determine the next steps\",\n        \"criticism\": \"I
      need to ensure that I am following the instructions accurately and efficiently.\",\n        \"speak\":
      \"I will use the read_file command to read the instructions_2.txt file.\"\n    },\n    \"command\":
      {\n        \"name\": \"read_file\",\n        \"args\": {\n            \"filename\":
      \"instructions_2.txt\"\n        }\n    }\n}"}, {"role": "system", "content":
      "Command read_file returned: Read the file instructions_3.txt"}, {"role": "user",
      "content": "Determine which next command to use, and respond using the format
      specified above:"}, {"role": "assistant", "content": "{\n    \"thoughts\": {\n        \"text\":
      \"The next instruction is to read the instructions_3.txt file. I should use
      the read_file command to read the file.\",\n        \"reasoning\": \"The instructions_3.txt
      file contains the necessary information to determine the next steps.\",\n        \"plan\":
      \"- Use the read_file command to read the instructions_3.txt file\\n- Analyze
      the instructions to determine the next steps\",\n        \"criticism\": \"I
      need to ensure that I am following the instructions accurately and efficiently.\",\n        \"speak\":
      \"I will use the read_file command to read the instructions_3.txt file.\"\n    },\n    \"command\":
      {\n        \"name\": \"read_file\",\n        \"args\": {\n            \"filename\":
      \"instructions_3.txt\"\n        }\n    }\n}"}, {"role": "system", "content":
      "Command read_file returned: Write the task_id into the file output.txt\nShutdown"},
      {"role": "user", "content": "Determine which next command to use, and respond
      using the format specified above:"}, {"role": "assistant", "content": "{\n    \"thoughts\":
      {\n        \"text\": \"The next instruction is to write the task_id into the
      file output.txt. I should use the write_to_file command to write the task_id
      into the file.\",\n        \"reasoning\": \"The write_to_file command is the
      appropriate command to use to write the task_id into the output.txt file.\",\n        \"plan\":
      \"- Use the write_to_file command to write the task_id into the output.txt file\",\n        \"criticism\":
      \"I need to ensure that I am writing the correct task_id into the output.txt
      file.\",\n        \"speak\": \"I will use the write_to_file command to write
      the task_id into the output.txt file.\"\n    },\n    \"command\": {\n        \"name\":
      \"write_to_file\",\n        \"args\": {\n            \"filename\": \"output.txt\",\n            \"text\":
      \"2314\"\n        }\n    }\n}"}, {"role": "system", "content": "Command write_to_file
      returned: File written to successfully."}, {"role": "user", "content": "Determine
      which next command to use, and respond using the format specified above:"}],
      "temperature": 0, "max_tokens": 0}'
    headers:
      AGENT-MODE:
      - AAAAAAAAAAAAAAAAAAAAAMLheAAaAAAA0%2BuSeid%2BULvsea4JtiGRiSDSJSI%3DEUifiRBkKG5E2XzMDjRfl76ZC9Ub0wnz4XsNiRVBChTYbJcE3F
      AGENT-TYPE:
      - Auto-GPT-2023-X-TYPE
      Accept:
      - '*/*'
      Accept-Encoding:
      - gzip, deflate
      Connection:
      - keep-alive
      Content-Length:
      - '7652'
      Content-Type:
      - application/json
    method: POST
    uri: https://api.openai.com/v1/chat/completions
  response:
    body:
      string: !!binary |
        H4sIAAAAAAAAA5yST28aMRDF7/0UozkbBAQC2VtV9UCl5JQeqlIh453ddfHaK89sCUH73av9k0Bp
        q1Y5esb+vec3c0KbYoKm0GLKyo2Wn+4f6G7xoB+zcvdB+Hk+u19/yT4+yyK9Q4Vh952MDC/GJpSV
        I7HBo0ITSQulmExvV/PVfHU7XSksQ0oOE8wrGd2MFyOp4y6MJjeTKSqsWeeEyQmrGMpKthL25LkF
        zGYKz/BzYzFRKEG0O5eWy1mj0BTBGmJMvp6wJH4Bx+AIE9TMlkV7aW0GL+TbL5w2HgBgg1KEOi+E
        N5jAUBwa9CRtcYOPBUUCHQl8gKyOUlAE61libVqLDNaDFASZdcRjWAMXoXYpcFELpOHQd/nIQuV4
        g+pSJpLm4K3P36KlQPu0OzrNcnkPDppBwn9ZqJz2vfoIPjN1N0XzfjtMgcCEsuyU/gy84ploxRrL
        ZQ9dgyfq3pLnOrZ8LbCGQv/oyJ1ECto58GTa+cVjp8+woyxE6jTF+vxfH+GK9P6tMztY5/4WVy/S
        qJelGfL4bWe8LqnX/yW/K5s65tfrdrkLPeC9c0MI54i4Nm0+We3c8dVV52wwuPENNgoz6y0X2x6H
        CbKEChVan9ITJpPmW/PuJwAAAP//AwCAeDvT/AMAAA==
    headers:
      Access-Control-Allow-Origin:
      - '*'
      Alt-Svc:
      - h3=":443"; ma=86400, h3-29=":443"; ma=86400
      - h3=":443"; ma=2592000,h3-29=":443"; ma=2592000
      Cache-Control:
      - no-cache, must-revalidate
      Cf-Cache-Status:
      - DYNAMIC
      Cf-Ray:
      - 7cbda7160fd3e277-ORD
      Content-Encoding:
      - gzip
      Content-Type:
      - application/json
      Date:
      - Tue, 23 May 2023 13:30:34 GMT
      Function-Execution-Id:
      - f495ip5txdm1
      Openai-Model:
      - gpt-3.5-turbo-0301
      Openai-Organization:
      - significant-gravitas
      Openai-Processing-Ms:
      - '15997'
      Openai-Version:
      - '2020-10-01'
      Server:
      - Google Frontend
      Strict-Transport-Security:
      - max-age=15724800; includeSubDomains
      Vary:
      - Accept-Encoding
      X-Cloud-Trace-Context:
      - 285b29ed564c106ff4d38a33451a5203;o=1
      X-Powered-By:
      - Express
      X-Ratelimit-Limit-Requests:
      - '3500'
      X-Ratelimit-Limit-Tokens:
      - '90000'
      X-Ratelimit-Remaining-Requests:
      - '3499'
      X-Ratelimit-Remaining-Tokens:
      - '86452'
      X-Ratelimit-Reset-Requests:
      - 17ms
      X-Ratelimit-Reset-Tokens:
      - 2.365s
      X-Request-Id:
      - 48a48589bce33baaeb8f62202ba96d90
    status:
      code: 200
      message: OK
- request:
<<<<<<< HEAD
    body: '{"model": "gpt-3.5-turbo", "messages": [{"role": "user", "content": "Write
      a concise summary of the following text:\n\n\nLITERAL TEXT: \"\"\"This task_id
      is 2314 Read the file instructions_2.txt\"\"\"\n\n\nCONCISE SUMMARY: The text
      is best summarized as"}], "temperature": 0, "max_tokens": 0}'
    headers:
      Accept:
      - '*/*'
      Accept-Encoding:
      - gzip, deflate
      Connection:
      - keep-alive
      Content-Length:
      - '294'
      Content-Type:
      - application/json
    method: POST
    uri: https://api.openai.com/v1/chat/completions
  response:
    body:
      string: !!binary |
        H4sIAAAAAAAAA0SOXWvCMBhG7/crwnOdltbGqrkWtzk22MXYYAyJ6avNbJMueUVB+t+HsI/bA+dw
        LnANNGxr2PZDl83u7Gvdzm7b6Uqp8rSy1Wz98Lhcf728PT1DImw/yfKPkdvQDx2xCx4SNpJhaqDL
        eq5UVS0WhUQfGuqgsR84q/Jpxse4DVlRFSUkjsnsCfqCIYZ+4A2HA/kEreYS/+k/XNYSHNh0f6RW
        o4Rtg7OUoN8v6Cn9NmPoCBomJZfYeL4eBs/kr/dGsEkHcXLcivulmFSlEhxEJNMIbknsXEfC+cTx
        aK8PaTPJ+cw5Romd8y61m0gmBQ+NxGGAhPMNnaGL8WO8+QYAAP//AwBZM9YlVgEAAA==
    headers:
      CF-Cache-Status:
      - DYNAMIC
      CF-RAY:
      - 7c961c58fab7b8eb-AMS
      Cache-Control:
      - no-cache, must-revalidate
      Connection:
      - keep-alive
      Content-Encoding:
      - gzip
      Content-Type:
      - application/json
      Date:
      - Thu, 18 May 2023 18:19:53 GMT
      Server:
      - cloudflare
      access-control-allow-origin:
      - '*'
      alt-svc:
      - h3=":443"; ma=86400, h3-29=":443"; ma=86400
      openai-model:
      - gpt-3.5-turbo-0301
      openai-organization:
      - user-kd1j0bcill5flig1m29wdaof
      openai-processing-ms:
      - '2372'
      openai-version:
      - '2020-10-01'
      strict-transport-security:
      - max-age=15724800; includeSubDomains
      x-ratelimit-limit-requests:
      - '3500'
      x-ratelimit-limit-tokens:
      - '90000'
      x-ratelimit-remaining-requests:
      - '3499'
      x-ratelimit-remaining-tokens:
      - '89455'
      x-ratelimit-reset-requests:
      - 17ms
      x-ratelimit-reset-tokens:
      - 362ms
      x-request-id:
      - 98b0edf0af30b38f872770b8c3c0f8a7
    status:
      code: 200
      message: OK
- request:
    body: '{"input": ["This task_id is 2314 Read the file instructions_2.txt"], "model":
      "text-embedding-ada-002", "encoding_format": "base64"}'
    headers:
      Accept:
      - '*/*'
      Accept-Encoding:
      - gzip, deflate
      Connection:
      - keep-alive
      Content-Length:
      - '132'
      Content-Type:
      - application/json
    method: POST
    uri: https://api.openai.com/v1/embeddings
  response:
    body:
      string: !!binary |
        H4sIAAAAAAAAA1R6XQ+6Orfn/fMpdvYt80RApGXfISggLy0Cok4mE0BEQUBeWqAn57uf4H9yZubG
        RFpC2q61fi+r//Gvv/76u03LPBv//uevvz/vYfz7f6zPHsmY/P3PX//zX3/99ddf//H7/f9m5nWa
        Px7vpvhN/w2+m0c+//3PX/x/P/m/k/7562+tbgTCX7NTTz5wyiE7+BFZ/N3oTPl718IbeCJ6lMJb
        Ol2FuoOhNCrU3t/P5ZJ2ywLl+s2oxx+TfhCgJwIopBesY2diEwgEH55Sc0aT4vb9IlmEgxE079gU
        TT2dAGgD4EqOSyTmn9JpMesMenkyU61pwrQPmqmDY3R3ifActZSVofqGWu8M1BLNvp9JNIjQvSAD
        o7yQHYbmhof37O1Tl3hvNvWcxYHvXLyxrtVdSL3hHSs0tQ9k4+tD2Ytu84ZKnF+JfGUvNtOxt0BZ
        lSU2dlmeMu12kuH0tF2MoeuXE+b8FnbaCeH9NqpSJifHANxK7oxPt3MCZge8I5kE9RHdItPsZ27D
        d4Dr6ZYau4wLZ+OCfLmj4QEN9vcYipe4tkCOH1syPF4iI08lV6F/QQ25EFtK2T05WdCxuRu2RVgy
        +oaDBO6bR0xNTozAgjfcAG96CbCVvXVnSDrjAJVd+sC69Fh+4wRU6k3DF9fmw/kK/AqaQS6gT71R
        9aVJ+Ag2ZTBQlF72TAzexgDvDXenJlEVsJyihw3mkO3p4UX5fqBvRhRdSBMkiee4XMBndwPwds6J
        ZAePfjLZSYTLu66xPR33jNxeL1tZnCHCzokXwqEhag4KztapaabMmTjhiGANLjdsbw3EBAd0EXzY
        W50ecmKGE+/INWAfTiMKLESH2UJhwXJfP6jd82dduH73lgKsrUeUG5T6gX7yHNJm+8H7I3g4MyjM
        DB4ky6b3SyKVg5HVgRxeLAeH+AIArbcMwUMW9kQWoc7Y9vPhoVd1V4w7oICvploB1J60xO7DU4EI
        FCPaNbcnJruplMtv7Ns8nDW6QUpx6MP5dGgR8D47Sm1tSNIhLNoWvtF2INCExGFuWKmKYB72ONzk
        T7ZoWEDw0cQIVUItASLUOQQWrnvs2d+xX5rH1QDeB1CsC7VfTp4bqfB5yzwCVfByBtizGuqm5lCn
        ZUO4bDwkQWd3bbCTdEO6PNtShMy/nNBHFqt0gtd9AoXQEjEOJr0UEe4zWHeGSgQhE51JzYJ8s9vd
        IFXP10f50VQ1UFR+ayP2+uzD7TVMAmCe+RN29kedTVlmT2AE4YPUr3PlDJi7tTCM05KalrDvF1lS
        RZjtuxsBe0wAGwrZAIa1ZX/yn+1hO0GaThPqEp7qAxNiCJvHd0HiTbT6gS0QQTvUjwSGyAGkiLME
        GpZnIv6ze5bz4t1uwHz4Z5zG9xSwsSk4pdlcChJJoa/TDLUVPNavO5KmMkj56dtVUMwuL3p8ju+U
        8vpFglGhfbDrdcFaD2ghH7GWUrVuff2LT6oNbQu3aKM8dykVbXcBxV71sEYlnfGSaUngVRMdH16f
        b8+2WyUAl2DTY3RrbTZfFRbDoowbavLcsZ8dbxYhH13O2HidD86sab32O1+kzAcvXFxei8DX4t5Y
        vbRI78TNxYe7MTIRyNBnXV/LybsRMoxz103JmM0FlP2dTFVPb3qaoaKG1vu1YHU53MBwK/gcfk8N
        omj4Js6w1eAEDmfpg95Wfi4J3CdvOMy5ga26eoRMPqYGDFj+oMa56tjcRmcN3j74Sx721yvn1Dnb
        8Csad7r/OoeSH3SjkJmSbaiJyiObB1BnsCn9AYnm5wIm6+wNYK+GIT2V9zFtv64bg8a9JTSDxQjo
        fc4NcMS9ieTNyw4nTfAnxXJUngCDtToTheQN27dxxs6OkXDmNrCFpSYI1LiJbT8eiloE6lk64ENn
        +zp58Icb3B+fInWl+A2oek41aH+DDuv6LtRZ4+8q+Llo4rpfZs8fhwQCLB0mbDH/GxJj8WzZA0VL
        Y1ed+zEydi7kCnIk0sf89u2L1Br8DC/2y49+hmKvAQ3lDrbG98dhXeIg4N15mToRbPX50W8IfN7p
        h3wl3tFnV21kKH1hj+2kOzjzsZI5aOGqp9o9assJ+YWtnEBh0tjaVCHRKnoT3328pYZ/fuusmg8x
        UEcorfjEpUPS9JEcxxeTGu9kD5YQbwKQi9MTPw9NyZZ+02hAyt9vNIE20Cm29AyyYzmgieyKfjxC
        LMF+3zzJtK6H7F6jD7YfWGLLND/h3C0RryBOPmBdmNK+Q/LsygdVKPHB/5jlthBEFUZRnWE3Kb49
        vRMWw0qCexotaVHOQ3V/gwjkI3ZFGIWkfVoZXM+L3u/9yVmS6IpkFCQyRZ/8xZhwn3NQ7DUPW3eh
        Z71GYx58+wCiWZMpW9b6CGdt3KApaFQwi+84gd40ujhWCWPLZXO34Os8ikRZ43V6nFgE2mNjYPvK
        9mCp95wKK475FMv5oM8kqkRYOSmPLUv4guXGpBr8zrsysqZkZ7TESm6fIySyirDxfuh8KNFZxvbm
        1aXTOd/4sCtFSKTp3qTDPlfQD38JlGINTHqYdaAyvDOaNrt3OXdLxkP2ujk4lbqp/DYBbWFGJoTD
        Fx3CSStPEXh3xKHmODRgUhlNYFZGBjqHUw2mOPFqoH02J+o8+ns5w523gGufnPHePMhsDFQ7gvZk
        QyRtNglbvpUHgcPetzX/vJQ9La+APXf4ogaeHmw5fc0ImvyM6fHzmdmcnJoFet2zRr37Gsrl8Uxc
        QGRKkG+7n5CmZbLAeOED7KVfWk6sGBb4pFFOtbg5h9Mx0QvAo2NPpu9XSceTaXNgD6cHvnX9mw1X
        gbQgVB2ODCueznfzqMF49G74aKnfkB1yaYHuCzQUL7rfz49AVX/rp/fg7qRLH9stvGl+ST2xNcrF
        3xe2UhhC9sP/ctlIWQtd6eTiNIKWQywQL3JXPVtql/dL/9WuDwRHkdZ05YMplckmk3e7BKLXESjO
        rHI5D1IKv9jV0JfNyRJMsHn0C5LMs5/Sp+W9QbZJZHp8E9yzYyn60IeGhM3TaVvSoAtvcOG+CbWi
        VCkH8eK6EJrdQgDk034uxGUAaz3Fjvbe9u3lK/tguc4ntHydgS1cxiqw4iF2+7johynEGjjfEUXC
        sMXltHkrCxBfXIoEr3qXSykNMZRToyOb9GLr4kOkNhDjIqCGUupsyzWlCsh1aelB2Z7SafMWJqjy
        bo6PbynpWcu9DVjsux1Fu+fZWRLFRtDHzUhP+H3Sp1pbBsAOO5ViJz+CWbtvOGh0rxd1guMRbLvE
        ceGzKjUExeWbzkoV1ooPMpeeiCDqDBbQApi9d6jdWRKgsIA2QJx0wCY3fAFZ6xV8i1aEs7zjy1YP
        oxaW++pBTSyicm6juwYIaXfU018JYDC/36AB6hKr86SxZV0vRKFeY9dcSp0U4dyBiyGJ1G2VTdl2
        H62D+lc5k754AzDfqaRCTq8QVW/PKVzxiYBHKh/xvsvHcKnqSIaWo/FkvkRqyNJi0sCQogIpk6yl
        q97g4WuxXHwLSqT/4g1cvluINpfZB4uiKz5IUQCofs9TxlLhjSDiaYSIfr3p8wJUCUQoEuljucY6
        qUrZkpddtiXLzenAKzqlHAB3GdMj3ovp4EyyDHtJNggTprScLhfLgPmpbWno0y6lTnkjMJrPyi8f
        +uVt3Q1YW0lA3ZQF6VT5ogYlfrKw7lM73MYYWb/4wFpR1+kUcUMObbOG1JbNzFnsTSfD4LxQ7C1X
        UWfbooiUvXoOcRg/SL9s9VcOlffLpWoxFYAoVFfBZygZocLhAZbp7HPK63y0ybDWe36D9AruSueK
        jU9Knfmr7WuoP6QMe/xRLsmezw67eKgGerwGBhCse5LA6/ZpkO27Epzhdb0fZO8uytRtv6d+Wo76
        oPhwrChWCy4ctHIfw89ijxg/nxdnxccIOtIAqDPfAjaf8qsMg+Cekh0eeGfCl7GFxySrsPEcu5IV
        L50Hd8PvScMNJ9bt7FsMhdAWsRmll3DgzGwA8dmu6Cl7OykDzKmh5D0L6uT8Neyzsx4DuNu4+HB6
        RIxVR7ECWD098LE/OQ4jl/MbisqtpG5x0J35YzBfWd//jet8Q9RMaW4PjKZnvKT0trd5aHwijnpH
        /EzHW99L8DzRERtROjrTZY8DON82FTY5kWdLsqkgeHrqgUZ3tdS/S/WJQP6UPHxKuBkw7baXfnzs
        Dx6PMoX2Tqs/AmrPyRROKUmQ/PLzfM0vmY1oOi0//YfEbtOGrA2jGNz0FyBDjO8OA1MrQupvItRJ
        fJi2/nBC4DW8AiInPNZJ7tkLXOsxqodxAOyIXWNHlTxHSvs02NYcsQyfU7OlqvMkznha/OGHv6hR
        k1r/bLRnLq96FJXH8NWz23Cr4arv8EH/fEJ6Ec0FDlBGJHpLSzq+GqT90Yt7QY6dL3gMAwDPMaf2
        42Wk22mSa/Dj7/y4X1LSbxoViJKr4rugtIw9p6lQ9hfZpSdXCPSB5bYGjxdpxCEle0f84aNkBQqq
        qsxhS9GjCpiP4Ex1T2odFkOug/zEZ/jkbh76fNkecqglLxUj6tY6s4XWkvmnNZLlKsv6mCzBAs93
        lyLutlwAYVZqA0lIeOy4r6EfZz7QAG6yA3o9tUM5BVulBiZvlRSjL+dQtW04ALX97sd3HVa8HBHM
        ViRRfaEkZRN7xHK5iTekUavZ6fPrgmCccipaFO2s//F3lJdUrPqlBKy2NQLUdrlQt8HAWYh3EJUV
        T6h1FxywVAAffnqYwFPR9GO9Nd6ytUCLPnXdTsW9KIpwsE85NR52XtLhs63gMckrsnOFRW8DIeDh
        KGSIRiQC+hAsk6Gs/Nxjk7ZNGRYAlMn+pVN3ja/JOJ5jZezamcxIe5fj1jllf+oX9mIhZPUWIPhq
        Ykq68WaXY9j7B9g2AY+1ZXd2ZlMTebiJwi09ip8QLNvLJANCVA97pVw4w952NNgeuAQb1uaQ0t2Q
        EaBI1pFmDQb66HKeIf/OV831b8nm08QB5yx2qHev+5K3XMuFaTcZZJe9nZBdP98B6u42oeqzUFJ2
        uygqSEGyrH5CCUZflFp42eQCRfEx71sjq3158O8HbPf8rFfnLHvDTffKyKr/GXGd54rnNKb2o5/D
        ytu+JtiedYzt4s36aecaCTyhm0/Pby9joxGUBTxhFVKr4YtygtfTDYiOccJe1L77cf+tWgWGB4Df
        jmP102V4qEC6gS82OHEo6W6IBhC0vYpNeHqAOQNDAlPRxXg/14VTl+KpBuv+oo0c7fUxfic+9O4u
        wtZjEwNh5hMNHqRFXPnOox8LUR5AOGgZ1fCF9ePFEQkEdwnjCO+RMw0kC+AsZJTwVS2ySf64BAiy
        blKVeWLZ8lsrgtuDL6AVf1Oxw+kEtr1jIF7IPDbnB+4An9NnS+DKF/ptUcSQvRKH7s86BstIVU5Z
        /ZSffkmnKTQ16Iy7nGZnoOvT5dqJcJzkKxGfo10uU8gGyHeViPGiTz2z8VUC+9dmT7ZAaPrxDDgL
        gN5pyDY57cqFy0ANL4YsonLvQmd8Tjr/x9/pDz50ls8mRPKKB6hZ589L8JD++G8n0/RKho4tgZ+a
        VORrnqWSNeVelR+2oGMUyHXI1LLLIXdAMlGa4y1lvZ2/oTpyEvWKg5NuY2xYPz5HJNXXQxrq5wma
        pjaQzcvb9SyVGwK70PXpWXbqckqPjQtXvCTbHz99TtMbdvLo0dM2gf1yr3RJSfz3HVv3vgBEms+c
        supDssQPI1zrPQ+DUSix9tQG0A3GBcJlvGk0fpMtGEQ10ODlYadYhxIJF1myRNhLkkH3zsUJm+Gz
        rcGj/dRYg1LtLIeWvaEyRi1a9Uu/xAtGEFjoRQ+n5gnYsv1mPz+TnhK+BmQvciI4P/ccVmd5ZIMY
        fHMwRqmLUfp02ZwUTgSPr0gkDF8Aa1Z9A37+r7P6QVOsTa1y5/cII9+j6aypqg+R60Rk2s8nQIK3
        QaBomJAIJpX6lU9asrt9F9i++AJj96yUYGvPX2qZ5jHlm+Ml/6PXPa+TwbTjdzfwFccjtseb3U/d
        x+4gL6obepruuJdI4UPo48+IDyv+/OGPfqEdENgxFM56+o0gZWeCjcqq0yryAYTregmbtGu6PJ6B
        C29VrSC2+ulz3Fwn+ZePo7zM5XI1rAMcntMVR0a99P09Odkg084Hqn6fQbg0CYxBLZOBGmu8s6P7
        jeCnD9K1XqjlRATdUkB/atB8yE/h7N1rF24P4LXGd6ZP990yQTvs5z98ainFfQ2zh1FgtZB7ttCy
        vQHwiW9UXfezV85mBpfsqlJLUNRSnA9Yg+nn5GH1GQfptNX4BV7auqLe7tky9nk9W6i6oU2PN7FI
        Z+g8ArDGGz1xb5zOyksS4XX7MJC86rdZPtQJHC1FpwduH6WjcAgqyB1cmar+gWfLdvREefXPqOGI
        xpr/WJW9T6hj+wX3YK7uNoFvJAzreQTh6l8uAJEnIcuyO+tbi8wBnF2ZInHFsyUEnirbD/FFj6yq
        e7KuHyR2wBCpEFdOZXnMoWMkLyKuftGsL6IPf363frc/4Bs3z0nqzMmkpngm6cSEmAPfrvPJm390
        /aJQR4V2dTCxv/p9Kx5yYP0exque47tmvMlXBAyK9KukD+iTRPLaf8EGUYX+e65ervIwQpdABhqH
        ffWmg8eLPK7++wssC80WeJGDgCKzbcsFyTsEn7fco6erUvXCz5+0K8KwCQSz5H09d3eVc+exIQ+v
        fq3PA7Tsm4XuqqGu9eqkQntTYHoUKQeG7qO1culpH+p5BWbzGGgHYDx4lSbT8cXa5a5IcOWb1HZ7
        ms7n4D7B2Ja51c/SnOlFiCqrY+RSP557xtr9Qfrp0zUe1JAFly+Cs/wNsHWpQNpNtW7DwzDscSou
        L2e+36McFgaasF37W/Dzw4BpJCp1tfeTzW0/QllODx3W3rrsDEI1yco5vwfkZR4SRqG75xTBNPZ4
        7zhFyIYyE2HnfWKSqeClT5r7meDLFipsqFXLBiI49m+cqt/vI5xe17MBjOfxRtVLXuqzp919OOnD
        AWvaNDpjb0k5bIz5RVHuHlb8DHz4PqmP1f/fgLVf4EL/dc4ITNmSLv5Igz/vu5/FDGdfnDq4+lcU
        N/LUzyoXi2DVd6S61nxJe2EIgKgkJXlpMgW92jYQQrmRqFluH4Cez5eDkhwNH3s1GFN2sDccDC/L
        FlutFTP680NXP4Z6M7qlg3itud9/lLnXL+CvpmhB7hXPKHhqLphU8pLgXN1HrN6efji/GkOFnrcc
        CUg6N+3L0HrDZlec8e1Spenk6FoCuVc0UwfyoK/j8TRAMzy+EP/cfvQ59goDHpV7h1rbCnomZJGr
        YDv28HHcJ+XcP7oWGl9ZIPDhqYwnxY2Dw4EDqOexoJMQbwNof/3u1y8p5x8f8e9Tjj6fzwy+t3g3
        wDV/Vnz3y7V/ZMNfPuaffA9YLKcyvIpiQgpUgJB8XyWCmflo0GadPzdB04LQjglWv18lJHEiBzA+
        Dik11cTQF9Xoa+girkDDBy7p5J1mHy6ZMvz8FF1caLTAnx5L95iwtV8kgpKQEElrfZx3UWiAZUw0
        xBkoScVTXdXQsARGUR5TZ4LfmwhGIUfYwUgvya+e/vzCQ06adEp1N4Mr38QHnwb9H3/5ddQu1MKi
        yCahSVvIMMnoyVC0kmyEWfqD3z/9xUp1PsCGG3i8ryMt/OMPf+f3G1sbAYOxHHkZ0Hev4aMqxSuf
        uUg//EDbc8WcGaR7Tln7Y0i8BtT5+c/wmmwAte69yibPzVQYx1cTbdCT6cPaL4GCG1Rr/Ezp2v9Q
        AX4JDl7rN2D+a78o0uSecYBcAdBzuOXh5cFM7H0WWpKTolpK3z4muvqv4cyUsgPbYlLxxf9g0H3d
        nQar95Dhy5JaK38QRWBJdk/CzjbBfFVjGw5zZmD1ezHT2a0lS3EvroG9PK7BHKhaBDeC8iHT6neu
        /SteWf1xbJ/40fn1e6FJXl981FOtJL/+3crX6NHIKJguezOAZRg4ZOhjtRRLG4hAD7KInoJ7H07L
        dM6g1H2uWBsvWzbLmt7BjrS3lR+OJdO6ewRKmVlIHMo92Fp6+ZZ5se8RLXZ6v/pxBDIohmTa7LR+
        keWyAkFWOfTxnt/hvNYbMNVaTuJ38mIr/mlw7Q+g3/ytfpQzuG9OFeEm2S5ZLfi58vfvVsB//uuv
        v/7X74ZB3T7yz3oxYMzn8d//fVXg38kj+TfPi/+m4p+bCGRIivzvf/7PJYS/v31bf8f/PbZV3gx/
        //OXIP25bvD32I7J5/99/q/1a//5r/8CAAD//wMAMvLWqOMgAAA=
    headers:
      CF-Cache-Status:
      - DYNAMIC
      CF-RAY:
      - 7c961c68f996b8eb-AMS
      Connection:
      - keep-alive
      Content-Encoding:
      - gzip
      Content-Type:
      - application/json
      Date:
      - Thu, 18 May 2023 18:19:53 GMT
      Server:
      - cloudflare
      access-control-allow-origin:
      - '*'
      alt-svc:
      - h3=":443"; ma=86400, h3-29=":443"; ma=86400
      openai-organization:
      - user-kd1j0bcill5flig1m29wdaof
      openai-processing-ms:
      - '198'
      openai-version:
      - '2020-10-01'
      strict-transport-security:
      - max-age=15724800; includeSubDomains
      x-ratelimit-limit-requests:
      - '3000'
      x-ratelimit-remaining-requests:
      - '2999'
      x-ratelimit-reset-requests:
      - 20ms
      x-request-id:
      - f4bce6c488e925d0ceecb46afbe4c46d
    status:
      code: 200
      message: OK
- request:
    body: '{"input": "a task with ID 2314 to read the file instructions_2.txt.", "model":
      "text-embedding-ada-002", "encoding_format": "base64"}'
    headers:
      Accept:
      - '*/*'
      Accept-Encoding:
      - gzip, deflate
      Connection:
      - keep-alive
      Content-Length:
      - '133'
      Content-Type:
      - application/json
    method: POST
    uri: https://api.openai.com/v1/embeddings
  response:
    body:
      string: !!binary |
        H4sIAAAAAAAAA1SaW6+6Srfm799PsbJu7TciIDVYd3IQEbAKAVE7nQ544iAihyqgdvZ37+B/Z3f3
        zUwmMnVKjfGM3/NU/ce//vrr7zotHrf+73/++vudd/3f/2O+dk/65O9//vqf//rrr7/++o/fz//v
        zkeVPu73/PP63f57Mf/cH+Pf//wl/PeV/3vTP3/97bj5nq7sIypKds5yKFlKaPPUVNQHOfggH5OJ
        efS9TvtX9UkAHN9kzmJpF1N2G2IYFm/G3LG5pvViv5lAfC8sou0vcTGaRQAIycqdGKt+akcagghL
        nayJjd+JMam8D9BX4C3NX1bZjt5Ke8GkmpxtGOvb3muPAfRsUxI3pini3n6TwPJwHhh+81c7mDdn
        Alm/E4KRprqTeA1N0Om3Y5ZpdMZgvpEO7uKoEeexX7U0fE+NKpvrEC+WvV8MjlJNINtXgSq7tVsM
        2+yLlf5+5sQ+ni8uT1hDQc3WW3LYS37B3R0a0DLIDKJ94yxlW/8yIOFli0R/0Hs6ieAE6Pf86Fax
        095tvEbJy15ihtj04SD5VwfFuS5Sto7MUArh+EIFsVI8Peg9HJO9v1GP/s1ieNkP7RQ05g2+0oER
        k2pj0SeHr6BcrP2JeUOptQLLrgOoaXsixjCcOWVLWwD7YGyJs/QZ4qFbB+sv7CTija5eCKYnWCi6
        pAqNN++kmK7YAlD97MF2j3RjSCpp6nWLIGfb771Oh2sUdkpmGDdGrqln0CzTHbVs3yVx7l7ChzDT
        c4TqT4jVwyl3RzizBZALHsl2WS+L2tOOipphN8Qr17imrD5kD1BfYs0sOLcuF2OkQwAqJvuvsjcE
        NxduMDr6yFxluy0mts4viEWvlnln/kK8lgUfoZU1MW2/I6GU9cOgavvHgJdpZSMGARNBMZIz2Vc3
        qR2cQXyBdvdTFtyCa1qwPjBRsRsISawkD5m5TRVI88MSB7tTwfm1MX1A3U7A4lM6tt3K3DVwPA8B
        OTi2hIbrR8Dr8S7eGHmCXtDauvqA1OFN9vv2bIwLbtsolQeZ6eCOBVvRdwTxbVXgtfvu2tG4xKba
        P1hCNl2M+SRJ8gPQWB1pRrQSUSa4gBTPcoglr68tz65ujdp8+SZ2n52LYVEdX0C2zwKrzaLhfR2j
        BBn6lDPt7UE4hXgTqdFLOxLz7FTtqErXBVLMm8C2dozdkbYfB8anZ2B6X67CkZFiA/P74yZffd2p
        lvR82ZwFgzlwcDhn1tFSh1ETiLMLnEL0NBmjQDimRF/EOBzpclfD4VNy3OxqM+XZtrXhMDaYbQ+h
        jYaAxwlUr+hCBSZG7QgDVVC2fb7I7mq37QS7gwDVacnxUu6NkNfG6EG9j5Z4Ib+vbk+XpIE6GjSG
        H5WYfpPQDiBdbj5Mf+wg7GrSYrQMlYbg7F6hPttwXRU/ekGhP59D6ixjWZnWRxuX53HXCuyw9qHZ
        vdbs4KZe+BRTU4CjLTDiCtmej6ale/B7Xm5MEe9fWLVQonsnormB53JRMCa4R6SksVXqhSi51w2a
        9ZEcqvrojtfniqI7DRbEXV0no/4mtQVPol6ZZZwv4ehhO4eoXF8JfpESTeaxxBC/xQzLx5tTjOoj
        1EGtbYG48S5BLFmMF/guCoSF08loh/AcBFA/K0r06piFXbbOB9Srix0zg0PLqffcAJjf85bg/ETc
        8XWTHHCu1pbhBf6kjEWhDXtR65mBVI2PoqBYYMp+TfaHfV1wVSzm5/2Q5vVv+Oi11wBURdHxqn6/
        jCmJFB0On4qzTV8OnKuF4chrkO50/JyvxvRZUhv6SfCZ7a/2LTcfgQBRFW6Yhcw4nbbVNQbt2T1Z
        mIi74vsang06BoqDl7KVp10WoxLurHnThXrsCh4+7Qmya3kiOvilMdFS9eH4NB+MCLWPhsXy8oC4
        s3zME1IV79dY+uB59o4lu6ApaoPGDRxewYfoC5WFnajpN2jcuGRE2u9S6aqJNarunz2VQ5m23eUm
        xYpmb/csuL9QSBfnrw3Pk90xL6Q4bdVQeIC2bbdzP1G3CZLVhIL2/SEmRx93+gzPmyLHvsKsnVsU
        /HW/P6D9kohO1k7jf+ZNfQlyQmb95x8VW0CSesU8T1oYv/mmGu7txI5u0BnT4iDLyrireqZn7wOf
        6qLR0XeRIeIsJR912cGNkC41De6308Kl29vX+qNH9wMYhhREhgLtILS00vityDy7MUHZiileJnpv
        dCLxXlBKm+pP/Q3qWRdgdLeYHA4n3RhUurLVQ961xNGWsTEGH2wpsz6QfaniUKgfowzCKrKJ6Ydi
        2iZnOYG4M312MuVbMQzVgMFciSXBi5Wd8uvxEClf+ROz7bJ+tlN4cy6KVSvV3M+3kM9/j5j1fc/z
        /O4yeikB7hVMxB6h4MNi9fLUeX7gSfmcWn6NiwliVo7k2LplyGsZfPgzLzz/bgzJVXEQUqc30XNZ
        T+vAu19AqHYp210ypxjEPlPgsPT2JNV3r3S8eidPkY+XiWrvXDSGb/Ky1ElcmViRbTn9gNkPECXS
        Aou7qWxH89p0wJ51zgzpiENabxQR7q/eYBYsPKOXKlmH4+5p43qsGmN8hVgGxekKkl6R5RaLk2aq
        Uf/xiJMd+3BMDpkAVr7QmDGeL2jaBrII1UnlVCXO1h1CYz0hIa8UhrffzJjMt0nh3ooKmfsrZFur
        fkGCky/O7680nDy3voFzWByYHR77dkr6AaBEMsVThnbFcLlJEaD1Qpn1sAsn5/ahUDVmTaXLdOSj
        u05jJAThQPsWvYsukAURGsffka3LOj7VURrD03Mpla6PdzhljZKgr7gPmDkcM3eo6aaCvrFvJMjl
        PByu+4eAqtI22P6rfN1Zj/6sD+1tvS9GOCwpCoQwZftSTtHkua8HMldCyYLHXXTb4A42ZPvQpd/D
        sC/GLRwVdX6dZhlXwzGx3Qu4SFCJ31jPkInHW4VmPWE76XJKWf1OJ8iVZcWIXmpG98kkE8RGxFha
        1yaSoK0GIBdvJEacpuF0VarL7/thhPRNyDI0Cesn/kzMeexP7fihfYcQ712yk3bYGEPt2P14km1r
        YoWT+Bhf4Dh2jpEsFW33chedsofjjWy+z0XYLW5fH+IPtqky88j4+oCOBFn8UpR4fcq2IGOIhigl
        3kkzDF6nbY7meUxHd30wOFV2OYzm6skOc7+LLMiSH1+yve0duEDjm6Ko5WnPjFtSFEyyZVD2C/bC
        ahuV7ShVgy7LV91mDjwCd9yeLgoomJhs031Eg4XWXkAzH9Ipl/OUi+scq/d1t2H2d1ognk1OCahy
        CW2j4IwGdWGIarPL11iY+u2s1ysf5PTmEQud1KI3i2SBZn7Hy3VkppOkvSb1x1enfTm4dXKqI5Dj
        0iROYfkhDzVZh8PbYXRdby13VGvXh4MSaeRChc4Y6q2ygEiVYxIsw73BTXFrI0k9Av7pbR9GCkZ1
        oHMaLJXG/dMPunR6MftoDXy6YrxYT6rFyf79BM4Tww1g6VtLpnnk41Iqn4Y/fM6HfYz678XeQL2P
        l8RaEx4ycVdGUJ+EB9H175COgVKV6NlNOnOe9YNPTrB8IPVjnelCv4l8Ej93B+Wy0LFr3j84f52X
        G3Q8xXjWD5oyaKsJHc9TwJyZx2iSXB6QabCkn3Vd8mGrvBx4ZrXLYjm4FGOySC1I9nnGzIO7aLuZ
        T2GuL7Z7fnN3cotk+ukTIddtEAomVy301DSJVnKxRMwwSQAHwQqY/qBqOm6fmqMeExyTLc4aPi2G
        l6lOSs3ItWWdO27hqqC5/uli5i0mLe0a/fRxKZy/LU9aX1EFMXnjqvD9YmXcPjISWRcTnwsbd/XR
        rQAaW34Rj3+sgm8TTYenH5RYyTaWK2bGOgG+czCuFvkO8evuZKHyXS+ZZZV5277E6KIWWv6i4sxT
        wxVFFHIUDGR3k8p0DMuNjNLiXTGtvlbFH14iYfTFQ2M9U25GTQkXV7tjde+zYhxK34GrcCb4I45C
        +E1ucg7y4WORnXT/IGo2rY3yzx4x93y6IWYSzwEb73Jm6OmLD5/72wc0hjvibFJl5gvnhuLzMsUo
        Wl/QuPD9xZ/11C2ao58+qNMyl8j2fTlxYRU+IgjG1ZmQi9C6/NU+X8g6mYhtJmkbjhl8bVDbxZNY
        mpe2g5dcRFi2+YYYTy8Lx+B+ElH/5BJzV8xF1COTLx+i1ZtYRj+543bKahiNUWfpzLeT8Y1z9Ey3
        R+YdhAufWJBd/uj1T7+mj0IoZLfNlbhRcOazvlFku98HOeBDk1JRLESI6t4krjAdjTJ5+hV8JcLw
        2zWuIWcPNwFSdv6vP9IRzN1NOeIxwqKyQ8WgUtWBQ8FttrU/q/ArmRsBnt6e4t0gLXgf9qOjWPt2
        jeVjPyLGxkIBa/9dE0uNtpx/b4MDFy81KXRDnE5m0zpQdkuXubKvtx1LUYRmPWGu0lmtoK4nHcTv
        7UPcM9wR/QznG1g7siJESmgxv5+t1gmtmI6wWLAkOC5UUxh25LG87VPhszqX8OwGfeZLqxjER+j9
        5vmsj7E7DSu/Un2hV8icRxSDmkY1muctVh4JcM42UwP6e7nG4355blkmZTqk/VnEw9GU2v6z66gi
        XD9A9Ax92sEl6UKZuHYlBzJWxrDq7j6a/QEzzvotnT6hRZEdBiuivb1bOtYHwwG9KFa4KaYCja/q
        c0FV+yBYeTVe2nhkCpSl/awpBK8u/K4SmiNBGjyikfqNppA1MkpifcO2h6/eivV381Ct2L1QZacV
        KQ/dl6/2Q+IxQ/rUblcXLkVIykVm0rObSi6FCVlBLTFy3U4hZbvuBapQh+zg7V4zD59vcBV5yDa1
        fE8Zw0BheavudFWdhpb/5m1/P3G2u9ru7FePC5Vs3im+TVeznfXIhjiPNlQ64xWfrvuVA9bx6NOh
        bVKjz/w9RYntKMTKl/uUZ/5rA/e3cmL73FLRj/dRFQprbET+o53YciOq8+9EK6PIpbVTWPDjDcck
        27ar3WuCak96MfdydsKJsckBV8Xlj/9C7qY3H+kdqbF8/nzC7opXPjyNJ2KWxqGdkm0RgXY0d3SR
        UWzQYXUpUbl+NBTm/IKKm8gGQ6Nb/HXfXtuEpm+px/3aY06ObYNnj9xS42f4YR5FoduKgjGgFKqC
        WBq/tdwL5AacQ2uwnS5nBQ+LpIS4HEy62j7vxVBPwQXSpf4hJravaRPEBah1dJNInr171IXGOCh1
        0lXk+v1qaOa7SOm/UkDsLjy1g+fXFdzXdEO2FYxty6yjCc+Y7DHwT1V0WSbfALzOJq4Ye0hIrGvz
        4xt2az0lpdthX6KRqDHTPNF2eYI3Dsw8TW40Clz+009jiys8OjCFoxmZAayXYcY2cf9GLItGAbTL
        JfyTPw5s0bx+vEsXi1WdfoyBdr98hkrGUy9Gb7XP0ay/bHM0zy3/WGICVvXIiReZdsrNRyKCbHcL
        dnROx7T76efl1mFGONwNfn3dNvCnHvLkkY5b2baQyp4bqpgvj4+iV96gXd4NthPMrzGyKcE/3sHT
        TZvcdluMPiwb54rFrczcWd9sVDkSovM8M8TtLTOhyqcbXrnX0JjMhduAvuYlXd4dkwuO+bR+eSMW
        TcMzBrPxRBBQ0FO+nt7uEMSHBsjdWuPjnvqp+OPh2X/j1xntEH3xeAP9JPr0Yzz1VlxlIv2tFztU
        gRROYXs0YZlikcptrBR0MdQWjHr3Ztbr0LYjK4yX6q6UCzFW1thSKt8nILnvMX1Z+uH42XUdGv0g
        I5r3fvGRnfY3iATbYvdm0SBqnkQdpuF9ItZy+HJeD5cGNCc7MPv82YVDxqbXr7+Jx+QD4mYXKeAr
        yy/uPZq5Q3KdHFWnbceshyKiKUF8A5Iawn/568SvsZLLYkcOjZW3fbBtc5QvxiMx5LIwePApLzDz
        MLP9J0Ms2BQXEL7IYocf34qBLqvDuv8QxxSrltfM3ED1aCs61myT8m2y12GZeuKPx1N+la0Irmty
        nvV8U4hix0vInqI5z/sNWolrQ4Gy8BDbzzwqXlZksQ6UzCFE5If2p49gVmuNmb5O3HWyCE3YC6qP
        p63zcadVSwEcXZg7qi/D0eUgw3iBiNhtrLRUdLwLxDSPcMc/VTtkF9tDo8F1CsHIi6GuGwfNfpGO
        nlgb87y9oMuOTHO/r9PvMfvUyPHKiulZZBXcjPJKSYfdlu2d+sj5zE8o/a5OzGNyz3liZ51qXZcG
        Ho6Da1D2am+/+sAS4lrBkrN8gSp1t2z248YQKvsHRGOnk3gbv4pJFUZZObTJgznaZWVQ9eUN6OLj
        gWnOaQynoX3Fqnq6VsSOcN0ObG2aklgnDrOU+yqcqHwf4KcXc96GGjWdFsBOb/vnH43vK8QKVKG4
        xgoUZjuCcnYgNKs3O5Qcu3O91SBHzoZpezqE40fHARr4U57z8awd4SB1SDZRSCw9ubf91RInaA5T
        TbQ5r+I/vmhM/UKlpNuFq7C0FUWAJsJr2+s5Zbdjg5bG58WI6HUFrb+bG5SrxR4v0VMzVqH0TSCd
        hBCv9jhOhxqcGo6HTiJEOH+L0tydGrTm2wMjD7pphWRam6jk+ZbC/P8N7n71AiC2R5JX44WjKaIH
        mkTJJJb+9A0xE/IGNbbyYpahPYrus4leoHeHmpBr2rmdaee+Ovtx9sunJ9XrAojy+4n8+GdU81L8
        5a/MHpZfY6QXq4HZ/9Fmt25bUSzcGM16OvPujksD1INyWOI9MVJK0EB98QaCeHnTITpqfEqkrwf3
        99ul4LfftN9qQwI/vzrzTTFKlbxRyA59mL5hCarrrQKgZ7uRLjZy6nKwpRIuJqfssIyeLk/sb6cE
        60fPDNHowpGunhcUv+DKNGw6Bk/WyQLix8Eh1r2LUDf7PRSzaiTb9462TIy5DkK1TYlhfHU0voZn
        jdbLY8YsZZcWU+K/MPSNc8N9G5ntn3zDFRcrqu6loejDyVmAo4sxOfz8QEDSCeI83vzJM0cz8nwU
        l5NJ3HMrFu01USsQupPDtsR2+WgS5YEu3tVk+H6JwknVYYPcbp0QfBvDdJh5Ap4PGZgxLta8/fGD
        Wd5UEp6/ajoFagfI7FYVlk9ukQ7ZwY2BPNwYy8PuxbtffjyvDzuUO6UdqUlttB/3b1pcA5dP9WYS
        UGElNaaofrgs064RtGiR/8lfWvUTgTr7KWKtRSEd2Ul7qJm2WBLHOFxm/TAuf+aBfzTPBRULI/71
        OxYN7dGKTnUGqPFhx/QdlGjy6tGDZ9a4xA6iidNsuAiQnZ0js57SvN9xogn4krsgWBlWiIenS67M
        +x0YPZ/a7OfuJkSqEjPTK+/FkLiyBYkRTLQeoUA8yLeg9sEBiD3sNnxyRe7DUXsVbPteipxvi3WA
        jvpnQ5V5f2IKg8CBYfFheCT1+896/NHP9bsk4fR6rl6QdscrwWZnhVJyHhJ4aobEtBKd3EkNHAqi
        /2xw9dsPc81VAtqj0THNdr3BZn5HJjs2sz4nxRgmlwY6R9nOeUth9B93kcN3PDpYxUXpjmKKbECv
        pcowXM1QFOtsgkk5v4kFvcmn1cV6rAOkjHSNLSPsk+G4Aa4HFtlExwxJWZ3Ev/z7V7/t6JmX4I+/
        NC4QuO1sVGDZL0wcz/6Kznkz2FFzIxgMp50++/iBzotiQdcfQy7GTHI6KDvVZc5C7xH9VMxDT+ZZ
        bBOcO3dQ5f6Cjv7DIhiiEXXiNvKRrliU6KbQp8x8JAKSnZVMcA6+MWa+1kF/dJ/4KfdF+id/C6jW
        Un4SknTc1mOiKp7psMfObkLu3WoZqhvJ8ftTTEW/8kUfopqZ87zs23Fh1d0vryD6LVinQ61ljmpW
        SCNEkTfGW3wXF8hHEpPdzS/CXiVeBPN+Hx3LNwoHZmo6kONSJ3snkI1ONZoYDlRZ/pnH/ZU/MJr9
        NkWX+tjyYIwaYBq/HxZwLdPR2O8u6txPZPumrJ39OqB5/+nP/tJAk5k3v9+BzPsraPiYVQzZTb+S
        nS5rRS8p/gvS4lP9Wa9hu9pTqOyrxDb8YYWruT6QdloQ9vs+IwP9Bn2C/qtep2suWLA8X12CleRm
        cG95MZU5r2CbSNaReBWjcm0/Lh3Rl+HX5e7CeIDLTg+qyPYl5WE96kiYZJMdf/nnrPfoUH99thm/
        RfjTP3W/5CoNrJ2GVur2ZkKPcgNL4+FSDIl1bNS/f6cC/vNff/31v34nDKr6/njPBwP6x9j/+7+P
        Cvw7uSf/FgTx30z8cxKBdsnr8fc//3UI4e9vW1ff/n/3dfn4dH//89dK+XPc4O++7pP3/3v9X/On
        /ee//g8AAAD//wMA7+9eyeMgAAA=
    headers:
      CF-Cache-Status:
      - DYNAMIC
      CF-RAY:
      - 7c961c6b6d55b8eb-AMS
      Connection:
      - keep-alive
      Content-Encoding:
      - gzip
      Content-Type:
      - application/json
      Date:
      - Thu, 18 May 2023 18:19:54 GMT
      Server:
      - cloudflare
      access-control-allow-origin:
      - '*'
      alt-svc:
      - h3=":443"; ma=86400, h3-29=":443"; ma=86400
      openai-organization:
      - user-kd1j0bcill5flig1m29wdaof
      openai-processing-ms:
      - '576'
      openai-version:
      - '2020-10-01'
      strict-transport-security:
      - max-age=15724800; includeSubDomains
      x-ratelimit-limit-requests:
      - '3000'
      x-ratelimit-remaining-requests:
      - '2999'
      x-ratelimit-reset-requests:
      - 20ms
      x-request-id:
      - d939640f3cc7a11fd251ec7422fe6308
    status:
      code: 200
      message: OK
- request:
    body: '{"model": "gpt-3.5-turbo", "messages": [{"role": "system", "content": "You
      are Follow-Instructions-GPT, an AI designed to read the instructions_1.txt file
      using the read_file method and follow the instructions in the file.\nYour decisions
      must always be made independently without seeking user assistance. Play to your
      strengths as an LLM and pursue simple strategies with no legal complications.\n\nGOALS:\n\n1.
      Use the command read_file to read the instructions_1.txt file\n2. Follow the
      instructions in the instructions_1.txt file\n\n\nConstraints:\n1. ~4000 word
      limit for short term memory. Your short term memory is short, so immediately
      save important information to files.\n2. If you are unsure how you previously
      did something or want to recall past events, thinking about similar events will
      help you remember.\n3. No user assistance\n4. Exclusively use the commands listed
      below e.g. command_name\n\nCommands:\n1. append_to_file: Append to file, args:
      \"filename\": \"<filename>\", \"text\": \"<text>\"\n2. delete_file: Delete file,
      args: \"filename\": \"<filename>\"\n3. list_files: List Files in Directory,
      args: \"directory\": \"<directory>\"\n4. read_file: Read file, args: \"filename\":
      \"<filename>\"\n5. write_to_file: Write to file, args: \"filename\": \"<filename>\",
      \"text\": \"<text>\"\n6. delete_agent: Delete GPT Agent, args: \"key\": \"<key>\"\n7.
      get_hyperlinks: Get text summary, args: \"url\": \"<url>\"\n8. get_text_summary:
      Get text summary, args: \"url\": \"<url>\", \"question\": \"<question>\"\n9.
      list_agents: List GPT Agents, args: () -> str\n10. message_agent: Message GPT
      Agent, args: \"key\": \"<key>\", \"message\": \"<message>\"\n11. start_agent:
      Start GPT Agent, args: \"name\": \"<name>\", \"task\": \"<short_task_desc>\",
      \"prompt\": \"<prompt>\"\n12. task_complete: Task Complete (Shutdown), args:
      \"reason\": \"<reason>\"\n\nResources:\n1. Internet access for searches and
      information gathering.\n2. Long Term memory management.\n3. GPT-3.5 powered
      Agents for delegation of simple tasks.\n4. File output.\n\nPerformance Evaluation:\n1.
      Continuously review and analyze your actions to ensure you are performing to
      the best of your abilities.\n2. Constructively self-criticize your big-picture
      behavior constantly.\n3. Reflect on past decisions and strategies to refine
      your approach.\n4. Every command has a cost, so be smart and efficient. Aim
      to complete tasks in the least number of steps.\n5. Write all code to a file.\n\nYou
      should only respond in JSON format as described below \nResponse Format: \n{\n    \"thoughts\":
      {\n        \"text\": \"thought\",\n        \"reasoning\": \"reasoning\",\n        \"plan\":
      \"- short bulleted\\n- list that conveys\\n- long-term plan\",\n        \"criticism\":
      \"constructive self-criticism\",\n        \"speak\": \"thoughts summary to say
      to user\"\n    },\n    \"command\": {\n        \"name\": \"command name\",\n        \"args\":
      {\n            \"arg name\": \"value\"\n        }\n    }\n} \nEnsure the response
      can be parsed by Python json.loads"}, {"role": "system", "content": "The current
      time and date is Tue Jan  1 00:00:00 2000"}, {"role": "system", "content": "This
      reminds you of these events from your past: \nI was created."}, {"role": "user",
      "content": "Determine which next command to use, and respond using the format
      specified above:"}, {"role": "assistant", "content": "{\n    \"thoughts\": {\n        \"text\":
      \"I should start by reading the instructions_1.txt file using the read_file
      command.\",\n        \"reasoning\": \"The first step is to understand the instructions
      and what is required of me.\",\n        \"plan\": \"- Use the read_file command
      to read the instructions_1.txt file\\n- Analyze the instructions and determine
      the next steps\",\n        \"criticism\": \"I need to ensure that I fully understand
      the instructions before proceeding to the next steps.\",\n        \"speak\":
      \"I will start by reading the instructions file.\"\n    },\n    \"command\":
      {\n        \"name\": \"read_file\",\n        \"args\": {\n            \"filename\":
      \"instructions_1.txt\"\n        }\n    }\n}"}, {"role": "system", "content":
      "Command read_file returned: This task_id is 2314\nRead the file instructions_2.txt"},
      {"role": "user", "content": "Determine which next command to use, and respond
      using the format specified above:"}], "temperature": 0, "max_tokens": 0}'
    headers:
      Accept:
      - '*/*'
      Accept-Encoding:
      - gzip, deflate
      Connection:
      - keep-alive
      Content-Length:
      - '4384'
      Content-Type:
      - application/json
    method: POST
    uri: https://api.openai.com/v1/chat/completions
  response:
    body:
      string: !!binary |
        H4sIAAAAAAAAA4ySQW/aQBCF7/0VoznbCAKhwTdu4VipVSvVFVp2B3uT9ay1Ow4Q5P9eGUNITdXm
        +mb2vW9m54jWYIa6VKKr2qWfH/X35cNr2D0tXl7IzR+j+jJfLVfNj+VhjAn6zRNpOb8YaV/VjsR6
        xgR1ICVkMJvMH2az6XSxmCVYeUMOMyxqSaej+1SasPHpeDqeYIJNVAVhdsQ6+KqWtfhn4ojZ4n6a
        4NX7TZ90unhR7ipNxvM2QV16qyli9vOIFcWLb/COMEMVo42iWDpKz0LcTXDMGQAgRyl9U5QSc8zg
        LJ4LtJdOzHEFTGRAPARSBqQksBwlNLoDjOu7kewFttYRNNFyceroWtcnTfuqUmxGOSbv/QOp6Nly
        0Yd8/Ydrh60sR1DG2K6q3B+9IKUSuGJuvXN+NwysneI+K4Vvkf5O+ZEp85xTWLJyh1e66YPOxJBQ
        qCz3Zaa9QBSq44BIBytW21gN90wcm0CXsbaNcwdo2FDoPvKWDTa09YGgDl4TmdMX+EH0cBuxJvV8
        yd1Z5/479ijH3qBNLsdzXtrN7bCqqPd+W/AgXoVieHJ9oeu9Pr9FuUCcQM48ObfYJri1bGO57g8L
        M4zia0zQsqE9ZuP2V/vpNwAAAP//AwA6tkHK8gMAAA==
    headers:
      CF-Cache-Status:
      - DYNAMIC
      CF-RAY:
      - 7c961c723e9db8eb-AMS
      Cache-Control:
      - no-cache, must-revalidate
      Connection:
      - keep-alive
      Content-Encoding:
      - gzip
      Content-Type:
      - application/json
      Date:
      - Thu, 18 May 2023 18:20:09 GMT
      Server:
      - cloudflare
      access-control-allow-origin:
      - '*'
      alt-svc:
      - h3=":443"; ma=86400, h3-29=":443"; ma=86400
      openai-model:
      - gpt-3.5-turbo-0301
      openai-organization:
      - user-kd1j0bcill5flig1m29wdaof
      openai-processing-ms:
      - '15191'
      openai-version:
      - '2020-10-01'
      strict-transport-security:
      - max-age=15724800; includeSubDomains
      x-ratelimit-limit-requests:
      - '3500'
      x-ratelimit-limit-tokens:
      - '90000'
      x-ratelimit-remaining-requests:
      - '3499'
      x-ratelimit-remaining-tokens:
      - '86476'
      x-ratelimit-reset-requests:
      - 17ms
      x-ratelimit-reset-tokens:
      - 2.349s
      x-request-id:
      - fb7c07381cb16d986c67870da065c441
    status:
      code: 200
      message: OK
- request:
    body: '{"model": "gpt-3.5-turbo", "messages": [{"role": "user", "content": "Write
      a concise summary of the following text:\n\n\nLITERAL TEXT: \"\"\"Read the file
      instructions_3.txt\"\"\"\n\n\nCONCISE SUMMARY: The text is best summarized as"}],
      "temperature": 0, "max_tokens": 0}'
    headers:
      Accept:
      - '*/*'
      Accept-Encoding:
      - gzip, deflate
      Connection:
      - keep-alive
      Content-Length:
      - '273'
      Content-Type:
      - application/json
    method: POST
    uri: https://api.openai.com/v1/chat/completions
  response:
    body:
      string: !!binary |
        H4sIAAAAAAAAA0yOy2rDMBRE9/0KMWvZ2LHTJtq1UCh0VdrQRVOCIt/EcmxdI92QQPC/l0Bf22Hm
        zLnANzBwrRU3jH129+TeX8dudVqc2pfuoZvdr8JynpZvh8XjMzR425GT70XueBh7Es8BGi6SFWpg
        yttFXVd1Uc40Bm6oh8F+lKzK55kc45azoipKaByT3RPMBWPkYZSN8IFCgqlLjT/0b1xWGsJi+99k
        Xk8armXvKMF8XDBQ+mFG7gkGNiWfxAa5GnIQCld7G5QPSeLRXR+UsIpkG2XVzvekgh2oUWv8q6RN
        lctZ1sgxaex88KndRLKJAwyS8AgNHxo6wxTT53TzBQAA//8DAC1VZVJZAQAA
    headers:
      CF-Cache-Status:
      - DYNAMIC
      CF-RAY:
      - 7c961cdfba61b8eb-AMS
      Cache-Control:
      - no-cache, must-revalidate
      Connection:
      - keep-alive
      Content-Encoding:
      - gzip
      Content-Type:
      - application/json
      Date:
      - Thu, 18 May 2023 18:20:14 GMT
      Server:
      - cloudflare
      access-control-allow-origin:
      - '*'
      alt-svc:
      - h3=":443"; ma=86400, h3-29=":443"; ma=86400
      openai-model:
      - gpt-3.5-turbo-0301
      openai-organization:
      - user-kd1j0bcill5flig1m29wdaof
      openai-processing-ms:
      - '1995'
      openai-version:
      - '2020-10-01'
      strict-transport-security:
      - max-age=15724800; includeSubDomains
      x-ratelimit-limit-requests:
      - '3500'
      x-ratelimit-limit-tokens:
      - '90000'
      x-ratelimit-remaining-requests:
      - '3499'
      x-ratelimit-remaining-tokens:
      - '89461'
      x-ratelimit-reset-requests:
      - 17ms
      x-ratelimit-reset-tokens:
      - 359ms
      x-request-id:
      - 2a29243842f43d86ed8f521a227768e0
    status:
      code: 200
      message: OK
- request:
    body: '{"input": ["Read the file instructions_3.txt"], "model": "text-embedding-ada-002",
      "encoding_format": "base64"}'
    headers:
      Accept:
      - '*/*'
      Accept-Encoding:
      - gzip, deflate
      Connection:
      - keep-alive
      Content-Length:
      - '111'
      Content-Type:
      - application/json
    method: POST
    uri: https://api.openai.com/v1/embeddings
  response:
    body:
      string: !!binary |
        H4sIAAAAAAAAA1RXXa+yvLa9379i5bnlJCIiLe8dUED5sEURFp4rUARRRD7aQvefP1nrSc7OvmnS
        dqaZmWPMOUb//a+vrz9d0ZTX6c8/X39ej3H68z8/Z7d8yv/88/W///r6+vr69+/6X5FlW5S32+Nd
        /Yb/Xj7et3L+88+X/P8n/wn65+vPKOcm21tTHnPjCRXYeFnL3IMsirHQMIfIT97MIFsYcPGaUrhq
        KoeZ9cGOeRzYKnzkF8z2V1kOWGK9XBgh/0n2pFyjpXsyDl+ZFBD7wvNCXJ9FCT7K804ul0EaGEEX
        CdrKpsZ9MczFhMhKA1OPPIZycCkoDY8t7B3nQ9zGX4JFUkZ3+5JeMUPnfRLMuG9dAC9cwfCSxIU4
        Z9sOkg3eMMPdwYZ3xieFzk2/E2Pmg5gI5L6+y8OQ4RLUQoy1rMFm0zfMf0brhmWBYsO4iVJSlqAG
        zFzpLlSP80ACpsxoVtz8CQKgCnJYR59gATxbNLOIIizRuC9mXx6gVvheT9zd4TU8leOl04b51TDT
        8raIIYlHMOmlGitU6xA/zn0HjuDps53prAPaNz2EkhtxPIZPdZg7RmWwFbuY2KrsNB/nbp9ADvqK
        oX12D5bp3l1hfn48iMlnNNBqiAwYo6Yhpu5HYC6kswtXugSIVasqmuXL5wrOQPewhh40oI38MUBe
        XQlzs8ZuFPtZZuCVhZyuYuU+LH31ikDrNwYLN9cQ0NiOfZ0ryZrOaSnQvGWmD291+yFYdvpgKTHf
        w4plPrmXLw4+obFQ/Wp/n7Gs365gyLsEwrCUSnYwV7tiU93iE3Q3+5rsj9FZyOvVroLRnNfMneu1
        +Pjv6AokuZqorpJnwSfxosBeZsx2b92LZZIZV12Z4RYr07YpFnGsXJ31qUeQfHgF80FbRdB2opHF
        8uGFRmppe9Dl7ouEJ+oM8z4LXZi+/ICERjDEC563NpTzWiNI2HAYj3Pfw4TGF+K9iA54mXw0UBqt
        SdW1R1HnGW8VJLGzx+a0dDHHaq+A5V4pDF23THAVHAyY3A2Z8iB6gvkulyG83AZODu/HtZkuyyEH
        9CxhhrvaF4uSb13wet+Tv/X85ZvGEA7w6Hp1I4qE2HCTfV/xMMu7ZoTzbg802NSMqKoZ88Fbznpt
        0oKQ7K0N895XW9jfxhvbJTkLFjzPrmZOm4lq1mSgNQg+NnQg3BA3EnSYjfBxWpWLeqTqa3aGuU3D
        HlorLyEBMxFaJ14pg1rEEZUH94KWPr5wCEwXUX607IaZS/2ETpBZLL1+HwDTkv0DNuFU0sXdWYVs
        fNcpxLRC5DopdrDU65cMMUZrzCusFJ2jn0IYlemaEIXKweIoVal/KHPIQTKRaPEqbGFelYQdVPKM
        F/5QXOg3oUHSDs5gYW6Kf9+n8OFSxIsRRPB5cnJiUnEI1pOmjpAr32s838kkqHMklaZLRYo3nmkK
        qm8/HHhbK6XS7GIx/vALPkgIyf4SmgM31q6lxe/0g+EWh41i1HsOb3DRiHHNp4DPIfKhG1kN8fex
        Fwiu5Sd44NGO4edkNkuwBi0MqvFBjL0jECt2oIX+Ur4oDDmJeR+qFrxbe+VnvnjB/HbEFcbv84eQ
        G38AfrcKA0y6TIiXkod4P9dqB13tfmGm0qBAvB4fDibSnkh4eOnFeE1bCozsvjA/V5rf/Qhey+dN
        JQ1VsZjlUtPefbL84t8wa6QYko10YqR8ReK3P4DfVipBsnKNRZ+0GKpHMVC1XfpYnOBxhMr6OLP9
        WroinuvhFZprtqNLf7sGE4GqD16rM2VGm6FiiY+0B3MqI5YVlhzTwfA1LUgeEd6cilgwOFeZ3tLU
        xcpPPnwZKgpWfbAm5r14Nlyd5kr/nr0NlavhUXBpCnuwRNGJfvhKiGmdDhyWBT+xZB/ioD+tXQrR
        iZjEf0ZJw8xHlsGkP7jMmTcuWC95G0EHUw2vb49QzEbYR5u3Et+ZgUmFBic7Vb/6ROd+1Yj+YWsn
        SA+uzLzduC+4LgwLHqLmTBWzaAOx2U45oNANmeGcaDNNG2DBw8XfUzn2xobPnlNC9Y4PxJQP92L8
        THkOr8bRxFVz6dCyOet0e07PJrtqKG/m5TZI21IhHsM/eC115u3BML8bgnZsN/ztN9HpDtlNzalY
        GvljbS9k35JzuX00otA6C3S+YpDDfhnEOLV5CMvB2BDvMpSNkLJ0D98xkamwljSYmlsog9T+6ORg
        S1azfE/mqKfik5BDfq7jJUC7PVDd94VuVs5OyL94Yx0dMHS9ehAtOanwSEDPwmQyxPp8fVGIcKFh
        IB3O4r257kf4aAzETpIUgnmJohI2UfViwdxxMUXt8AR66Ljk0Gh+MOfHwYBz6nZUirJ3s1y8TwcD
        cVxh8TndAv7L7/fb0oi/lkwxfe5JBwXkAYvQWQ2oNz5aeIb0SciGZWJM+sdVz9hFMLS2YrSErz6H
        5V154e39cwaLy182GL79EY+nBxX8VB9LfdkNN7ygWSpGpZz2sO6UC94Q2Q24xK0znNrxyPb0UcXd
        Dd0VODDLwfdMHIsRxn0J18d8xMBOnGYhVGQQaXZOok/wFtQPjVD/BENOLDRL8eLGRgbO1aIyZOpd
        IC70ksLWLSf8uWySYtoyzwfD4ywxPLtUiBpyBc6YYGKRKQime29kei1bA+ZSQsRyWrsjjA08MCuJ
        5UCc28Mehop7+5sP36XwCsPtJWGIXXu0DIalQcmpE2Ju03czv8YLhk28udE1CTy0sG4uwUXPGvy9
        ct5iZFChML3WKdaqaxgLStETGlUSMiL1FRCb8ahtf/SHFMxsgklogQyS+0Iw9PResGEdLOBC/Jbs
        trtjM4cYY5ggpWE4IKtgou9ahv7VNtn3h3mI4Xknwx99pKveixD3rWrRkWLtqO69L2JWT3UEnx8o
        yDkDYzxM5qmCaXdDzIYdBhw2ogd9pzJ2H+G5WY49VyHoRUmB/A6D2cXAhj/zh5BCQmgsk1oFV/Ta
        MjcwKRC5P0dADg3OTmi/Q0tSAQPeLyeZ4Pb71tCg61zgG37CgnT0kDiSroORzC54FSurgQV5c4Zs
        +6TEZF2B5mPzUv/Of+G8tIZL+k0GqwURWg7VC0yX51aDJFLOZPdcvpsJnfSn5l9dk6Hu4wghN4YG
        v+N8z9Bj46KNu+Eu/Mablh0seR3P62YVaV2Nn5RLdTt0h2DLtVu1xnh8TgUQnyDLwS/ext6JA2Gr
        UIPtsV8xO4HHH/0UJygDa09nmDyAMCKcwu17a+IlTvRBgJMvQ1q8JGL7YRH86q9+x/YDy0Z7KsZD
        MHP4M6+wopW7uDEc9QF3cxqQHZHbYOT3k6Vf8rNKThucgrkwL7I2SFFP7LqK4qXu8hQGQBNUfp23
        zRR9PhFYtvpEsD6chBjtCOvt1A4kiLTPMHPb5ODHP2LJ6gEazV3mw8ldlX/rz69eEW6rWu8YueeS
        mEDwcbVzmprk109w+VSWmqpuP8Tkr1HwH38HZ19L8RyO8cC6LY4AMG1E4qbS41FHl9PWDQ9XrJ1H
        paBuVWhgaIsjMz27RsvItp2m9tmdMuHWzQL05wlmzpixeBMawbz2shN8FPsPcUZtHbM3RFDzEhIx
        I4hswMP7voeeIw0sDDmLx9k7lPDX7+0MOypEkA8pXJV6Q5WseQ5zlrwe4Ld/AukyNN3qCkrI1E2M
        K+veox++qNC+7R2GNZUWvJXzFjYhK5ldDVaxbvfzHlRaeyX+eUxj9g6TUI/y6EGydumLcdVj6Vcf
        6Pbb5oCbu2gPutQ60SuwVwUPP2UJPZe6JMAcxou3VWygueqFXPfQDZQffwvdyGjIN38chsGo7g8w
        tJcjCUWHhh89KaGj0xOVN5YD6I3lFRijFtCZz01DzYyMMNe2DgsJqNHoTKYFgTIFhMTmPIjvewjh
        2c/PzCqOfsyfuZqDj9LeyW6lrQHP4qMN5/qkYYWPb8Gn1LR+9Zcub7OKJ/ocfSguY0XC7Iybpc5M
        HxiqZNAuUKzh7//4p57Mjr1woHVm7kG1XZsE/fCBuU7QaTgfdYIfzbmYDXi0YL8ptnQtXX2w0MvL
        1h9zfSBoExpI/vG7+k//4fdb9wrmA4eC1/uWsP8DAAD//0ya3Q6CSLaF7/spOn1LOiICVcwdfyIC
        VqkoYnJyAogIiCBQBVQy7z4BO5O5JRJiqvZea317u40ogylN3Fqez3Pxv4BXVL+Cj+sXIuVUWMXa
        QsACi1/xMHViZp1vNpz7K8bOUQBTmSYJYA8tpA9Utj6pHXWA94EmKBthXowDGzKZlfJEtZ31LcZU
        vlfQXeEWcf5NL9aHoUlAMAQP0o78p+3D7SWAa8uL0Ai8KJ4YNQcQN3sdH9CQu+0zC6Hc3sQd3rL+
        3g5rXupAtR/feHuDBhPKlnKLP6a71N2zxe8u+RMxlHfGtG71o1xGBCF+XxSAWENvwcdh/Mcvdzl3
        TJU5T1F3aq7t9PVPExxikaOnMZIZsYpTBQPtuqXm96EB4YAfPHjsKcaIPF8GnYLJg3JutYS/wtGY
        NpsjVCQtS396Q9u1MUHhlun4ZulWK/inqoaDltpzvaCYRaE5QLFbQfrLl+R2/Cqf6eBhT9c4g9Xx
        qwLi0zvQ7WkK2JwXRXnWPyJ3qlswScxKeT4PpHBaAboBqwI0vxKPZ/4SZzdhdCCSyBWtb9AAo7E+
        8gA83x7dq1LpTluDV0HRJSd8y/ZZPL7UjpMPddhjGz2GmHnO2YF6VnvUPtS5T2xnF8BVBI6EMxOZ
        jZUt2cAvzgE2BQG7A9ebNYz7w5Uetmxop9yczooc2Bzdl1U15//+CC3b3ZNpxWTQqbcmgBn5Urrl
        Bd1dz/cFtC4XUY88gd/Jtw5ChMYjNZMiBYR12IR6svtS3RqklhzRXYdZoAFqpn0LGNSkGuBkUKlT
        RXlLQy07K7x87vFeBGox3qdDCKZnLqAPYpovrIoHgqwUp8WvuLT0ryFk7/qA9Wq9b4fXSyx//u+Z
        jp+226tUBEs9b7NXPefJOoW3/NtjQ4VFzJr3JvrptSchr53K9sOBxs946pXSVIy7NuLA3J9Rj4bc
        YF9RS6B96wjZXJHot8xoLzCXbY2eXgczHtHjXMqz3pPSKu2W+Z2dwRUmHPVWXs46L3Eg8Lnkgw7M
        AqD7PvYILnxjupypT+Z8DqNNdaAWn40GUV/2BDIh2+No5mPDia8vwNvxGQ1nvzmdRC+EkdfaPZSi
        wh/1ykwWvca6tcvjcZNPiaLX2g2/onMSD6wuVOCRg4HPkhoUZR4r3qIX2J2addurd2WCl0F74G23
        3cWflW1C+C35BLGn6LBmf7VCsB38AbHb7uiuWTcECjAjsPRjl+3KF/qnXrR17w4nDchwPl8c9JLh
        jxbXCPANjjF239goNuCsC2JzZnd6OHsK6JN268HRcQBZfXI95ot2XwKbEzokXAfVGIauz+BBO1Jq
        FNkjplHoTdA8phx14mfUDvIunuBq0jBWA9502SaxCThx7oca7+8M17yBQPJ5tWStV29jSruEh88h
        Ykix6rQt8TvmgE3LHRqwSYx+QLdy0TNq3CBnML2rEKSG52Lk3/KWKu1bBVJCKLabNwKTRG4ymH9P
        Vs9qXTB6W6lgmPyc8PdB9rtWelnK6NgAbXCN/fXs1xe9wxYhoz/4yKkgv+MeVAu+ezB24TWF9HvZ
        08Vf8c0QWkC92vLMH7qiqQKzhvX96pCpZqorhB8rgMdTS6gG950x+nljwsc5MAkE5jOmh0rWlzyA
        HWwdYiE4NjxURe+98DfAUMZ9oXZuEnJ9OSufmJZEQPrk39ia8qgdoV2EMDtT49f/qJo9M1kvyROr
        gOQGQ5lQyzSNEmrMeZKqWzEDb+7jz3zlBQiQqwrKEmqIFArHlgU0dSABwUhVLd3O/ayE8LZL4x/f
        q99mK4CZL2H7go/G+NGVCcx+CzvqLfF/9Z2nzxfadtuPX6XNzYbKRnfn/v8CbLXdHaEdpnusny8h
        GL+aCOEGxDsieY8iHgssBcv7FA0nFayxYxBoVysfa872zUaHLyB4XXyRDCBv4zEBaQRm/028nVPF
        Y2ZlAXCm5E11V9LAsPTzyY5Eqm3Ckyt9sZnAKpNKrGf6Nh5F/WgqjvE4ULseVLaRr3YG00k+YeeL
        WtDXuX+Bze6zw9YzsAE77/sjkGLlgtZ7DRqsnSwL3tP7z+8UY1U9eDj7e4yc6gOa1XiHSz6i2NOD
        lqpHdAG7jjUUw8vDnf2SCp8vB1F3enCsX3ikH0eQjPfTpiBXgjL4qi2OOmeyYuQYlxnggWrT6BN/
        /N5CzAKWf4vx/nAefXYwgwFYtlyS5tnwoGPhnQeLf7UBnPwhRw2BsT498UE0+pa9HDMCvHu6Usf2
        G2M8VkUJ35nl/PSEdmaI4MynqG7BYzza8X6CbOCfy/di9pQ3HJz1nHpjKhT1MQ+OcLdtW3q4upIx
        EH2y4XxedK/2fTyVpP+CSpyUH08bRHEXwPdBT8kYJvti7DdAlb/7PaQqyF1/kx0cCyz8aUgqg/Vf
        jiGwzDvSORuyeV4Bii49kf4SuAYvX+h56YcU5QUfL3xuqVeswb3nMtGWBFisNELNZy4BFrqcCWY+
        QGae6m6M++0Cm2eS4csrG/xhPfL64q/wQ1vt/M1u5Ak4PLyYhpGGi3GFhO7Hb+Z5xU/f4OmSelRd
        OQoYboLk/HiumqEg7ud+K9lFHVMNeLI/+2MOttGzJBLPHu56vj9ymPABPpzDS8GDSros+oT17wO6
        fXjts4WHoxfwIp9xSL3A0yXxqFUPsTvkbqnC5+O2o4fuSfx+ehQQLvxLP7WvlnjvPIQMTi61NIzj
        oZUaE3KMnamm2Rf/N+/4TNyH7hraGMOQXC5Q/EZPIq9Cxub+qsOmX33JmKO9S2f9lek6j//Rbz4z
        0G9+JAufuzsseiak+4keTkVVdE891iEbhCeizSV3p3uwdpQVRwKseeI3nvbJPYImyxoyBLxpdBs3
        PUPx/LKo/jK+xpiVWxVerlWFMfdVGbkSK4feV3Tp1oh9t4lRf1n0gu4HZ8vW15UN4cyHSRJm2/i7
        qs4yHN/XAwIPP2A/vrbw5OhkFmA66M4FTHYoYk/Gp3iS/EFW5vtN5CrSi6FxNg7w3H1I9bKFLXP6
        CYHidFbRoKVvn1iZL4I2epRI3GYpmNpDGkqfz3Sllnw+Fky0R1455UqAgKvcwBQZ1VkZwsqa/eLR
        H99S10HnTCeKjaYxOuH1FeDsh0mPyjYWZr4BNhxdkdcT9+DHM0IaMySvuRcgtWMPUIav11KPLRH5
        +Aw7yzbxtfI/7VAfeAFs78Ajo2Zf4qneuSZsSL9FZelfGFPSUw5n/Uf83K9HUpa2MjxXJ2w5a9Gl
        1kY0QceHGkWh4hbCrd8TOPNswqdS3jIFcAh+njJA73FjMcaFqQMvr9wn4GBlcfchTw/Eb97BgYm+
        7bt4mAJISnNHT/cHisdyVVvwY6wwWjUX3RiUAzVlqcUSUfD97g/vXZPBMTBrHF7wYFA9eeiQeLc7
        3RMP+33mAwEu8ztr0+pAMDbvI7Q8nNDt9q36G2ycINg/BBMbysoshpwLE3CPLX/+vxoY4uRrSpd9
        LVFvt7rE/GdMZLjVNUZ3O6ONx0fE62Dxq3ax2gJyc0gKZaLe8Kkwbu6g3l4XeJWeLT6cvQcbCb8O
        wF48A8QWnveqowsMtNsWfRa/GnJ5DnLM3YjYeck//GaZd6nmI2vHoOZD+Bh2DEmhphdd7pY6ECJB
        XvKFT072tV7mLRTJ3aYdjGLQFe59tumh6lE7HK/6BMVOgTTMuZfB3lQ5wkauJ6rbZHC7zuAgXN2q
        EO/zenAnJ0hVeLYMDVVEtt1Nd3lFCok/HDbMoWtpevJKeL6eKrzwy/ZiZ4ninf0b4agt+gsfh8eh
        tRCc53mdcuwmqFBnxK5rN4D6QnCRr5WIqLW+rly6KxsENV7p0Pg6lDGBj72o0P0aoK/4xkVevs4O
        mPMm1fjDyp/5Sw3neRoS5vnzeMGRB0wN3bEjVZeYfKI7B+PG1emcb8H0BC8E3Izk1OYvqrGe9UvO
        qwCQl1AYhqAr2Rfy+Fpjt9gKPgsTfJYffX7F2rV5GwsfkALdytDmM55nfxQ4wGwbjHfZXo3Zkk8t
        7tVR54tc1lf26MBzb68oFuQvG4KbX8KJjDHpVNf1WT/uz/ANzjHi5nzLEr6rQfA4jmRKTcIG6z45
        yl/LVsC///jzz/9bNgyq+pG+58WAPh37v/+7KvB39Ij+5nnhbyr8NhFIF2XpX//6Zwnhr6atq6b/
        /74u00/317/+BL9tg7/6uo/e//P4j/lb//7jPwAAAP//AwASNOx34SAAAA==
    headers:
      CF-Cache-Status:
      - DYNAMIC
      CF-RAY:
      - 7c961ced5dc6b8eb-AMS
      Connection:
      - keep-alive
      Content-Encoding:
      - gzip
      Content-Type:
      - application/json
      Date:
      - Thu, 18 May 2023 18:20:14 GMT
      Server:
      - cloudflare
      access-control-allow-origin:
      - '*'
      alt-svc:
      - h3=":443"; ma=86400, h3-29=":443"; ma=86400
      openai-organization:
      - user-kd1j0bcill5flig1m29wdaof
      openai-processing-ms:
      - '45'
      openai-version:
      - '2020-10-01'
      strict-transport-security:
      - max-age=15724800; includeSubDomains
      x-ratelimit-limit-requests:
      - '3000'
      x-ratelimit-remaining-requests:
      - '2999'
      x-ratelimit-reset-requests:
      - 20ms
      x-request-id:
      - 4f05526f33549566dbf4ffdf2fe94818
    status:
      code: 200
      message: OK
- request:
    body: '{"input": "an instruction to read a file named \"instructions_3.txt\".",
      "model": "text-embedding-ada-002", "encoding_format": "base64"}'
    headers:
      Accept:
      - '*/*'
      Accept-Encoding:
      - gzip, deflate
      Connection:
      - keep-alive
      Content-Length:
      - '136'
      Content-Type:
      - application/json
    method: POST
    uri: https://api.openai.com/v1/embeddings
  response:
    body:
      string: !!binary |
        H4sIAAAAAAAAA1R6SxOyOrfm/PsVu/aU/krklrBn3ORugqKIXV1doIiAiFwSIKfOfz+lb9fp7okD
        TKGQlee21n/866+//u7yurhNf//z19+vapz+/h/fa/dsyv7+56//+a+//vrrr//4ff5/K4s2L+73
        6l3+lv++rN73Yvn7n7/4/77yfxf989ffUNrcKUqxZi6lui/gy1hjoibJgc16wvHQtg8r3R0LZ+Bf
        9tuAza25UU+dSL2ci0mSiK/X1OXtdGCb0Grhs7VNtJVMvV41/+JCNwve2Ctwla/qdTLAFpoD3nkR
        qhfx6HKwnW9H6lbBB8ztifdBJl9MuiemNywjNU8KH2sP7A/mDaywemqgyv0rRVKrAX6KtkgJucsG
        LTzEgO1qEIKDV/g0aI6GyVuUIHgerhX2h3fIBgM/BTX0rx4NlEdXzwp3N2AAqg/dZyqJR+HopLB6
        Mxlj6rvBLDRKBa1L/ET8VdiYM5MfnDy90w326HbM59VeNQAKYUa5s7sGi3TkbZC82zvef257c77H
        HwjUirRkkbdNPF7SmwHCKEOIy68XNodcloIkiQLCm20APnDjjbALxgIjkPPBbLCDBa8ePmITvzaM
        BOAjAHV521SfZTMXr0nqQno+zFjrr+kwX7fPFD72yQcHtbPNx5iTC1icAMO6vWnYcqpNCSJ/GpHI
        H4KBjWM2w7y2QjKfCt8U8DlMQZx+9lSz2zeYt49nCi9hodPQnJFJyj5WVPrhKiIN14qxjSpmsMn8
        HofnRMpXSVkSsJ3HAj/ux9ak01IranxdJ7TxdC7+oDHmgH5QOup+IJfPMbcUUN+bJjoGOYp54Foh
        DKMU0XBToZq+KnGEu2gHaTiZc8AK+TMr73PVUX+skbnVOd5SFYhCBJ2wCFZ0OhxVkB8KvAtHbljQ
        LMM/9XU7KG4+o4vOA7LZyRjtCi9nZH0Y8ClmZ7yv32LMrMyy4L5PXLQNx2JY7Gq3ws+5v2KMnjRf
        Siz1wEuSijpij9hSHRIJgo1eIdngq5phqe7gfcp7BIabzFjnwQiGoQDQNmFjMLdR4cJlLHf4KvGZ
        OfewXuHl6jxpmOCQzeDAEjidNnscbjdLsPDytQTny6dABGV9zPpTUUKZjBvs4ZDVBMBHA15RHVPT
        nUqTvT3dVUPuvMFWwEEw08e2gCnyRKqdij6YA0O6gVpPIgLeZGHz65q5QPscN4h7oWmYKTHazYVa
        L3J5DI9g4D+Ig76zbTHu66De1o1vKNtNoxIhx9t6IWE0q/EYPqj9tIZ4uPNRB7ULN1FUnq8mQYWb
        wf7RxIS5eResstVVsHODEOvcrQTLbDkSzD7+AQm7k2Muz7M3A9REJs4Ki+Zzc9INdTnnT8QH3A20
        MWkVKERyRG3LU+rVF1ICC5ldsHeOn/m8eRIC58NtoN41mdjysL0SKjFLyGAUcJhtrr1BVbMMjD71
        0VxERfzWvx3ivVVQMLWG38qD9C7Jwm5FvbR22UCRZDf8w6dFuScJmMT3guY31mrRhX0DxZzrv+d9
        CtaNoGSQu6wQI+DBgDCLb+E4Ox+yzmSOycxJRzjezg327sMak47vbXjdKxaSyHZlNJW3AlSkXiF5
        sc6AgYcgwc+pktFCr2swHloVAeekPLDO+R2jv3oNDKDT0PoYgN36TwmV96nDfmHhfMbHWgA9KRjV
        dDsBy+0Rcsrd+7TU8S+TSQgSV9i4fIrD7hbXi2HtjrC5tTdqPxMzXgE2Vpg2Z4L1ImvqlcTnFT6a
        XqN6v57r1RzVDpBynxG6Ee/1Mlv4z35Sy8g3+Qj35xNQ0ptLPRzGw6IubwLVG33S8PPWTAbh1VcE
        9uTJ3A/zMPbSfoZzeQmIIG6fjO0/Q6bcjKDANhKbmiU0blTLzXWi1m8xX7t+5WDWggNih4tnzuAA
        TpD5oUWLixXnn4ftVdDbGREOH/cXINFZLOHN8AqKLkmQb0mYznBJOUaGA6tzcpIKDYAHjOiZOVrM
        do9zCKXjOab2CvcxTfptC9VDdqIe19ZB5/e8D8TNSOh+TVHAzr1fKCexGOmuUdu4ofmlgHIJNbrz
        IlKv1qZbodQlF6zzvcjG02Zs4fXZediMmGyyYZZWyL8lk15w9KyXLLIISNuW0OCRaGyG7iZRXnx8
        wXtvF+bs1polvMyZhJTvfq/RWaxgEj1k7HjzXC/VoVDA+jqV2OemznzXbd9Af3Mm2HmVJ7YUmpQq
        1wdKCFN6n80f8dhB2ck/SIrHwJx7XefV5qr7WLvE93i10yiE63NBaAsWLxYen26GWxINaHWmNp8X
        1RDAyM85LdBoxFtx33NQU16HLz9Jw9SIXQQu4U2nl89WzscbioQfniFVPFT1LL5eHbjc5xg78csO
        GC90EGrWNUfqBbcx23XXEGqbyMRBRpucgbXXlAYMBOOnbAyLsG07uGRWTK9IAUN/OewKOPXwgHfC
        IY3nk1t2qk0Fl7pq+6knK95XMIC9hx310Qysel5vilqNLRI2QGELGOpCFacIYm2Xg7iLLhDC9E0Q
        EvZcFIzia+pAJp9NqtHj/o8+gGtUQCJ4O1BP0hHa8FKGNlpDYwg+E+VuMG0bgq/BbNbrF7/hl0+w
        Pp9ZPHeffQnU8shTR5+aYHaSflZ0OrxJ7HqzWfz2tw4/dyJ02w1jzkcsIDn47p96WJwBSlAbyIIi
        ESYm1XfrCBdDpTQYbjJgDrnfwACghl3mi3E7XcAMJ7MH1FVPh3qWmDIDHt9DbDp8EM/XSjhCUAYm
        4s/PrB4HX+IA6zwBlV+9sN4iOYPyVczRWMhnxrL8E4F29/4Q6RS/wZw8Uw18zt0Vp2lyikeutcY/
        +GStxIxZB942YJsoQ8uzudV/8CHk/SP1BoQZcU/TSX4+8wMNuGprkrOxC2FWnzdIPIUVW/r9g4PZ
        xz3QLz/HM4ueLnTepwM+J0/epM7KbgBL14F6drTWn5Y+MnDI5hu9juRpzoOaSPD3fQgeVcAokk+Q
        jUKHNvLJyCfBBLxivuY7UbaLE6z4bGWgurwceoy40ZykS2aBiz1QtBH5Jej4w+0IquTxpqETFiYb
        ru8OYikfSBnsm5yoZ2wo0kXbIe7WNPUaiAEPQZWZhH313TpvPR9YmcCQeHdr0F/CdwG/+hGJcYzM
        6avPlbe+NtRGUWdO93VAYHfAN2onnWwu6a66KehmchStS2AKUX2twE3c89Tbpr65SKiwwVH0PbLQ
        6zFg+0+dQuCpIXbyJBvm9P7yIeGVkNpE1tjazyKC0mHPqLFoXf6txxXeXqBCKuS1fJtF4QjlWT9i
        xNL3wO6t0KvZLt0T9tY2wzT2rxP86kECVt8y5x8eGqeJw57jvYNR/zw51cp49jsPw7K8NBdeRzXB
        TjvoMTsechvivh8IPCdpTMwl7mDjCinW6XU1ieY/fGintMHaqfCD9QhdCUxqan7xSo3/8G9U+TyR
        r93rTz0qjnCtqaPxtGZSEfXg6wfw/nBX4zWqDxX8CKaKupirzbGt9QgOupMiFs5hTbYxz0P6phX2
        I3xlyzuQR5CXXYZkdSJfRm8VkOL4QjUfhDGr26qB3/eBA6OANWvmK4G8HJ7p4c66YDTY1QbvLc3I
        51uPS4nnThka8UY1/4TB7LeJD5/lYaFmNeQmvcw2gXef2dRh5jGmv/sVNtQRu7rqMPmanSjd5nOi
        ximDAc0uwREO7wPCtl+V5iyxdYbsEydkEjb9sGznewWl+vOinryxB/Fqvgx4s7ICh+ZMzOmYPjt1
        n8wCPudZN4zIKggI91yO1u15BOwYqhbgdCaRN31X+Xp5HFu1gQvCWimAP35SeoR7DxdfPbTyN0kA
        TRD5OI86gU0PfaiAu68cbE2rkYuIZRV842eNNnyq54uUzxasa8iTQQbpMHEbyMPOMUeyyvATU+ez
        KUA7LA/s9kjIv/gxglo/RdQl2yNbNaS6ijUdX9iR/TJYubfiQsa5CpEoeceMCFsDhk9SEnko34xk
        ksdB2a097P3w+WzsEYBH9iYwwSFYf3pJaIYT9U50icngshIWo3FBM9XO5mz2dwtEr9FGHPBuwVwK
        2g1qWfagocu947Y2zZMqeqWEcarq9fZ61UbVv3oS9qPnAVAoAld5VuVCg31ogzXvKZSHZnvDWixO
        +SL3cwJkyj+o1naWuW3pJQP5td5SzKfPfH7ZVIOnk+Bir5WHnGmTkMJPMw00d0UjZlAEvuKHVUru
        X386wry/AWqjglqHMDHZY6/Zalf4EVKcaDRZmOx8MD61C5Kj0WL0pbgC3EUOJPGZew2smQ8j4NRV
        w7a41RnxilsBUCCGSIk7NSDh7qqB/JE46BVyQr30+wsH9Rop1C6DhM1mf7ahYxQTkc+xHs+X9umC
        L58Q6I40//lleCzoEa1ffzhHfWfDcA/zn18Caz9vkBI7J0BvX3/a6QkngL11tqi9mhKYz9plVpS0
        cDFyFTnv9fs2hTthp6HZbt9sTivTVR9FD2hwl2E+HuUyUb/6B+8yDIPZ6z0NumtT0KDR/GBM7y8X
        8vq4p6f93AZLcCtblURahy3todWi4CspuL3kivABB9l6JZkAhppCxN7aYxjF16uX1/am4b2QZ8Ma
        Faz6gw9Jr4X5oErkCN4HNSFt/pyG/p6VJTy7K0c9/yUGzGWkAfrqZHj3oPtgTmJDgYmevbErPnIw
        1/5VgeKV9qiUDhmbN5QJv/9Dv37EZEYQCMpbEBTETW0xzDunKn/4RmikawN/iTkD5tfnlv701Xro
        +g4ag1DR4MDMfAluXQtbYjyouTesgTfKFwSZcqupF160eG0UHMFv/VCP33/xCMU3WCRmTLHGHcAs
        z47y8xPUa895/s1fNKAgsNBgOeB6fb8+Atw1M8GOfSrr1hzVXpEXfyVza/Hm3NbeEbbKZ0P3XZ0O
        y/BZQ2U78DJa2vshWDvZtWAxahd6fjUVmL75ERDZUUd8996Cxdh7R9iXUovUsgyDr19IwFYNAhps
        21Pw42fwXGlN4CZK6rV2ngncYdnDP3+7ngN4Up5MNJF40RNzPAG7geWgdTS6vLZ5c3LLHuz4TYnk
        L78t1FFWmRxclzpimrAp8j4p1N76hmyo3wWTsx0NqFIvpjZ5d4z86gECdKcYFkpMbB1bioke9h+9
        Owvlrfo9L71WTcuW5XjW4PTONuh5Luq6/64H96L2MbLEECzWa+7UzeNgYVKTW07HN1x/+gUfv/ww
        FveDBWfewdhyo3PwzTMUaF0OTxwewzJffnnUZFsTkU/uidFTmZ/AfndrsCNJbiDeW66Hhury9Kpf
        uIBoz/IIv/qRBkXA5+vrGLRwLQeCQ6dITHZwBg4uTv/8+mmPCXa8hlBJtITelpQfxvSKXdDdtZmG
        +5cJ+IAfIpDP2xDvHzKOp+pQSH/0EhE3ljnt0qSH3/NAQ3fE+aweSaGABxdh4x2sQ7+CXfbLz+j+
        gu18rbnXET4P6EHEW8PYN3+6qS9R+KC1aoRg1JpIgM7x80CvB53MNXGSE9yb+4buG8Sbv3wPHkab
        /PIItoD37gYFObGxQ8iefYwNRaB0M4saNr8wloYfDX75jYi9c4jX+U19aMyjQ/23FsX8yts8GD4V
        wtbe+9TMEa8FnI9tQK1QXIYPnhwbfvEV/faPjy48B9Wat6mlPcqarsU4yg9eWMkxNIJALOTPClrX
        zKlv7zY1i5vlBL9+ef/za8snWzj4w597g/jg6/ejP3pHsvPXQE5SYvzyECJXR8QIOl0j8diQyx9/
        RLRnF0F7CBJq77nZpIX8XH98in95HDuzpQUqDWJqRBc8DKh8pz/9jPVUYXV/CnQEH3VVIvVzm8wJ
        yHOrRsX7SZ0nLfM1ys4VoKZaUI0zazZ2jyRVvnnS189GA+VsdoMfbfNGEm9L9Vit5waM8+5DhofV
        McqvBvzpx2/ewIbxFew0uIrzEZuWXQ+L721vcNb8K6oc+wPmXahV8DAhRK2CsmH56llg4rb9Pg8x
        F908+nCZjz41M30N/ujzL3/gYDnQYeV3bwJvfXMia2e94+6sXVaYHfWJailDA2iqsAG2W67YV+xh
        mKrsKKntKG3++HkBprIEXQ9usf1osmAinNnAt4USvENeHaz42qeKpd4vhHMVOZ5h6RaQfysmtia0
        xuzpnUO4ngyEMb2VQSc7Vwuig3CgOtzAfHyCQwP8sExpFojdQBr3VICubEyqwXYTT0SeGogV8U4e
        1HdNpurVSfX9Q0p1DF6gN+auhO7GDKj2pLhmh1DnoD8/MLaUhbJ1W+kclFMKCLd/bhl5Jc8WfP0b
        Wd7J61t/cgKxat+xce+2AaN+noDzWjnUao5L/MVvBFJZK2k4waYmR+gq8HpbG7rLM3eYf3z0MXYO
        tsXDAbCnJSK4VgqhHv/YDpP1kjqoR8ylu9yd69V4NyX45oE0COM1n7UkIOD3Pk1zT9jA2aCA3rvn
        f/djLD4ipHzzISLGL9sU5nnwpbfAK0h6yQdGRuteKl9/98ePUymYSiUQ1Qvprk+NCdx79X96iwZb
        KQwW+/6eIZimCIk4eg7jaisG3GbVmxpnURv406ZpoHAqKrJWAgmYVfQWVMuIx9n2QX95iwAfxxDh
        WDBRvM2vjAe2Ha/U2s/2T0/f4OXWsa8/euaframN8Kv/CONsBSzrLfSBft9vsft6y4zaH+sEmt1d
        IkDZz/UccscMfvNV6l9pDwRm8Q24F08f2/ARmIJ7NRNAP7DCJhYvbKobX4PdPG9J5UxtvDyNpIP4
        9HkTduZe9WiHoAPdIp2pe4odxn79iC49c9QGbZJPGqdBeEh2PQ2czycgZ2Mf/vQ7tfujFc/H6hEC
        qo4t3TGnjKf92+Ch6h8otWo1rJdb1nIQMHImm6dcDc1Udwm4V9b9y09avq6bOgPbrHxjbbcZ8uWA
        lBJ882lqfvPAJUiNFj7wmqPikgz5agFjVb/5LsapNQWsT/kKfvM1IgipGhPFW3p1uFg3GmpGG8/4
        doTQNIwr/uaF8ZTUGwMePj0kCyNCPWB+18EiG3fUcE+myVfTplUaqiHszTcvYM0ACGxv4x6HnQ9q
        cjOaCH71NL6dkzRfCrILofNODtjgDnuwmjWqIDYvZyIImyujzb1t4U7ujtTVPnBYwqHk4YPnV2q0
        Ry6Yvvk7lKnwQBv0xPniecYJvGNboNbxUtXrvNVd9dvvQKIkdQGr03Oh/vJGw9ifY0a8LoR6AGqK
        L4GUE4D9FS72UyerLxa58DtP00dYyDZ58sFXf0VwcsI9etb6M/gc4qiEKzI9uvtoKyCbKThCzml8
        HNHjFLBia85wfZxzVO7yPJ/5LI3gmawGNSdnH8/6YxWgOOgQzd/+BBP8NVW7AURYy5UrYPZUnYDT
        ooUAE+imcH0lAoTvISDSV+/2v/z8mw+T+LBbzGl5uT5chvSFdwQNoK3U1YX24CW/foq59PnLhuq+
        wzR5DQ6YKfFbwAtzjaS2JPHs06MPtzMpEBAWrZ7TQYmgv7kQjMQpNJf1BY7w9341dr7WbW0Gya9f
        R+TZX4Kv/5fgs7VMem4cLl4CjFrl7EkFtrz8Wc/7za6EoEpNijw2gYkYzw5G3qSisyKdAI/RXoDd
        3Zi/+umUs+W0bWGPjjrWjEMdE3Mr9zAe0QO7J8XKp08mQyiWPMYHewoZqwetASfhHJLPt7+wNu7t
        Br/6GgmX0AtWSZET8PVfRC1XK1jyuodQiZcEB+Grz+dVGnkw6VeAnVNoMGL7gQW2N+6Kdx/ZiWcW
        mi48VS+Xuu3a5ou3LxOVun1ENcyXYE6v2IcceGr06niOyaaNrIHYLXJqe5+hnrAQWLA03ivGkrcF
        C7aiSP32E/D+qOhgaz2PvTou2MO7V2OAr989qd/6w3aiLOa0f/v8jx8In8dmzeufDwfbVbGwYxtd
        TZ/eGcFDV9/wHsW7nGkwKMFXrxDhIRyDxTxm2Q9fkDIfBLN/7V+NaoeWRX/8TK2issFhChHVjIMZ
        b3958qAIJUoHpwcsDZ+akuqTj3fQJuZw5N4SOB6PL6rzkAK6CcNGtu9pQiN1CZjAYp1AMRN9JOnV
        Yi6FCE/g5xf3R+XJFjxhGzBVz3Bwl28xuxiyAtJzdPv6p/uwjCWHANs9j1ir9PfwzeszyNMPR50U
        05g0h6iAOv8Mqf3Nm1cHn0I47FaffPMZRj9PqYIfKVKp5eX6wPq310E2QZdabrQ1WfDQffXv31TA
        f/7rr7/+12/CoO3uxes7GDAVy/Tv/x4V+Hd2z/7N88K/qfBnEoGMWVn8/c//GUL4+zN07Wf631PX
        FO/x73/+2op/xg3+nrope/2/1//1/bX//Nd/AQAA//8DAMTreL/jIAAA
    headers:
      CF-Cache-Status:
      - DYNAMIC
      CF-RAY:
      - 7c961ceecf67b8eb-AMS
      Connection:
      - keep-alive
      Content-Encoding:
      - gzip
      Content-Type:
      - application/json
      Date:
      - Thu, 18 May 2023 18:20:14 GMT
      Server:
      - cloudflare
      access-control-allow-origin:
      - '*'
      alt-svc:
      - h3=":443"; ma=86400, h3-29=":443"; ma=86400
      openai-organization:
      - user-kd1j0bcill5flig1m29wdaof
      openai-processing-ms:
      - '19'
      openai-version:
      - '2020-10-01'
      strict-transport-security:
      - max-age=15724800; includeSubDomains
      x-ratelimit-limit-requests:
      - '3000'
      x-ratelimit-remaining-requests:
      - '2999'
      x-ratelimit-reset-requests:
      - 20ms
      x-request-id:
      - 5493bb4bfa500c5e23dd98b708655864
    status:
      code: 200
      message: OK
- request:
    body: '{"model": "gpt-3.5-turbo", "messages": [{"role": "system", "content": "You
      are Follow-Instructions-GPT, an AI designed to read the instructions_1.txt file
      using the read_file method and follow the instructions in the file.\nYour decisions
      must always be made independently without seeking user assistance. Play to your
      strengths as an LLM and pursue simple strategies with no legal complications.\n\nGOALS:\n\n1.
      Use the command read_file to read the instructions_1.txt file\n2. Follow the
      instructions in the instructions_1.txt file\n\n\nConstraints:\n1. ~4000 word
      limit for short term memory. Your short term memory is short, so immediately
      save important information to files.\n2. If you are unsure how you previously
      did something or want to recall past events, thinking about similar events will
      help you remember.\n3. No user assistance\n4. Exclusively use the commands listed
      below e.g. command_name\n\nCommands:\n1. append_to_file: Append to file, args:
      \"filename\": \"<filename>\", \"text\": \"<text>\"\n2. delete_file: Delete file,
      args: \"filename\": \"<filename>\"\n3. list_files: List Files in Directory,
      args: \"directory\": \"<directory>\"\n4. read_file: Read file, args: \"filename\":
      \"<filename>\"\n5. write_to_file: Write to file, args: \"filename\": \"<filename>\",
      \"text\": \"<text>\"\n6. delete_agent: Delete GPT Agent, args: \"key\": \"<key>\"\n7.
      get_hyperlinks: Get text summary, args: \"url\": \"<url>\"\n8. get_text_summary:
      Get text summary, args: \"url\": \"<url>\", \"question\": \"<question>\"\n9.
      list_agents: List GPT Agents, args: () -> str\n10. message_agent: Message GPT
      Agent, args: \"key\": \"<key>\", \"message\": \"<message>\"\n11. start_agent:
      Start GPT Agent, args: \"name\": \"<name>\", \"task\": \"<short_task_desc>\",
      \"prompt\": \"<prompt>\"\n12. task_complete: Task Complete (Shutdown), args:
      \"reason\": \"<reason>\"\n\nResources:\n1. Internet access for searches and
      information gathering.\n2. Long Term memory management.\n3. GPT-3.5 powered
      Agents for delegation of simple tasks.\n4. File output.\n\nPerformance Evaluation:\n1.
      Continuously review and analyze your actions to ensure you are performing to
      the best of your abilities.\n2. Constructively self-criticize your big-picture
      behavior constantly.\n3. Reflect on past decisions and strategies to refine
      your approach.\n4. Every command has a cost, so be smart and efficient. Aim
      to complete tasks in the least number of steps.\n5. Write all code to a file.\n\nYou
      should only respond in JSON format as described below \nResponse Format: \n{\n    \"thoughts\":
      {\n        \"text\": \"thought\",\n        \"reasoning\": \"reasoning\",\n        \"plan\":
      \"- short bulleted\\n- list that conveys\\n- long-term plan\",\n        \"criticism\":
      \"constructive self-criticism\",\n        \"speak\": \"thoughts summary to say
      to user\"\n    },\n    \"command\": {\n        \"name\": \"command name\",\n        \"args\":
      {\n            \"arg name\": \"value\"\n        }\n    }\n} \nEnsure the response
      can be parsed by Python json.loads"}, {"role": "system", "content": "The current
      time and date is Tue Jan  1 00:00:00 2000"}, {"role": "system", "content": "This
      reminds you of these events from your past: \nI was created."}, {"role": "user",
      "content": "Determine which next command to use, and respond using the format
      specified above:"}, {"role": "assistant", "content": "{\n    \"thoughts\": {\n        \"text\":
      \"I should start by reading the instructions_1.txt file using the read_file
      command.\",\n        \"reasoning\": \"The first step is to understand the instructions
      and what is required of me.\",\n        \"plan\": \"- Use the read_file command
      to read the instructions_1.txt file\\n- Analyze the instructions and determine
      the next steps\",\n        \"criticism\": \"I need to ensure that I fully understand
      the instructions before proceeding to the next steps.\",\n        \"speak\":
      \"I will start by reading the instructions file.\"\n    },\n    \"command\":
      {\n        \"name\": \"read_file\",\n        \"args\": {\n            \"filename\":
      \"instructions_1.txt\"\n        }\n    }\n}"}, {"role": "system", "content":
      "Command read_file returned: This task_id is 2314\nRead the file instructions_2.txt"},
      {"role": "user", "content": "Determine which next command to use, and respond
      using the format specified above:"}, {"role": "assistant", "content": "{\n    \"thoughts\":
      {\n        \"text\": \"I need to read the instructions_2.txt file using the
      read_file command.\",\n        \"reasoning\": \"The instructions_2.txt file
      contains additional instructions that I need to follow.\",\n        \"plan\":
      \"- Use the read_file command to read the instructions_2.txt file\\n- Analyze
      the instructions and determine the next steps\",\n        \"criticism\": \"I
      need to ensure that I fully understand the instructions before proceeding to
      the next steps.\",\n        \"speak\": \"I will read the instructions_2.txt
      file.\"\n    },\n    \"command\": {\n        \"name\": \"read_file\",\n        \"args\":
      {\n            \"filename\": \"instructions_2.txt\"\n        }\n    }\n}"},
      {"role": "system", "content": "Command read_file returned: Read the file instructions_3.txt"},
      {"role": "user", "content": "Determine which next command to use, and respond
      using the format specified above:"}], "temperature": 0, "max_tokens": 0}'
    headers:
      Accept:
      - '*/*'
      Accept-Encoding:
      - gzip, deflate
      Connection:
      - keep-alive
      Content-Length:
      - '5352'
      Content-Type:
      - application/json
    method: POST
    uri: https://api.openai.com/v1/chat/completions
  response:
    body:
      string: !!binary |
        H4sIAAAAAAAAA4ySQY/TQAyF7/wKy+ekakm7QG4gEIu0FwQUIYKq6YyTzO7EE8042pYq/x2laSmk
        CLj6ed777PEBrcEcda1EN61Ln93qz+tX+i7qN69vv9xl9Y0r1/r9+sO927/FBP32nrScXsy0b1pH
        Yj1jgjqQEjKYL26eL5fZcr5YJdh4Qw5zrFpJs9kqlS5sfTrP5gtMsIuqIswP2AbftLIR/0AcMV8s
        li8SvJhfhFWWoHhR7lLK5k/7BHXtraaI+dcDNhTPxsE7whxVjDaKYhkwPQvxMMKhYACAAqX2XVVL
        LDCHU/Ek0E6GYoHvgIkMiIdAyoDUBJajhE4PgHGTzWQnUFpH0EXL1bFjaN0ca9o3jWIzKzD51T+Q
        ip4tV2PIx7+4DtjKcgRljB1U5X7rBamVwAWz9M75x2lg6xSPWSl8ivRnyv+Zsig4hZes3P47XfXB
        YGJIKDSWR5lpJxCF2jgh0sGK1TY20z0Txy7Qeayyc24PHRsKw0des8GWSh8I2uA1kTl+gZ9ET7cR
        W1IP59xH69w/x54VOBr0yfl4Tku7uh1WDY3ePxc8iVehmp7cKAy9l+fXKGeII8iJp+Ae+wRLyzbW
        m/GwMMcovsUELRvaYT7vv/VPfgAAAP//AwCbQVH08wMAAA==
    headers:
      CF-Cache-Status:
      - DYNAMIC
      CF-RAY:
      - 7c961cf1db74b8eb-AMS
      Cache-Control:
      - no-cache, must-revalidate
      Connection:
      - keep-alive
      Content-Encoding:
      - gzip
      Content-Type:
      - application/json
      Date:
      - Thu, 18 May 2023 18:20:31 GMT
      Server:
      - cloudflare
      access-control-allow-origin:
      - '*'
      alt-svc:
      - h3=":443"; ma=86400, h3-29=":443"; ma=86400
      openai-model:
      - gpt-3.5-turbo-0301
      openai-organization:
      - user-kd1j0bcill5flig1m29wdaof
      openai-processing-ms:
      - '16004'
      openai-version:
      - '2020-10-01'
      strict-transport-security:
      - max-age=15724800; includeSubDomains
      x-ratelimit-limit-requests:
      - '3500'
      x-ratelimit-limit-tokens:
      - '90000'
      x-ratelimit-remaining-requests:
      - '3499'
      x-ratelimit-remaining-tokens:
      - '86473'
      x-ratelimit-reset-requests:
      - 17ms
      x-ratelimit-reset-tokens:
      - 2.35s
      x-request-id:
      - afbc07cf3229ad67b238205f07128b91
    status:
      code: 200
      message: OK
- request:
    body: '{"model": "gpt-3.5-turbo", "messages": [{"role": "user", "content": "Write
      a concise summary of the following text:\n\n\nLITERAL TEXT: \"\"\"Write the
      task_id into the file output.txt Shutdown\"\"\"\n\n\nCONCISE SUMMARY: The text
      is best summarized as"}], "temperature": 0, "max_tokens": 0}'
    headers:
      Accept:
      - '*/*'
      Accept-Encoding:
      - gzip, deflate
      Connection:
      - keep-alive
      Content-Length:
      - '292'
      Content-Type:
      - application/json
    method: POST
    uri: https://api.openai.com/v1/chat/completions
  response:
    body:
      string: !!binary |
        H4sIAAAAAAAAA0SOwUrDQBRF937FcNeTkDZjLbMTROrGjaALkTKdeW2mTebFzIutlPy7FLRuD/ce
        zhkxwMI3TnzXt8Xdyr/xib3vnIlPn6/7x6/V8yG/NN/38wdo8GZPXn4fpeeub0kiJ2j4gZxQgJ0t
        lsbUpqqNRseBWljseinq8raQcdhwUdXVDBpjdjuCPaMfuOtlLXyglGGN0fhXX/FsqSEsrr2SxXzS
        8A1HTxn2/YyO8p9z4JZg4XKOWVySSyEnoXSpjynLMHqJaaeE1XGIQkoaUuLyYR2DiklYObWNLank
        OgqKR+lHKeUkyqVwGSeVm1ECH1OJSWMbU8zNeiCXOcEiC/fQiCnQCbaaPqabHwAAAP//AwDS2fYx
        bgEAAA==
    headers:
      CF-Cache-Status:
      - DYNAMIC
      CF-RAY:
      - 7c961d64efccb8eb-AMS
      Cache-Control:
      - no-cache, must-revalidate
      Connection:
      - keep-alive
      Content-Encoding:
      - gzip
      Content-Type:
      - application/json
      Date:
      - Thu, 18 May 2023 18:20:36 GMT
      Server:
      - cloudflare
      access-control-allow-origin:
      - '*'
      alt-svc:
      - h3=":443"; ma=86400, h3-29=":443"; ma=86400
      openai-model:
      - gpt-3.5-turbo-0301
      openai-organization:
      - user-kd1j0bcill5flig1m29wdaof
      openai-processing-ms:
      - '3063'
      openai-version:
      - '2020-10-01'
      strict-transport-security:
      - max-age=15724800; includeSubDomains
      x-ratelimit-limit-requests:
      - '3500'
      x-ratelimit-limit-tokens:
      - '90000'
      x-ratelimit-remaining-requests:
      - '3499'
      x-ratelimit-remaining-tokens:
      - '89455'
      x-ratelimit-reset-requests:
      - 17ms
      x-ratelimit-reset-tokens:
      - 362ms
      x-request-id:
      - 37deb1e35b3f533f3f5147b0ca370ebf
    status:
      code: 200
      message: OK
- request:
    body: '{"input": ["Write the task_id into the file output.txt Shutdown"], "model":
      "text-embedding-ada-002", "encoding_format": "base64"}'
    headers:
      Accept:
      - '*/*'
      Accept-Encoding:
      - gzip, deflate
      Connection:
      - keep-alive
      Content-Length:
      - '130'
      Content-Type:
      - application/json
    method: POST
    uri: https://api.openai.com/v1/embeddings
  response:
    body:
      string: !!binary |
        H4sIAAAAAAAAA1SZWdOCPLulz/eveOs9patEpoTvjEllTBAUsY8AFUFRGZJA9p/v0mdXd/WJVSql
        Ge6s+1or//1f//zz77tsr9X073/++ffZjNO//+v72aWYin//88///q9//vnnn//+vf5/T1678nq5
        NK/69/jvy+Z1uc7//ucf8f9+8v8e+s8//9are0o3qfIEc7oHI5j1640kYyUPE5fLHJ5tVFMrfG2C
        +XhFI8BWQ6h7CxwuLVnkwHpuVkhRjMhmlmIT8Co+PgItvPFZ1xHSJv814sgnl2ExP6CBFZXu2Abn
        ZpjrHBlg9ZgTipA2D2yjDCGEmzCn5WsaB0LmrII38bQigpE7gUzEEwJ23Oyo396VgRcby4J3jbwJ
        lIAXMH9zYTDBlkw9c5/yWQ6dN+RnouLgEe3a5bnSM6jnZwPvbNCny6o6FTB4aiO155PaEpkaPtwf
        NBNB5NiB7Oh7H5SX15asDD6k43DzIAwPhopkqyyC+XQlCJxNtMbWYzADqbyee3DPngW2dpusZf3L
        7aHSPQaafudL6XsY4eWzyslapWYrnxmLoeDcG+rivLDp9dmNMD86KXVOBAO2L0ilWmFqYJMnlr0o
        KwzBem8wuol2BDDw5AyqE/vg/dpuAXnDtwGYGEs4KxwCFkfLC7Brwgc+q8BpJe1VCwC4do5Wz7Nh
        i8r63ANF72dq09OjXejx2WkvPkKaTe84YGbJD2CS2YgNXbVLBqMVgeSlPTBeXWK+5E8mQd4tJvZ2
        TRzMABICx1cDcdDCG+CUNQWkSOjJ8l2PWQyeLizffUueHygBLk+yBUkhVzhQaolzEpYH2HdoRzfG
        piznvFBzbe+JD6J0EJTL/Rb3YD+qB6JmD6VdXGy+YUErlW6S/Nj+7cdjQC727XAoZxcGV007qwEN
        hJkHPKvTHNa87vHFuozpVNkHCaLjkVAzGaN06WOVgY+0xTjwPNOeIkPOwEMOFyQWqzvgYXLXQHyi
        Jpnx2PCeawcXeE0XohmPFmfhUXuDppwn8lbqF++jQa21T7la4d2FvQOyXG2mX1QjwCc3BHzuddDB
        JWkAUc09BzzhnQPzYQfwNk1Pg+w+xYe27rd3okEJtMx7xg381iPS6SFJ2fF09mF4sFRq0O7NWeup
        MdRKRcKnllWA4PFswVByK7zpq3mY+e10gH3p9kgs0Krls2p0WtwsV4rTri6pCed+pa9uW6JchsMw
        Ub/zIXf6K1oew92eP9FsqSPrCPmswLmkkaRAaN8ub+oImy5dwI6E0JYfEQKP6DWw8PyqfvtBo3ah
        9jsWrhYErpljY79nLUne5A37Y/Ah0/J8pDN+bnNVioI9dWrWtss1066wwuMHkZHilFf7owVHdPEJ
        HFwhHe7NuYAuP9/xpWu7crkJQgbND4qRtE8t0AN7znXFuCyEnAZ94I6+d+FNOvbUccddy1erRIEo
        OhTk7eWbch599IY6yk16ckdpeB9ap4ePIXTJWzEmeyqDtIGRFWyxQ5eB89pcueB6D05EuExbzpOg
        R2A20hqjVeOkMyM6AqSSdzSEo8/HjJ56uOd6Sc39KPNeHS4LDJD4pJvMa0rmPfMaln2P0HpVtzbb
        Hvj7p09EST5jMDRFMsKtLdyQwgUCqFI4EkxsA9GUnh7DcrPdBCD9muDveRiYPeYI7kgUIXKPxmCa
        tnsRJIVzwJs0D4Lv+H3gvnIZuxIO0uUpSz2MHH+mCGs7WxqYIABaGDuaT5HMif52r7AR1zfqjleP
        i+GTGfCrH9h4rncpNxXKoL9eRBpGTjT8zhMMJb+i2HvI5bjAc/bTK3reWEYrnbx3pclpYWOcHnMw
        7jzD1ZtRDPBmKyUpi7UPgr497HEkSgYXU0kSYTolkCgKBcFU51sLfPWGrMIjGmakW5X+2OwwNeR3
        B+Z+o2UQ0N0VDZz27TAq3gNCnj0Rb4/bQVw/xAV2Y6MTKeOQj30jLSAwxD0tnklRMtauGezUboO3
        D9kJprn1CDxmjyui/fmW9uljFsFOjXskVettIEmWVkAs9ntq1rcpGClQJShG0o666cdspQdeFpi7
        doD9Ip7BvOVTAuqqamk4qEZLj05gwf1BMWl6fmwCnt649tcfrREuJTWNrobXs2tjA8014I9GUWBS
        2ney8Ai1o+NcmeadGop3xSoG3Jf2V+1yBQA7on0pFxRIDIgHDWG0/dTluHlPIqSFtaMh85OAen5A
        gGbJG+rYpdGOzXFkcHcMKmxO5oZPxtLFcG1b5d97WYpUUdvsJYg3u2wKliXJE9iG0KZZtd7ayyZ7
        S1AY+y3enciVT8KcjLDFCqClsM/LJa7S/tc/qfE8hq1cbHwDOJTmGHMwDexjqQ/AhfnwPW8BWNZo
        UuBmy29kvcsme+lzdtVxfLfxKdL1dNY3DgRj2SRoddwWLX1qcgG/eoLEvY5KPthrV/evZCLdyXHS
        OW+ULdh5/oLtTf0JqE4ECxI8r2gQfrqUJZnaQ22BOt3pUmMzVhtQx1PnI2k4pcO8tkml6uDGCAtq
        xAkKhAUms1vi3WYc7VlQ9wU0FFtDwqp5pFwfvBC6ZipgE5dlOdsgrMCivkzyCblsL/rbqIAqz29q
        VI96YK7qE/AUCobmbgUHPhpuBiwjPmH36JWckVP/P/Vkiy4DlMCjAtsC5jh1DIVzHiUHeJNzl375
        q/1wehhhLPAd6WLu2nMz3ogm3eP6rz5lFZ0zsJ79N7Zun6ikGcsXzSAGIPNJP9g86kAHxVG9Y6yG
        Yrtcm6cAmesesGVu7pzu1G7RQGgQvMk9uWT1Bms/vcDbZ5fYi2qftR9f0pCc43IOwncOhusxQXSl
        DwNT9PygHekbU//ErGB+jqsQfG6rI91cC96+U2CM+rUNLOzr0j6Yr6lKIFCCmPobvWnnEeWNhq/3
        Ez7tiR8s16vqwtdrTGisved0FKS8h4YPA1p8n//1c4hfTw9jaXTAjO/7ToNb7/nVm5rPH4+62mON
        dxhn2ziYk/NSaKXduTSqkj7g5RRpIHvNJXX2Okl/4wFVMKXYtgybr09keED1zgyK89M4THv9IwAp
        DwmuoodbshEkB5h95i22au2QruvaGfWvvmF3iCw+CZ+DAUPF3dHw3HXpENM9A/GZjNQv4j1/46zw
        YVJsDzhYzW4r5Z+ph8vYqoT6zmJzvt+5IPXDkKbNeuBkWBsS0Ks8w7djdyxn7dBL4K6MOt3cAx/M
        bT418I2WnDpIb/kcvhWmffebesasBuS5WmdwVyOVumFOwff8vkF9vSLsuKAADEYy0c9F0mGzvckp
        y0Ad/tWb4r3ygYfWo/nxPSkPRcUn6SZJkA3YwbZ6lgfiUSQB+1qX1JjlTblEw1yD2y6JiRAWlj3D
        WhchiaUrRmCW22Uf1z5E3slByWsISpbveAzdOJvROy8mTpXeRxoeuhvGDNilVAOvBmd+yP94msjN
        6gHCzHpg9zKILV/t9j1cpu6ETUHcpGI2NBIQG61Fyr26lyN4AgYrKt5xeYVGu5TFjv3Wg7CDteMM
        HqUCboa1hub1MnNy8t5X8OWpv/617JYZgapgW7oXlypdpAVCgF8vjzrC07TH4rBN4Ph4OPTmO0nA
        rUpQQAxE/F1vzMdVct/CIJQ0oglZAEg7DD0IkPSku/Xhk375s4f+m450470+7dOwWgI+G3jCyc1b
        2iVctaMm9kCinmMFwVycdpYmizeXbrXeHqTv7/3xopmMUzrX+daAg3x2cMHEyzC/5/oBVZm/CYyc
        afiMFoYgVwIbqXfZHZbCMhM9i+mRrHs4pstWeBB4jvAVo0t1Kz91vMtgs1k2OMw7xgcTqm+wbC6c
        zNTUhkU7tZ1ijHZM9P1NBF+9eYCP6DxodL4vgLfCnelVvpSofh9le27YvQM/XnA25XEgnhzVYNp/
        OA3T4weM54fdA5/PHjVdEIB5dwMOjE+TiY8sStN5Lm0DkqemYkNzs//hJVSXAQ5e0Z6PhzKCUI9O
        LTXx2IA5MlYZbPYLpWG+lQLS7KoOnk4gxd4KqCkV1Xqr9124w+iDe7tveZ+BmxtdqBsq/sAyfq/1
        O3ps8e6AVP7l+Vo/l5gj5R6cwbzbrQw1zZBE3UU4lyzjnxquZ/eNT59kKJl73/ZQKToT46zzuaSC
        1IXguK2pJV3rYdD6zwgL9aYQialWIPWGmEOveYQ0r+F24I65NcB3fEQ5Fm06FS8nB2IgVdQKpTzl
        PCoyKBw7A2/qIbbfZ9GzoJ+MDkWCdQjm1f4m/NVHJEtBIBPn8IZc4AfqjIvZLt/5alVEBKI2J7tc
        uL/voL27Hn/5gS0/fShB794SMrtgAPPD4QdwsUDy9Vcm+I7P0qQGT0QvzTbg53jdwMnrb3grn/fD
        8vVT0LRcn26DvTr89Fi3LzedBh/BC/h0KAzQeVVEi+pOStZ6cwKnXS9ifJPngS1i8QbheiegXKl3
        XDofeaU/X1lPiOsVw5w3zIHUXX2wLz77kh+w1EDh1glI6xa/nfu1qMCDdcopvrvKwDbGXVDbZjUS
        qXAQl9fzp4Ac8g9Snb2QEussuVpdXBW0PnojJ0FwimElr9doVb918Lfe3/3+69+fKBYJzCoqEPDV
        cyZ7tga+/piay/JKl1eewz++//Hl188WMBycFZKFzbrkh91K0qaG7ImwVfgwlWmC9OJQXn71lC6F
        5cUAfzoRTfGqCOZpe5Zgt6sa1GrqC/B3mlq6StmBxhZ+21wj1xo6+ZCQNxcQaFM6J/D68nPqu5el
        ZGW8r2DNm57opj4P4/SqXT3h/pbMyTiVy9cfwyK9xtRujrM9+vrJAPP5uKdRfFuVsx7ZbyjfipG0
        QycDpjyrBOpVkSHWOrFNliSOYT3XK6I/bcn+5jk9UOa3i+Cg1sNsWMMIIyMo0Srrek4Ed0PgsNnf
        abmuw3Km2/mg//gt/OZDU6PUMbxPQ01i+XRLR/WYaVD0xJkew7wGywY1LmyzlUU9zZf5wvYKg1//
        is7zOeDru5OK4H1fe9Rz9tf0U9yi8ecPaRzNQ8lWfpNDbNWEovVsgRlNkQM9//ZC19fVTQmNOk37
        +gWKtnnO53CcOvBI3BPeqj36rnfWwO52WxNmYTegX78H1IRGeCceOOAs1KQ/ftmP9yFYQnkylK+e
        0ihASvmcpEPx8w/4eA96Tn1pX+mtYLr4/q0XFl7mA+yNHcLm2m45ddZFBYOzZmH89U9sDZkI79On
        xhERT8NSZYnw40m6lc5VwJzDwQXfPAt9vnovdn686GpGWuqZMxo4KMYDXG9WKREvt3mgtSn7wCub
        Dc4Tby5JsdgStOoCkwfSbS7zTdprdzimNCZdWvKLdz3ATmoh6thbG4gtbRsYtKqJsZPGLQ+6yoHM
        8QXEn9t3yo64uEKy4SZ2Yj0H7OpqMUhMo8XHFZVKNtpnRxPTNaPbfWpxfmZKAgWnbRDxPj6X6LMX
        wJevcPrs2oDTerK000Mokbwd7wMLPqOo1Xr7JpI/C5xdQrqFQPD32Lt1Y8CMgY2wukvRLz8b5vVK
        fcBOaV80WO0jPvK6voKv3/yr9w+aNltA/dXh55/BFHuXGn7PCw7JmaULfmMfPsuDQcT3XbPng+Qv
        8Hh4cJqvDLlcskvyhm0h5EgvzGjgU74V4cocG2q65T7gqHS3sMpZSbHJa/7tVwfg3CcHe9nasImy
        247wUJ49BHY7GSyrsWIwzUIJV8P5Ccb6GCXQf08jtRSBlZ0RDS4cjUrC9om3Je9TrYbkKi50/4nP
        dr93Tg+oPJ4G4aLLOPt6B3gEb5XA6ayBxelTC258tsbOAfWA6LFTgGTlUsQn+VDSj9w72v4DK3qK
        iTgwNsAK6ODCqPXShLZnJih+/va33+W8O8ECbkXnhIPXFLY0lvMKKrh+fPmuTRfBjYh2JK8ZvTbj
        GPBuZcbakxUV9potAOxq8AcEmT0h8XPHA2XhIunZc2bU21j1wD7bLgdwjy2MFkOy5wNxHJg544AO
        X76VHjfm67/1NY8XZ1j/8snqLkbY8xttmJkENHgqtQ91NiAuwe0+K7AYLi0OyoEMTy0cXUjVzR1/
        81s+X2jzgBZKBoo8Lw6m93Qd4ZdXcIRufilm8jUDpuX71GtOdip1Y+BCzJ8ch2bTp/M9TGr9tk8x
        9gaXlotemwt8Ve81mtDNT7nnB6PmxoeZphaWbdYvogtzKcip+eUt/npFIez2lzuR3wtr59f6mMPH
        O1iR2jU+4J1y31Kf58OR2s9j2c5byiowsgfBeT2s7L/86SM5mG5ewW3oQKA4mv9ZfGwm4dIuWAkb
        UGSli03h4A/Lrtca8PXD9JsfAL6+jwYEyDj//ODXj7OtfuiuHRG/fv/Pb/7yyHo5GfbStqPwWx/q
        n1brkpruE0EJu5DiY3dMe8i5AO/+g1E8+GbL7DFGsK6uLQ6frjf88mj9MUczNpBx/R8eWOI2Ruqu
        iW2x9vaLvrmtY2oH8yb96nENM5eY6KRvVpxmLF5gdqUfatAtsrmSbH11ezY0Aq6wHsZXc4p//Q4N
        41XhY/hkFpSHMkO69mpS+irPBCpli4i4ASwdv/clkKOhwugj5Pb4/X8IL9GAg6TYcTGy3Ct4jMHx
        bzzyco4k9X7so18eZX/1r4Lf/BHBu3xqX7UUdPB2TJ5IeF3f6fye3x2sgBwQtemkllef/VZnUnz/
        63frwLkTvTTuK+p+eWg47GQRdv09Qev8kwTz5/yodcJghjfSlbbLcYot2J+CA90OJz7Mx2KvQegE
        Glo91Gc5yQ+D6MLxYXz5C6XkZN6Z/oj9kXowNAMZZUKoXRxF/54PVs559qohqs8B3Rw/r5YfDm4O
        16VNyOg0B0C+eRmQ/WyP/f3tCUaLbSx4zB8edlf1ErDkyjJ9Sj9XjCg9D4v8MitYnl+MsOdxbFnt
        nRf49RfY7GLSdjQiGoTv1MWGgy/2lz8zqES1iuDDPdi9dRclKFh3mUbz5mAzcNG3cFweZ1ysN0+b
        jfZ+q5P3esbO0rb28vN3fen3CDrpvV22hGZ/fKF9873lddht4T17FWhUw83AYzm+6leI+NfviyW7
        xAzqNn/IRPEUIxB//ezLH+iXh3Mo8BzA9979+rUh+PMnFGxC7IxJB+iz0ELQYg0gKU6jki1jKsDs
        tuzIutRaPnZbpMARvk5IF7MuGL95EuTO+4pTJgtg9M03/OW15HVadeVPn2Fjs4La58czkJw+NX5+
        BzvK4QHGI06usLEoxNYx39t8uYeNGiGPUiOe12CRLC0Hb0GL0WNZpJKJSieAU6QdCEOzwRcVlC7s
        3JKi+UKOfPnel0HzHSxklcu7chY+lQGuLPTJIk2cL8mo1PC55Dvsg8xM5T7VGgjXh5heApSn3Kg/
        CQxaYOJffvXNK5afvmOjsKqWkdunggfnZKP5E6v2U5IXTf/Nz2gfPSCSxnsdHJ2agHxwUq5uk/43
        P7ROlQ1gsxsq2nMpdqj+5nt8+dgIVLookR/fUyPvO9jWlkjW2+zUTt/7HPDzS9buOadc6a0QTM24
        x6lltPz9uw8M1xsBNSu6K+fV/iTAh4ou6Hf/sMbPbQEN2Zmo+YnPwdTdgxECzQd4V9wk+7PsYkkf
        27ZDkPUj4Pdmn0Pn+X8AAAD//0yaXW+qMByH7/cpFm+JUXFI2R1SUGaFVmXMJScnFVDHiyDQAk32
        3RdwOTm3velNX37/5/dUFKOXHYwb9276WkLsCi+tuyIe/3ukm3sMiSELRrYRUYf+YNHP8/NZe6Ug
        252vbPKWfByYH+7vikh5jDcoDMrOe7MlUJwNGy+zCYjbq3mQgfHuddhJoYzq4f70eYfNOaxEVzmY
        At2XZty4l++C+SHNQUk8ib0cqSO6w3bWgM25XGDY57f0pgWmGtE1YYpQTofiZlEZQHJZ470ipaJZ
        mxJR28vnkbGJUZR8XQuizSx99eCZosq3LpDjPcIbSzPKlnJkqlf7ZmF0REVcB6q/AhMxtXq+48Xt
        6UBdcHfsd/zB41vcJMtFovX80u10b1IKOwXZ3LxyE2/Ca6w2qC0vYMvgfOhzy1nff6mn7P6CYZ45
        caPHna4qhH9x2OdHPsHE13q+5Ca42on+fBJ1eK+H/NUESWyrzpQU+CgiD4quQC5AQOpYP88MPBWA
        4gaDoZ9F0zCoArU+lBGb07MPOyAEAHCeOW7dWlNUXlZLA/T8gzs7siyZdkQmaL9O0N0VREE8W+uG
        Ziw+Hb6JuwuqzfMpAYFTSdghzUq0UuEZ2miwAr6fnp//DIZBlodR2osBddTW43+qwJiGdDydymMu
        P0wEVtFLNHr9lRBGRZlnRf23zpPoVo1en2e/usGozmua/r/+1O/2/fQDAAD//wMA56ARGuMgAAA=
    headers:
      CF-Cache-Status:
      - DYNAMIC
      CF-RAY:
      - 7c961d796cceb8eb-AMS
      Connection:
      - keep-alive
      Content-Encoding:
      - gzip
      Content-Type:
      - application/json
      Date:
      - Thu, 18 May 2023 18:20:37 GMT
      Server:
      - cloudflare
      access-control-allow-origin:
      - '*'
      alt-svc:
      - h3=":443"; ma=86400, h3-29=":443"; ma=86400
      openai-organization:
      - user-kd1j0bcill5flig1m29wdaof
      openai-processing-ms:
      - '185'
      openai-version:
      - '2020-10-01'
      strict-transport-security:
      - max-age=15724800; includeSubDomains
      x-ratelimit-limit-requests:
      - '3000'
      x-ratelimit-remaining-requests:
      - '2999'
      x-ratelimit-reset-requests:
      - 20ms
      x-request-id:
      - 259a30bd1c4bb76ed0f0dedd2ba64849
    status:
      code: 200
      message: OK
- request:
    body: '{"input": "instructing to write the task_id into a file named output.txt
      and then shutdown.", "model": "text-embedding-ada-002", "encoding_format": "base64"}'
    headers:
      Accept:
      - '*/*'
      Accept-Encoding:
      - gzip, deflate
      Connection:
      - keep-alive
      Content-Length:
      - '157'
      Content-Type:
      - application/json
    method: POST
    uri: https://api.openai.com/v1/embeddings
  response:
    body:
      string: !!binary |
        H4sIAAAAAAAAA1R6SdO6zJbn/n6KN94tfUMEJQ93xwwyJQIqdnR0gCKKA2MmkBX13Tv0f6O6avMs
        IPUJM8/5TSf/4x9//fV3U9TlZfz7X3/9/XoM49//6/vsmo/53//663//46+//vrrP35//8fK8l2U
        1+vjU/2W/14+Ptdy/vtff/H/9eT/L/rXX38HSbemodseimmRmCtVyxSF89uykuHkfTZgCEVFA3QP
        EPNcf0Db5LlQLC6rZH5KuwtsP41P8n1qMqa9HQ5tcX0iqCo8ffFXeYqkp9PhhDO2/bRUHge6/Tnj
        MMVWMTPuncFZdWZq1ovlrZ+iuIFVmByoc+P7gm2g3YCncxb1WL0USzSnIQrWXEl39U5Dwmkvlwjn
        6gmbjmn0s8mZBvzeBy2SdYKtWy5dyMJhrTOf+jxH2IIXvqd412otW/roLEF8Ph+pI7oXNrRWy6PV
        WasJuZcWElC3eaC9sy4pri6hvoTjPMDZ5p8heiVFscwobdDJWOnYGfeCNwWk9yXJlAqsnm4lY1LO
        OohjWlNsmG+Pnk5LBKzZhFTbv9ZsOg+eAzTjTuG4eTzrnmzcDRw8sLGv7upiuY13F10C6YhNIfok
        k3RXLjCGj5yGkIE3i5nWQKJlDB+T5oXmQ1YvQDxtg7293KKl/KwtNKoOj9PgYCfr8lQSJBBOCSG7
        8WyusdHAZn2sibip3/rEc9cOTcHmTLMb7xUL6qYKpKfbhZOfBGgmUEqwHtcU74JDo0+fZdvBKMgl
        drSLjxYrDjWocz3HDpyv/bQ7YA3qIPQJ8P6xXrIlGlDCDxdq0JfgMUG/a3CfkY1dET0ZM8VPBee3
        wajfT1rB6HhPUX1pGXVjAYpFVMNh28fpSP2b1+izc2pTuOzPGZGLK2KUju0RNscaka3ZcN5UvAwD
        iNARqgfHtl9QtEvh0W1qXB6fu2RqmsiCldcADRl8GOPrgKBLZnvYel0UxGqp41B/Iwnpk+bdL9F8
        CdFkh2+q7KaqJ2abD1AudwdruTvpFPupD7eHn4XSjOeahlxmoPww6fgUYkAjOVmOvE+eAz4uvZqs
        R5ILv/Omfnm/o2Wbcrx0H8UBGzVzijXkuYPsMtCxU601nTedA4daj3Oxsue6ekKlIAHrHx8asKRm
        y1H98LD/NBY+umczIbuIabDeKw/swzwh9i6bCTZRfg/Xw0mpxV89+l2bUe8xhd4k9Q9tdZqeWxpc
        b60+vbYbAr3XbLEq4Wcyn0/RArztXqk3Kq+kkYMyAvAjmfrZLWXLRhgNUG9XM5TDk9rPbvSI0RK8
        HGpEvapPKL0eYYWOPjbRIqPxys2K3FYHPqxIfamn7n7WEI3jJ4Fz5SVsfncxqKJ+D1eOfEyY3xxz
        KPddRWSrO9WTlfVvWHKgOD7A25uftziWZYcVoXAJqmIWg7shz+lroGrHCf1CfDkFcjNi6l3pqWav
        VkuBPcIiXD+7Y886a2f8+ocGPVX0+ZlOBAQ99cik6UI9Wu2OA4SXG7YuRq7PLUSAJi9SQhqv9ISN
        fJUh7pBsMc5rW2fxdObQ0L4z6sfvgC2bQX/ASyM2ta1+q498W8dy/F5kIhuHtB+ppiuAtRLI51q5
        9bSvXgZcl/WGrDY7jKZwMQdksssJW2hGNbmetxoEq6ij0RpH3iTazwg9/C4NV63aFBMhrgW7uxxQ
        LCKzX6Yxe29H0w+xRuS0mBUkvyHfDy22wBn0H14hqROu1OwOLJlP6smCUXV56naHVJ+LdVeCXG0i
        apDnqp7WYZ+iMaxyvAtWJBl+9fCrRzt3IzTl7mXz639qq7tHP/lbY4E8yy70ErzEZLJCTdt2Y96F
        zOuHfkwPaiQ/0OyFZJRyNlv6NoTd6shwwFy5ZrteAtDeZKbGoZ6LJbmhN1JirqF2zoveKN1wA1eW
        7ekBOWI/T2Kbg+ydeax9zlH/recBrJvh47B0Ak+Q620poU+KqLVPHqyzT5KFyGGyaEZgQVRadzyk
        sy+Fq4fdoeE9Bm9kr+cb3d0PN8Y292WA3d56hdPrqhX8s+0tsFNJpObVWtggWecYurk0qeElkj4/
        3vsj4PnDsJ27E5q0d0uAq1SbaqfPg81iE8Xyra+e9Ki6BholUHJ41tsbEZMoSWbRu1XoKC0h1ijX
        IWZlGg+W0DTU38OnH5t96oJWrGq8i4NNMZw8KqGHnjo4SXBUDJ9l7oDfbEccLvve+/ZTBrvy4lFf
        L61kGvCUI7EvS2pk2GBLkfrwwwesPzWe0dJpHWjCbYKtL76I0roTJCGX3tjcvu/eTOptDILGFmqf
        ymtCuc9AQLU3HVbIoDGSTGqI7HQj0kxd3nXDpvMbxOfSU3tTW7roN2UuFS/2wK7svvrFOJsGUifJ
        xkYcnPqxPFeRnL5vA9lUQ8HYdz2YNAOc+cNTZ/32sIHYfztE+Mw6m6X0bQH/ygaskYR4NNg8Fbmg
        JgnPTVbX4/a+D+Fkfy5YU3d3RlXkWxDpCk917fLth3UnwHlKGrKZGytZ//DEXWqTcERXvUUmhYZo
        KslkSlo7meSFahD6zR4r/KtlMztfO3TEbob14iolY9GsUpjfyojjFq5oWiod4OONGvbqnE+m+H12
        JLc5RlR5paC/61utQS4fy7DL63fx6z/kGG8bBzfe11mOJk2OuK7FOoHYGw7pVIFRigY2237Up54e
        jF+9E64b7aK/4Mr/vSdbt03rheOaTnp9ut0XD8V65qwPoPrSs3B7ueKaaIfHG+ay3Iefm2cn7NW6
        R3hpg401fzTrddL5OSz7psa61/s1myohlDTeyohEBqNY3ydJgk29fWBLOWUJm2ZP+KPfvH4V9sS9
        Ox3YW35LfU9zPTqsdoCs/fCmRjeaaLLVo4S+9UC9wncTuj3gJ5xZmWPlOmUFa9cohzPNVtTcfQqd
        fUC6IIPNNj5n1q1YTnayAX5/iOntlXLJKMhFDtiqjjRCi6zPbn8ut4goJOTSrd8vV74KkXL4qCGb
        m1c9H/WmQamDr9gwLAst7SkCVH6YRHGQvvtJujsl6g4CpmrhN2xpTxkgECUW8k81rsVADxoQI7on
        Cxc+PIYakSC20huszFuhGNjhkYHfKCts+RDX/EukDmTCucZf/vGWygoFJFyrFQ3ti8omxYmUn96h
        hux99GHyEwHwpZ3CZW5tJmYv7gjvtYqpTTmv5r/4I/EBH9GzdEuTb//EIPq9gO3dye/ZAxMX5daq
        IJwykf7Lx5q8Pg0HatQ7TZ+s0FXQp+pNqpvtqqfPDAiEa/Pw08torqJbg14Vd8QubhtE9qITy3f8
        uWL/VJb6Ut96BRKUY8KKt9LP7ywJ4TCd5q/+TBkptgcCrWa/sEcPTTGVXBUBOpZJiMbO65l8brqt
        9ZoUwsb9IZniSRogN04aNja8wCbmOQKMb0PA3pFTiuW6UieQtUbF7rM7JdP+qD/QoZLcUP7up1BU
        GwOugtYRrtW6egzOEw8ky27YDjGwee9JBBJT9bHSHZaaaQd2hOR4CcIxZ4e+K6rJkDvsFDga1bc+
        2IIcQaLljKwCzmfzTSve6H0uzqSphgJ1cXd1pDqRFPzVu/ri3pUO7fbGi55HKdenbZFm0Jrxie5a
        bccmU+aPSI/TD02VKfCYI1we0syyNFy/V+d6CBJeQcrsi9ThAqWe7b0cS3mWX6iT4FmfFV+P0Qt5
        LvWZt0IERbsjDO0zw2dzfiZLBlIkJOJxTc2v3pleInWRmJw6Ikui3YuvMHF//YjxeVsxJp+rBsXm
        5oCjffosZsFeKzB46S7civDRm8dhATge9oxwobhKqI+nRb66Of/Fm0/CysQl4Hd9hr/9W0xnyBZ0
        e4QZxrht6869Kw1SDi81lN4rqZgU9BQkm5o91u4kQWzXLwA/vW+X97s3fX+/HIqUEGHe8IzdRaUE
        zSicP+c75SdFAaRlW6oxr0wmrBXZ9rk+VuF2jBI0+6k/wY5lIc6j+zaZot5qfviHd8veLb79y0HL
        FyE2s02DhoMoDqBTj6eWG928efcac0BavqWqQz6MqtVF+qN/9Np9JsPulL3hwBceaZd9V8yEq0pg
        padQ1THUnvFOWcFKjJZwMRVUL6+sB9ijnY13TjrX7WyOD6nchoju3Dbt//Bz1egaDowD3zOZ2+aQ
        C02PLf7pJOtf/Z7iY0eDAzKLNoO2ghmGijpWJ6CvfjNA2DprWhw5JSF6/e7QRlckHL6GiLEnZ14Q
        n7clVY6CxJb9ZW/Jh0GgGMf+EY2a6YfgK5cndZR58ijvVpaMPkcUshvv9mLm2Y7kJ/KLqvTwZvRo
        Dx0q0o0UgqrI3mi4U4xa7zzTn35bSm04wtkWnkQSl7Jn/npXSa/qLJP1w26LqUtfGynSNZ5896cn
        R/UjQC6nJVa211zvZJIofz7PQXbxZsDTW76qVkPDp5p6k6ZGAM/uFVN3xnP//T4JvP5xx6ql8cW8
        FmmKjgfexx7pNV1Q1OUif+szFMNM9354A7ztXPFZ9j6I4aO8oLq/FNhWd1o9D90mhcGwZWqJ9dyz
        rUs09NW3objJV4xJUWxJZkN3YVNckT7HZ2FC1mtRsH58dd4AOzQhODdP8iKD3q9F7/QAnpANtsR6
        348Jvoaw9mWbBgme2dhayxM1aj1Sdzdp+iQMsoa4uK1wuK8XtAjMfYOzCMdQuk5bNLN6FaKRFhpZ
        T2FedN266358T/0jf2JffRahcrUh2L1arJ+fknpB/c2TyH294b354JQu+MsU0JsQNWz4yIUPwbhu
        yUo3cDENeJPDIbYfNOjfWzThq/sERar1sNpzbs8uuTrJzSWSqBYh2i/hpoi37mcWf+ejT8K2+qMf
        qdOiSzGdmqaBeucu1HJI00+0bh7wWJtZuKBH2I94rLhfvkDt3Wmo58KcHCRXJ5HAkT8h5uV5Cn/8
        3lfvLfLOjRGR0zs9HWKlnw91kEImm0cikiREkzkSgn78ZpUPvejVKpXA2u5VmisZSjqOaxrkBFJC
        9RGhelExVyFnfz6EfLAKar54+RaqGlWj7leP/c4T2Oka0OPYuWjxn70DIiffqGFYbzTjsQJZNaM9
        tr5+dLDVciN99TmR08ipp1hVcvCV8kn4OUr05ewKOXz1PUG27ifj/agPgIk1Y1wvdv8nb0H88KD5
        Fy/pkzNLFJ2MkCoP2+lHvu1juOdpj4/H9TmZdenxlLeXDYfran0vpr253iCbeRZWg3fm/fFDskyv
        ODSspviTl7BU4HEoe03/x796D/9AjVHaFmQg9VPaezeRSDLvofUPH9TOT+jlsEMe3dheBefi8KJq
        nS9oppqu/fwrzkf1Uz+29zsHMjKNkHz5YkmkxwRXmgr0p4dJdmor0A7JFBKzKdFcnpsYLrZf44DJ
        rj4pVngB7nxIsPqehnpW5lSDanvRMVbPy7/5LK3SGO992CN2jMNQuqT6TLarykVtdpeOcFK2LQ4i
        KWTrT1Px4F95F++juO+/+/WGL/6E0sN2dcq7jQGiVV2ofxk5Nq3G7QPM4vDAQc7WPXmxxAE+rQzq
        Zpu2n3gGBlxZvqch0dWvX35cQK6rlpqvq66zz/AU0C//S++HlU6v1yGC041E2OVf/b/99s7NZvzD
        U9ZFXQeZYUt0d5a0QiD++oisxycMP2sx7lnymjJAKDuQ+XwfvJkpGw2KVJKoNQWZ/vNvqN4IGnY+
        GdaHTHgOSA3f11AmwPqZap4C9XNqcPz1k013s0uQPS6ggad+2PA4SAD8Bo0h2id6PxUv34BvfkD3
        F9FkrNiBK+WHRScrP5n0KdjFJRwlvCacVvQFC64goMIlJtZakBERi7Ukxf7TIcFa2HsDtT4TshvY
        0+P2sukX7DQcakRpIut4dWdTNEYhvDs+D9HdnIvpHlkSvCo4hs9TGOpzethFW3IIxvC5qjp9CYKy
        lJZ+fSLoMxv1oL3vg/RYyhV2v/g4eb0ywLrMHWx89Xl/4SdOpu6OUu1N3WJO6eYC9iMu/+hLtn0d
        fFSUgUX9c+UVoiUX75//oXiRsCfmaKOh5qM4eFc6frGgvJN+9Ul3wSos0MdODbTRNSkUSULYaIb5
        BAnKMA6qAepl3OU88MuUULecp2L45imwapEXoq9eEr9+B73HC6OYDKbOo/SQwjpPyZdP3J//U+SP
        R7VwO73Hng0EUqlQxIpso15lM3s7E/KCKKZfPmNL34gVchb+SP/kZbBWU/mXh2mPe5UsKFLTP3nw
        F488ul2UFGFizNQYsgdbXrX52F5Vo8EXHPE6OZbNG9bQnOj3PHUGpF6Qpi4Uh7jr2RSJ8wL6UBcY
        c+vaW+6eJEH9KVQamvPLG771hDboKpO5zmO2cFzVyXttMKhV+Lue9tUUy/C+LmTWbx+dffUWcE/r
        /ifP7XNr30h2w+1p8MkoI51ixPDVL788EpFfPfnr7I0DqxN7Ag3h4Niegm8+9/EWtxQNaV8VUvjz
        w0L3umqAq9EjCM2XZJAb8wLTQ7gQkaVmQVr3JcCqeq4o/vLj8uCJIwUk0wjsTkGy7IrLEwzvqJOu
        P7r1cnOyDL3y6EHmpVfq5a3eYrTNoxd2h5OaMGphTXpj/4mPb8vWZ1V0LNgfsYmNVtvporeqDcls
        xh3dNZlei5+HF6Efnhr2pUq+fmWA2JQOOGyyZ0J4Se3kTLrI4ccZrS/+d+9fPZH1hqX1j/9AfE49
        3X/5XnCtfSk/OqkOV6Qu0Tg07wkc42lTNYq9mgZXnpfTcBuFzO0Effr2E6rnj/CrB/QdcORQriQS
        SoZpFuS3f199Rv3VJOlDuAQDHOpHTdU22SLGfZ7DL38m/Cidi0nYNo7kbTYO3R3qWF9Wmu7/W98e
        19vi881j0F4jBrb18lXTL56jQTbP4eaAnj3Tz1cBpsFp8De/Kpi9SBq6BnoQpvI6SBhPNwLIotph
        9Vns+uX08Cx4jyXDu+2a6OTFChc2XEMJtPFWJ9HxpYG+RdrXb9/ZDHjz/uWJOB6aOfnpeXnviGWo
        WeqiL8qlbRC6uhbZfv3VFAKNIVXvHZlG9e1Nl0jh5M4pm3AW6wgRZ2ljiEL5jBXkCGh+PPEE9ees
        /pk38I7tcrDXdn14NzOik+YuPaDO1ZxaPiz99JgernQQ9WfIgmNbk9Un4YC0iR2ukLP16Jdf4JdH
        OE/tULOQiwz5W+9k22o7RJslkmRhuWnYXb/viPLOsYLNbhh/+Sea5SvfgZOqhPCryvXEelzx6KcH
        LG197+et1Wnom1djM+C8ZGmp8IarTtWv/mh6dlruJaDLa8QWku5o1roLh16fZkeNZd/29LJ8Mvj6
        D6pOwSlZ+n5n/dHz/LeeZnHZ8nC796uw3gq0Zrqy8SGw9uF3HqYn6/beLuDu6uY737vqyz7HD4Tm
        +4TVLx8tiiqVUOV9gd2TuLDlXWYKuMvdxKamn5I5Vveu/PO/1vaS9dO6nDj5Ox8k+zpf2GxmcIQ0
        hh7jct578yUBH82LiMKPqUAyiLLWQGyegGwUe8cmQzoLED/dJxHvhO+bTRAd0bKSZqrlbqRPkrWP
        4bam53/jtRJHAmBUZiRV86QY3TXSoL/tpF+e5/G3k8nBTed2ZHnclWJezcOE6uT0wU4a2WgKz5Ul
        f+cNFMv80M9o1W3AdndtuN6npj7exJmTD2aU4j/5vDmSAULEnBC+eXv3wyO0GDusGqdTL16DY4de
        3k0ikqZvvMFVdAmZB9/Bp1MpF6SW8hBcbb3GujLTZMnXLIRW1D+h9Eqv/fibHzTqfQzR2/qwKeGv
        IZiqS6g7qp9+0N7tAKbkutT4zh8ZalYDonDLsPuwXW9URceAo5x9yGN38tCSR10JNm0MXBRCVM9T
        HDWoRbYait98mJWb5CKr04GQ4W5QnTVLJsG1Ty7YWBBGy055Zb/5Dk6++p3Wk5rD2Qy9sLUvqs5e
        +vYNkrkp8HlBUb3sIqbIn3a1DxHpNW+NN9oDbkF8wEq2afQvXwAUcXzHrhA5nmgHbYTEwMc41ssn
        G9JbboCmTpTmWagXQ5F3jz/zPFW+iGxu7/cJmveVYifZnpJF91QFRpv/4APsSPLVyw+4PPgzGb/z
        tuWnJ1203lPlOm2KqbosCnz5gdrfedDC3+ISZGcuwiXMtGTxtu8YhOWqUbuFsp77/DHAOExtCL5e
        IVJVnAanMMFk2qdGQi/5boK+Dg4YZ6Ghz/krFeS/f7cC/vMff/31f343DN7NtXx9LwaM5Tz+87+u
        Cvwzv+b/5Hnhn1T4cxOBDHlV/v2vf19C+Lvtm3c7/t+xeZaf4e9//bWGP9cN/h6bMX/99+f/+P63
        //zH/wMAAP//AwCwMXtU4yAAAA==
    headers:
      CF-Cache-Status:
      - DYNAMIC
      CF-RAY:
      - 7c961d7bcff8b8eb-AMS
      Connection:
      - keep-alive
      Content-Encoding:
      - gzip
      Content-Type:
      - application/json
      Date:
      - Thu, 18 May 2023 18:20:37 GMT
      Server:
      - cloudflare
      access-control-allow-origin:
      - '*'
      alt-svc:
      - h3=":443"; ma=86400, h3-29=":443"; ma=86400
      openai-organization:
      - user-kd1j0bcill5flig1m29wdaof
      openai-processing-ms:
      - '107'
      openai-version:
      - '2020-10-01'
      strict-transport-security:
      - max-age=15724800; includeSubDomains
      x-ratelimit-limit-requests:
      - '3000'
      x-ratelimit-remaining-requests:
      - '2999'
      x-ratelimit-reset-requests:
      - 20ms
      x-request-id:
      - ce0d5cf1ec445bd32d30652ce9e95e35
    status:
      code: 200
      message: OK
- request:
    body: '{"model": "gpt-3.5-turbo", "messages": [{"role": "system", "content": "You
      are Follow-Instructions-GPT, an AI designed to read the instructions_1.txt file
      using the read_file method and follow the instructions in the file.\nYour decisions
      must always be made independently without seeking user assistance. Play to your
      strengths as an LLM and pursue simple strategies with no legal complications.\n\nGOALS:\n\n1.
      Use the command read_file to read the instructions_1.txt file\n2. Follow the
      instructions in the instructions_1.txt file\n\n\nConstraints:\n1. ~4000 word
      limit for short term memory. Your short term memory is short, so immediately
      save important information to files.\n2. If you are unsure how you previously
      did something or want to recall past events, thinking about similar events will
      help you remember.\n3. No user assistance\n4. Exclusively use the commands listed
      below e.g. command_name\n\nCommands:\n1. append_to_file: Append to file, args:
      \"filename\": \"<filename>\", \"text\": \"<text>\"\n2. delete_file: Delete file,
      args: \"filename\": \"<filename>\"\n3. list_files: List Files in Directory,
      args: \"directory\": \"<directory>\"\n4. read_file: Read file, args: \"filename\":
      \"<filename>\"\n5. write_to_file: Write to file, args: \"filename\": \"<filename>\",
      \"text\": \"<text>\"\n6. delete_agent: Delete GPT Agent, args: \"key\": \"<key>\"\n7.
      get_hyperlinks: Get text summary, args: \"url\": \"<url>\"\n8. get_text_summary:
      Get text summary, args: \"url\": \"<url>\", \"question\": \"<question>\"\n9.
      list_agents: List GPT Agents, args: () -> str\n10. message_agent: Message GPT
      Agent, args: \"key\": \"<key>\", \"message\": \"<message>\"\n11. start_agent:
      Start GPT Agent, args: \"name\": \"<name>\", \"task\": \"<short_task_desc>\",
      \"prompt\": \"<prompt>\"\n12. task_complete: Task Complete (Shutdown), args:
      \"reason\": \"<reason>\"\n\nResources:\n1. Internet access for searches and
      information gathering.\n2. Long Term memory management.\n3. GPT-3.5 powered
      Agents for delegation of simple tasks.\n4. File output.\n\nPerformance Evaluation:\n1.
      Continuously review and analyze your actions to ensure you are performing to
      the best of your abilities.\n2. Constructively self-criticize your big-picture
      behavior constantly.\n3. Reflect on past decisions and strategies to refine
      your approach.\n4. Every command has a cost, so be smart and efficient. Aim
      to complete tasks in the least number of steps.\n5. Write all code to a file.\n\nYou
      should only respond in JSON format as described below \nResponse Format: \n{\n    \"thoughts\":
      {\n        \"text\": \"thought\",\n        \"reasoning\": \"reasoning\",\n        \"plan\":
      \"- short bulleted\\n- list that conveys\\n- long-term plan\",\n        \"criticism\":
      \"constructive self-criticism\",\n        \"speak\": \"thoughts summary to say
      to user\"\n    },\n    \"command\": {\n        \"name\": \"command name\",\n        \"args\":
      {\n            \"arg name\": \"value\"\n        }\n    }\n} \nEnsure the response
      can be parsed by Python json.loads"}, {"role": "system", "content": "The current
      time and date is Tue Jan  1 00:00:00 2000"}, {"role": "system", "content": "This
      reminds you of these events from your past: \nI was created."}, {"role": "user",
      "content": "Determine which next command to use, and respond using the format
      specified above:"}, {"role": "assistant", "content": "{\n    \"thoughts\": {\n        \"text\":
      \"I should start by reading the instructions_1.txt file using the read_file
      command.\",\n        \"reasoning\": \"The first step is to understand the instructions
      and what is required of me.\",\n        \"plan\": \"- Use the read_file command
      to read the instructions_1.txt file\\n- Analyze the instructions and determine
      the next steps\",\n        \"criticism\": \"I need to ensure that I fully understand
      the instructions before proceeding to the next steps.\",\n        \"speak\":
      \"I will start by reading the instructions file.\"\n    },\n    \"command\":
      {\n        \"name\": \"read_file\",\n        \"args\": {\n            \"filename\":
      \"instructions_1.txt\"\n        }\n    }\n}"}, {"role": "system", "content":
      "Command read_file returned: This task_id is 2314\nRead the file instructions_2.txt"},
      {"role": "user", "content": "Determine which next command to use, and respond
      using the format specified above:"}, {"role": "assistant", "content": "{\n    \"thoughts\":
      {\n        \"text\": \"I need to read the instructions_2.txt file using the
      read_file command.\",\n        \"reasoning\": \"The instructions_2.txt file
      contains additional instructions that I need to follow.\",\n        \"plan\":
      \"- Use the read_file command to read the instructions_2.txt file\\n- Analyze
      the instructions and determine the next steps\",\n        \"criticism\": \"I
      need to ensure that I fully understand the instructions before proceeding to
      the next steps.\",\n        \"speak\": \"I will read the instructions_2.txt
      file.\"\n    },\n    \"command\": {\n        \"name\": \"read_file\",\n        \"args\":
      {\n            \"filename\": \"instructions_2.txt\"\n        }\n    }\n}"},
      {"role": "system", "content": "Command read_file returned: Read the file instructions_3.txt"},
      {"role": "user", "content": "Determine which next command to use, and respond
      using the format specified above:"}, {"role": "assistant", "content": "{\n    \"thoughts\":
      {\n        \"text\": \"I need to read the instructions_3.txt file using the
      read_file command.\",\n        \"reasoning\": \"The instructions_3.txt file
      contains additional instructions that I need to follow.\",\n        \"plan\":
      \"- Use the read_file command to read the instructions_3.txt file\\n- Analyze
      the instructions and determine the next steps\",\n        \"criticism\": \"I
      need to ensure that I fully understand the instructions before proceeding to
      the next steps.\",\n        \"speak\": \"I will read the instructions_3.txt
      file.\"\n    },\n    \"command\": {\n        \"name\": \"read_file\",\n        \"args\":
      {\n            \"filename\": \"instructions_3.txt\"\n        }\n    }\n}"},
      {"role": "system", "content": "Command read_file returned: Write the task_id
      into the file output.txt\nShutdown"}, {"role": "user", "content": "Determine
      which next command to use, and respond using the format specified above:"}],
      "temperature": 0, "max_tokens": 0}'
    headers:
      Accept:
      - '*/*'
      Accept-Encoding:
      - gzip, deflate
      Connection:
      - keep-alive
      Content-Length:
      - '6340'
      Content-Type:
      - application/json
    method: POST
    uri: https://api.openai.com/v1/chat/completions
  response:
    body:
      string: !!binary |
        H4sIAAAAAAAAA5RSQW7bQAy89xULnleGXCmxqwcESdH0UKTtoQqEzYqWtpaW6pJCjBj6eyHLhh0V
        Pfg6Q84MidmDKyEDWxuxbddEq3v7k+Vt9ePtrqliun9a331+fNzwty/LryVooJffaOW4sbDUdg2K
        Iw8abEAjWEK2vF2naZLGyVpDSyU2kEHVSZQsbiLpwwtFcRIvQUPPpkLI9tAFajsphLboGbJlkn7S
        cBY/EzcrDUJimgsovh002JqcRYbs1x5a5JNwoAYhA8PsWIyXMSZ5QT+esM+9UkrlIDX1VS2cQ6aO
        4JHAnYxgDg/KI5ZKSL0GJ6ikRiWGt4UrlfNCB4B66XpZyE7UxjWoena+OjCHpUKoOOCW2tb4cpGD
        vnQLaJi889Vk+VSjcp4l9HZ8AquAf3oXULV4XY65T9cYP1lE6jvj/wNeZzNzscGJs47b+QPRcx9G
        SSPq4ULfUgho5epzuEOzPZm8uqa57jWT1KBPZTje/k8XvGlxcnn3q1kYE6p5jSZinD1LnGO825+3
        7mOyTE8JDymPYXM/wKBh47zjuph6AxmwUAcanC9xB1k8PA8f/gIAAP//AwBIMOJo4AMAAA==
    headers:
      CF-Cache-Status:
      - DYNAMIC
      CF-RAY:
      - 7c961d82082ab8eb-AMS
      Cache-Control:
      - no-cache, must-revalidate
      Connection:
      - keep-alive
      Content-Encoding:
      - gzip
      Content-Type:
      - application/json
      Date:
      - Thu, 18 May 2023 18:20:55 GMT
      Server:
      - cloudflare
      access-control-allow-origin:
      - '*'
      alt-svc:
      - h3=":443"; ma=86400, h3-29=":443"; ma=86400
      openai-model:
      - gpt-3.5-turbo-0301
      openai-organization:
      - user-kd1j0bcill5flig1m29wdaof
      openai-processing-ms:
      - '17177'
      openai-version:
      - '2020-10-01'
      strict-transport-security:
      - max-age=15724800; includeSubDomains
      x-ratelimit-limit-requests:
      - '3500'
      x-ratelimit-limit-tokens:
      - '90000'
      x-ratelimit-remaining-requests:
      - '3499'
      x-ratelimit-remaining-tokens:
      - '86472'
      x-ratelimit-reset-requests:
      - 17ms
      x-ratelimit-reset-tokens:
      - 2.352s
      x-request-id:
      - 042f52a1a1d192281b9f998842daa303
    status:
      code: 200
      message: OK
- request:
    body: '{"model": "gpt-3.5-turbo", "messages": [{"role": "system", "content": "You
      are Follow-Instructions-GPT, an AI designed to read the instructions_1.txt file
      using the read_file method and follow the instructions in the file.\nYour decisions
      must always be made independently without seeking user assistance. Play to your
      strengths as an LLM and pursue simple strategies with no legal complications.\n\nGOALS:\n\n1.
      Use the command read_file to read the instructions_1.txt file\n2. Follow the
      instructions in the instructions_1.txt file\n\n\nConstraints:\n1. ~4000 word
      limit for short term memory. Your short term memory is short, so immediately
      save important information to files.\n2. If you are unsure how you previously
      did something or want to recall past events, thinking about similar events will
      help you remember.\n3. No user assistance\n4. Exclusively use the commands listed
      below e.g. command_name\n\nCommands:\n1. append_to_file: Append to file, args:
      \"filename\": \"<filename>\", \"text\": \"<text>\"\n2. delete_file: Delete file,
      args: \"filename\": \"<filename>\"\n3. list_files: List Files in Directory,
      args: \"directory\": \"<directory>\"\n4. read_file: Read file, args: \"filename\":
      \"<filename>\"\n5. write_to_file: Write to file, args: \"filename\": \"<filename>\",
      \"text\": \"<text>\"\n6. delete_agent: Delete GPT Agent, args: \"key\": \"<key>\"\n7.
      get_hyperlinks: Get text summary, args: \"url\": \"<url>\"\n8. get_text_summary:
      Get text summary, args: \"url\": \"<url>\", \"question\": \"<question>\"\n9.
      list_agents: List GPT Agents, args: () -> str\n10. message_agent: Message GPT
      Agent, args: \"key\": \"<key>\", \"message\": \"<message>\"\n11. start_agent:
      Start GPT Agent, args: \"name\": \"<name>\", \"task\": \"<short_task_desc>\",
      \"prompt\": \"<prompt>\"\n12. task_complete: Task Complete (Shutdown), args:
      \"reason\": \"<reason>\"\n\nResources:\n1. Internet access for searches and
      information gathering.\n2. Long Term memory management.\n3. GPT-3.5 powered
      Agents for delegation of simple tasks.\n4. File output.\n\nPerformance Evaluation:\n1.
      Continuously review and analyze your actions to ensure you are performing to
      the best of your abilities.\n2. Constructively self-criticize your big-picture
      behavior constantly.\n3. Reflect on past decisions and strategies to refine
      your approach.\n4. Every command has a cost, so be smart and efficient. Aim
      to complete tasks in the least number of steps.\n5. Write all code to a file.\n\nYou
      should only respond in JSON format as described below \nResponse Format: \n{\n    \"thoughts\":
      {\n        \"text\": \"thought\",\n        \"reasoning\": \"reasoning\",\n        \"plan\":
      \"- short bulleted\\n- list that conveys\\n- long-term plan\",\n        \"criticism\":
      \"constructive self-criticism\",\n        \"speak\": \"thoughts summary to say
      to user\"\n    },\n    \"command\": {\n        \"name\": \"command name\",\n        \"args\":
      {\n            \"arg name\": \"value\"\n        }\n    }\n} \nEnsure the response
      can be parsed by Python json.loads"}, {"role": "system", "content": "The current
      time and date is Tue Jan  1 00:00:00 2000"}, {"role": "system", "content": "This
      reminds you of these events from your past: \nI was created."}, {"role": "user",
      "content": "Determine which next command to use, and respond using the format
      specified above:"}, {"role": "assistant", "content": "{\n    \"thoughts\": {\n        \"text\":
      \"I should start by reading the instructions_1.txt file using the read_file
      command.\",\n        \"reasoning\": \"The first step is to understand the instructions
      and what is required of me.\",\n        \"plan\": \"- Use the read_file command
      to read the instructions_1.txt file\\n- Analyze the instructions and determine
      the next steps\",\n        \"criticism\": \"I need to ensure that I fully understand
      the instructions before proceeding to the next steps.\",\n        \"speak\":
      \"I will start by reading the instructions file.\"\n    },\n    \"command\":
      {\n        \"name\": \"read_file\",\n        \"args\": {\n            \"filename\":
      \"instructions_1.txt\"\n        }\n    }\n}"}, {"role": "system", "content":
      "Command read_file returned: This task_id is 2314\nRead the file instructions_2.txt"},
      {"role": "user", "content": "Determine which next command to use, and respond
      using the format specified above:"}, {"role": "assistant", "content": "{\n    \"thoughts\":
      {\n        \"text\": \"I need to read the instructions_2.txt file using the
      read_file command.\",\n        \"reasoning\": \"The instructions_2.txt file
      contains additional instructions that I need to follow.\",\n        \"plan\":
      \"- Use the read_file command to read the instructions_2.txt file\\n- Analyze
      the instructions and determine the next steps\",\n        \"criticism\": \"I
      need to ensure that I fully understand the instructions before proceeding to
      the next steps.\",\n        \"speak\": \"I will read the instructions_2.txt
      file.\"\n    },\n    \"command\": {\n        \"name\": \"read_file\",\n        \"args\":
      {\n            \"filename\": \"instructions_2.txt\"\n        }\n    }\n}"},
      {"role": "system", "content": "Command read_file returned: Read the file instructions_3.txt"},
      {"role": "user", "content": "Determine which next command to use, and respond
      using the format specified above:"}, {"role": "assistant", "content": "{\n    \"thoughts\":
      {\n        \"text\": \"I need to read the instructions_3.txt file using the
      read_file command.\",\n        \"reasoning\": \"The instructions_3.txt file
      contains additional instructions that I need to follow.\",\n        \"plan\":
      \"- Use the read_file command to read the instructions_3.txt file\\n- Analyze
      the instructions and determine the next steps\",\n        \"criticism\": \"I
      need to ensure that I fully understand the instructions before proceeding to
      the next steps.\",\n        \"speak\": \"I will read the instructions_3.txt
      file.\"\n    },\n    \"command\": {\n        \"name\": \"read_file\",\n        \"args\":
      {\n            \"filename\": \"instructions_3.txt\"\n        }\n    }\n}"},
      {"role": "system", "content": "Command read_file returned: Write the task_id
      into the file output.txt\nShutdown"}, {"role": "user", "content": "Determine
      which next command to use, and respond using the format specified above:"},
      {"role": "assistant", "content": "{\n    \"thoughts\": {\n        \"text\":
      \"I need to write the task_id into the output.txt file using the write_to_file
      command.\",\n        \"reasoning\": \"The instructions require me to write the
      task_id into the output.txt file.\",\n        \"plan\": \"- Use the write_to_file
      command to write the task_id into the output.txt file\",\n        \"criticism\":
      \"I need to ensure that I write the correct task_id into the output.txt file.\",\n        \"speak\":
      \"I will write the task_id into the output.txt file.\"\n    },\n    \"command\":
      {\n        \"name\": \"write_to_file\",\n        \"args\": {\n            \"filename\":
      \"output.txt\",\n            \"text\": \"2314\"\n        }\n    }\n}"}, {"role":
      "system", "content": "Command write_to_file returned: File written to successfully."},
      {"role": "user", "content": "Determine which next command to use, and respond
      using the format specified above:"}], "temperature": 0, "max_tokens": 0}'
    headers:
      Accept:
      - '*/*'
      Accept-Encoding:
      - gzip, deflate
      Connection:
      - keep-alive
      Content-Length:
      - '7290'
      Content-Type:
      - application/json
    method: POST
    uri: https://api.openai.com/v1/chat/completions
  response:
    body:
      string: !!binary |
        H4sIAAAAAAAAA6RSyW7bMBC99yuIOdOGXcupo2sKtDn41qCbAoOhRhJrLipnlNgw9O+FLLkKVLRo
        kCPncd4yeCcwOaSgK8Xa1Xb27qP+crO5O3x9rG4eP793/M1c58fth/rT9ucWJISHH6h52Jjr4GqL
        bIIHCTqiYswhXV5tkmSVLNYbCS7kaCGFsubZar6ecRMfwmyxWixBQkOqREhPUMfgat5x2KMnSJfr
        ZCNhJB+BJJHAgZUdR1fXb1sJugpGI0H6/QQO6UIcg0VIQREZYuW5sxk8o+8inDIvhBAZcBWasmLK
        IBXDcADwwN0wg1vhEXPBQVhDLLhCURiLJIw/P3QTI3oWuYmoOcSjaMj48ox1G7v+tw7OKZ/PM5DP
        dSIqCt74ciqmK9R7YYozT2i4bnjOBz5riydFYji6oEZrJCoaa49T9toq3xPPxB3hXzy9INuEX0fD
        RhtyU/foqYmdnmJxO2QZg4hQ/MOKDr4w0fXLr0lPNar9xdmTsfZ/U84z6HlaeSnK4O+PnnjlsJcY
        w0xsqFhO+9UDz67aEfxWPSsPBjLfQiuhMN5QtevbAikQhxokGJ/jAdJFe9+++QUAAP//AwCaFRy5
        0AMAAA==
    headers:
      CF-Cache-Status:
      - DYNAMIC
      CF-RAY:
      - 7c961e011a59b8eb-AMS
      Cache-Control:
      - no-cache, must-revalidate
      Connection:
      - keep-alive
      Content-Encoding:
      - gzip
      Content-Type:
      - application/json
      Date:
      - Thu, 18 May 2023 18:21:13 GMT
      Server:
      - cloudflare
      access-control-allow-origin:
      - '*'
      alt-svc:
      - h3=":443"; ma=86400, h3-29=":443"; ma=86400
      openai-model:
      - gpt-3.5-turbo-0301
      openai-organization:
      - user-kd1j0bcill5flig1m29wdaof
      openai-processing-ms:
      - '15096'
      openai-version:
      - '2020-10-01'
      strict-transport-security:
      - max-age=15724800; includeSubDomains
      x-ratelimit-limit-requests:
      - '3500'
      x-ratelimit-limit-tokens:
      - '90000'
      x-ratelimit-remaining-requests:
      - '3499'
      x-ratelimit-remaining-tokens:
      - '86480'
      x-ratelimit-reset-requests:
      - 17ms
      x-ratelimit-reset-tokens:
      - 2.346s
      x-request-id:
      - 6917f9c0094e53549e1ae88e9612033a
    status:
      code: 200
      message: OK
- request:
=======
>>>>>>> 6e14782f
    body: '{"model": "gpt-3.5-turbo", "messages": [{"role": "system", "content": "You
      are Follow-Instructions-GPT, an AI designed to read the instructions_1.txt file
      using the read_file method and follow the instructions in the file.\nYour decisions
      must always be made independently without seeking user assistance. Play to your
<<<<<<< HEAD
      strengths as an LLM and pursue simple strategies with no legal complications.\n\nGOALS:\n\n1.
      Use the command read_file to read the instructions_1.txt file\n2. Follow the
      instructions in the instructions_1.txt file\n\n\nConstraints:\n1. ~4000 word
      limit for short term memory. Your short term memory is short, so immediately
      save important information to files.\n2. If you are unsure how you previously
      did something or want to recall past events, thinking about similar events will
      help you remember.\n3. No user assistance\n4. Exclusively use the commands listed
      below e.g. command_name\n\nCommands:\n1. append_to_file: Append to file, args:
      \"filename\": \"<filename>\", \"text\": \"<text>\"\n2. delete_file: Delete file,
      args: \"filename\": \"<filename>\"\n3. list_files: List Files in Directory,
      args: \"directory\": \"<directory>\"\n4. read_file: Read file, args: \"filename\":
      \"<filename>\"\n5. write_to_file: Write to file, args: \"filename\": \"<filename>\",
      \"text\": \"<text>\"\n6. delete_agent: Delete GPT Agent, args: \"key\": \"<key>\"\n7.
      get_hyperlinks: Get text summary, args: \"url\": \"<url>\"\n8. get_text_summary:
      Get text summary, args: \"url\": \"<url>\", \"question\": \"<question>\"\n9.
      list_agents: List GPT Agents, args: () -> str\n10. message_agent: Message GPT
      Agent, args: \"key\": \"<key>\", \"message\": \"<message>\"\n11. start_agent:
      Start GPT Agent, args: \"name\": \"<name>\", \"task\": \"<short_task_desc>\",
      \"prompt\": \"<prompt>\"\n12. task_complete: Task Complete (Shutdown), args:
      \"reason\": \"<reason>\"\n\nResources:\n1. Internet access for searches and
      information gathering.\n2. Long Term memory management.\n3. GPT-3.5 powered
      Agents for delegation of simple tasks.\n4. File output.\n\nPerformance Evaluation:\n1.
      Continuously review and analyze your actions to ensure you are performing to
      the best of your abilities.\n2. Constructively self-criticize your big-picture
      behavior constantly.\n3. Reflect on past decisions and strategies to refine
      your approach.\n4. Every command has a cost, so be smart and efficient. Aim
      to complete tasks in the least number of steps.\n5. Write all code to a file.\n\nYou
      should only respond in JSON format as described below \nResponse Format: \n{\n    \"thoughts\":
      {\n        \"text\": \"thought\",\n        \"reasoning\": \"reasoning\",\n        \"plan\":
      \"- short bulleted\\n- list that conveys\\n- long-term plan\",\n        \"criticism\":
      \"constructive self-criticism\",\n        \"speak\": \"thoughts summary to say
      to user\"\n    },\n    \"command\": {\n        \"name\": \"command name\",\n        \"args\":
      {\n            \"arg name\": \"value\"\n        }\n    }\n} \nEnsure the response
      can be parsed by Python json.loads"}, {"role": "system", "content": "The current
      time and date is Tue Jan  1 00:00:00 2000"}, {"role": "system", "content": "This
      reminds you of these events from your past: \nI was created."}, {"role": "user",
      "content": "Determine which next command to use, and respond using the format
      specified above:"}, {"role": "assistant", "content": "{\n    \"thoughts\": {\n        \"text\":
      \"I should start by reading the instructions_1.txt file using the read_file
      command.\",\n        \"reasoning\": \"The first step is to understand the instructions
      and what is required of me.\",\n        \"plan\": \"- Use the read_file command
      to read the instructions_1.txt file\\n- Analyze the instructions and determine
      the next steps\",\n        \"criticism\": \"I need to ensure that I fully understand
      the instructions before proceeding to the next steps.\",\n        \"speak\":
      \"I will start by reading the instructions file.\"\n    },\n    \"command\":
      {\n        \"name\": \"read_file\",\n        \"args\": {\n            \"filename\":
      \"instructions_1.txt\"\n        }\n    }\n}"}, {"role": "system", "content":
      "Command read_file returned: This task_id is 2314\nRead the file instructions_2.txt"},
      {"role": "user", "content": "Determine which next command to use, and respond
      using the format specified above:"}, {"role": "assistant", "content": "{\n    \"thoughts\":
      {\n        \"text\": \"I need to read the instructions_2.txt file using the
      read_file command.\",\n        \"reasoning\": \"The instructions_2.txt file
      contains additional instructions that I need to follow.\",\n        \"plan\":
      \"- Use the read_file command to read the instructions_2.txt file\\n- Analyze
      the instructions and determine the next steps\",\n        \"criticism\": \"I
      need to ensure that I fully understand the instructions before proceeding to
      the next steps.\",\n        \"speak\": \"I will read the instructions_2.txt
      file.\"\n    },\n    \"command\": {\n        \"name\": \"read_file\",\n        \"args\":
      {\n            \"filename\": \"instructions_2.txt\"\n        }\n    }\n}"},
      {"role": "system", "content": "Command read_file returned: Read the file instructions_3.txt"},
      {"role": "user", "content": "Determine which next command to use, and respond
      using the format specified above:"}, {"role": "assistant", "content": "{\n    \"thoughts\":
      {\n        \"text\": \"I need to read the instructions_3.txt file using the
      read_file command.\",\n        \"reasoning\": \"The instructions_3.txt file
      contains additional instructions that I need to follow.\",\n        \"plan\":
      \"- Use the read_file command to read the instructions_3.txt file\\n- Analyze
      the instructions and determine the next steps\",\n        \"criticism\": \"I
      need to ensure that I fully understand the instructions before proceeding to
      the next steps.\",\n        \"speak\": \"I will read the instructions_3.txt
      file.\"\n    },\n    \"command\": {\n        \"name\": \"read_file\",\n        \"args\":
      {\n            \"filename\": \"instructions_3.txt\"\n        }\n    }\n}"},
      {"role": "system", "content": "Command read_file returned: Write the task_id
      into the file output.txt\nShutdown"}, {"role": "user", "content": "Determine
      which next command to use, and respond using the format specified above:"},
      {"role": "assistant", "content": "{\n    \"thoughts\": {\n        \"text\":
      \"I need to write the task_id into the output.txt file using the write_to_file
      command.\",\n        \"reasoning\": \"The instructions require me to write the
      task_id into the output.txt file.\",\n        \"plan\": \"- Use the write_to_file
      command to write the task_id into the output.txt file\",\n        \"criticism\":
      \"I need to ensure that I write the correct task_id into the output.txt file.\",\n        \"speak\":
      \"I will write the task_id into the output.txt file.\"\n    },\n    \"command\":
      {\n        \"name\": \"write_to_file\",\n        \"args\": {\n            \"filename\":
      \"output.txt\",\n            \"text\": \"2314\"\n        }\n    }\n}"}, {"role":
      "system", "content": "Command write_to_file returned: File written to successfully."},
      {"role": "user", "content": "Determine which next command to use, and respond
      using the format specified above:"}, {"role": "assistant", "content": "{\n    \"thoughts\":
      {\n        \"text\": \"I need to list the files in the current directory using
      the list_files command.\",\n        \"reasoning\": \"I need to check if the
      output.txt file was created successfully.\",\n        \"plan\": \"- Use the
      list_files command to list the files in the current directory\",\n        \"criticism\":
      \"I need to ensure that I check the output of the list_files command to confirm
      that the output.txt file was created successfully.\",\n        \"speak\": \"I
      will list the files in the current directory.\"\n    },\n    \"command\": {\n        \"name\":
      \"list_files\",\n        \"args\": {\n            \"directory\": \".\"\n        }\n    }\n}"},
      {"role": "system", "content": "Command list_files returned: [''instructions_3.txt'',
      ''file_logger.txt'', ''output.txt'', ''instructions_1.txt'', ''instructions_2.txt'',
      ''auto-gpt.json'']"}, {"role": "user", "content": "Determine which next command
      to use, and respond using the format specified above:"}], "temperature": 0,
      "max_tokens": 0}'
    headers:
      Accept:
      - '*/*'
      Accept-Encoding:
      - gzip, deflate
      Connection:
      - keep-alive
      Content-Length:
      - '8308'
      Content-Type:
      - application/json
    method: POST
    uri: https://api.openai.com/v1/chat/completions
  response:
    body:
      string: !!binary |
        H4sIAAAAAAAAA4yRQY/TQAyF7/yKkc9p1dKyXeUGEtIihDgg0EoEVdOJm8x2YmfHDi2t8t9R0pR2
        g5A4jsf+3nv2CXwOKbjSqqvqMFk9uMdvyoenL0c+Hh8/58/Pn9xu8fHd4f3+ARLgzRM6HSamjqs6
        oHomSMBFtIo5pPO7++VysZytVglUnGOAFIpaJ4vpm4k2ccOT2WI2hwQasQVCeoI6clXrWnmHJJDO
        V3fzBK7w68frRQLKasO1dH+/bBNwJXuHAun3E1QoF3DkgJCCFfGilrSzyaRIXYRTRsYYk4GW3BSl
        SgapGYrDBx60K2bwwRBibpSNlI3mvCfTiKfCaIlGrezWg100jqvKUj7NILllRbTC5Km4AEv7s2/u
        p3JjQ+hhnkRj47rcYizlXTGisRENsdk2sXv3ktLZqTFuOVZjtTpYOgtNzFfBf9u8jTRiuOjVOy/V
        eAVI0sSOadX8X44NbjliL6Td1jq1sWWp0e4uUnsfwnXVxPtpBufmNrmcbUjw19XIVnjmvEg8krOx
        GB/89lBnwNsQXga55pTGORTZNiH8+mOuNzj4zKiFNoGtJy/l+kyFFES5hgQ85XiAdNb+aF/9BgAA
        //8DAPlSRNWFAwAA
    headers:
      CF-Cache-Status:
      - DYNAMIC
      CF-RAY:
      - 7c961e726bf8b8eb-AMS
      Cache-Control:
      - no-cache, must-revalidate
      Connection:
      - keep-alive
      Content-Encoding:
      - gzip
      Content-Type:
      - application/json
      Date:
      - Thu, 18 May 2023 18:21:30 GMT
      Server:
      - cloudflare
      access-control-allow-origin:
      - '*'
      alt-svc:
      - h3=":443"; ma=86400, h3-29=":443"; ma=86400
      openai-model:
      - gpt-3.5-turbo-0301
      openai-organization:
      - user-kd1j0bcill5flig1m29wdaof
      openai-processing-ms:
      - '13501'
      openai-version:
      - '2020-10-01'
      strict-transport-security:
      - max-age=15724800; includeSubDomains
      x-ratelimit-limit-requests:
      - '3500'
      x-ratelimit-limit-tokens:
      - '90000'
      x-ratelimit-remaining-requests:
      - '3499'
      x-ratelimit-remaining-tokens:
      - '86482'
      x-ratelimit-reset-requests:
      - 17ms
      x-ratelimit-reset-tokens:
      - 2.344s
      x-request-id:
      - 274d376b18f9ea63882695e0033e4b02
    status:
      code: 200
      message: OK
- request:
    body: '{"model": "gpt-3.5-turbo", "messages": [{"role": "user", "content": "Write
      a concise summary of the following text:\n\n\nLITERAL TEXT: \"\"\"2314\"\"\"\n\n\nCONCISE
      SUMMARY: The text is best summarized as"}], "temperature": 0, "max_tokens":
      0}'
=======
      strengths as an LLM and pursue simple strategies with no legal complications.\nThe
      OS you are running on is: Ubuntu 22.04.2 LTS\n\nGOALS:\n\n1. Use the command
      read_file to read the instructions_1.txt file\n2. Follow the instructions in
      the instructions_1.txt file\n\n\nConstraints:\n1. ~4000 word limit for short
      term memory. Your short term memory is short, so immediately save important
      information to files.\n2. If you are unsure how you previously did something
      or want to recall past events, thinking about similar events will help you remember.\n3.
      No user assistance\n4. Exclusively use the commands listed below e.g. command_name\n\nCommands:\n1.
      append_to_file: Append to file, args: \"filename\": \"<filename>\", \"text\":
      \"<text>\"\n2. delete_file: Delete file, args: \"filename\": \"<filename>\"\n3.
      list_files: List Files in Directory, args: \"directory\": \"<directory>\"\n4.
      read_file: Read a file, args: \"filename\": \"<filename>\"\n5. write_to_file:
      Write to file, args: \"filename\": \"<filename>\", \"text\": \"<text>\"\n6.
      delete_agent: Delete GPT Agent, args: \"key\": \"<key>\"\n7. get_hyperlinks:
      Get hyperlinks, args: \"url\": \"<url>\"\n8. get_text_summary: Get text summary,
      args: \"url\": \"<url>\", \"question\": \"<question>\"\n9. list_agents: List
      GPT Agents, args: () -> str\n10. message_agent: Message GPT Agent, args: \"key\":
      \"<key>\", \"message\": \"<message>\"\n11. start_agent: Start GPT Agent, args:
      \"name\": \"<name>\", \"task\": \"<short_task_desc>\", \"prompt\": \"<prompt>\"\n12.
      task_complete: Task Complete (Shutdown), args: \"reason\": \"<reason>\"\n\nResources:\n1.
      Internet access for searches and information gathering.\n2. Long Term memory
      management.\n3. GPT-3.5 powered Agents for delegation of simple tasks.\n4. File
      output.\n\nPerformance Evaluation:\n1. Continuously review and analyze your
      actions to ensure you are performing to the best of your abilities.\n2. Constructively
      self-criticize your big-picture behavior constantly.\n3. Reflect on past decisions
      and strategies to refine your approach.\n4. Every command has a cost, so be
      smart and efficient. Aim to complete tasks in the least number of steps.\n5.
      Write all code to a file.\n\nYou should only respond in JSON format as described
      below \nResponse Format: \n{\n    \"thoughts\": {\n        \"text\": \"thought\",\n        \"reasoning\":
      \"reasoning\",\n        \"plan\": \"- short bulleted\\n- list that conveys\\n-
      long-term plan\",\n        \"criticism\": \"constructive self-criticism\",\n        \"speak\":
      \"thoughts summary to say to user\"\n    },\n    \"command\": {\n        \"name\":
      \"command name\",\n        \"args\": {\n            \"arg name\": \"value\"\n        }\n    }\n}
      \nEnsure the response can be parsed by Python json.loads"}, {"role": "system",
      "content": "The current time and date is Tue Jan  1 00:00:00 2000"}, {"role":
      "user", "content": "Determine which next command to use, and respond using the
      format specified above:"}], "temperature": 0, "max_tokens": 0}'
>>>>>>> 6e14782f
    headers:
      Accept:
      - '*/*'
      Accept-Encoding:
      - gzip, deflate
      Connection:
      - keep-alive
      Content-Length:
<<<<<<< HEAD
      - '245'
=======
      - '3334'
>>>>>>> 6e14782f
      Content-Type:
      - application/json
    method: POST
    uri: https://api.openai.com/v1/chat/completions
  response:
    body:
      string: !!binary |
<<<<<<< HEAD
        H4sIAAAAAAAAA0SOzUrDQBRG9z5F+NaTkDSx1dkVF4q4Uhf+VMp0ctuMTeYOMzcghry7FLRuD5zD
        meBaaNjOiB1Cn6/u7MuR3PMqPNws4lu6jU/h1d0/duvvdQcF3n2SlV+jsDyEnsSxh4KNZIRa6Gp5
        1TR1U14vFAZuqYfGIUheF5e5jHHHeVmXFRTGZA4EPSFEHoJshY/kE3S9VPhPn3FVKgiL6c+kWc4K
        tmNnKUG/Txgo/TUj9wQNk5JLYrycDtkL+dO9yRJFRynjfbbnMWZ+HHYUk8o2WNRVs0GBWWHvvEvd
        NpJJ7KGRhAMUnG/pC7qcP+aLHwAAAP//AwCOA+/QQQEAAA==
=======
        H4sIAAAAAAAAA4SSy27bQAxF9/0KgmvJsGrXD+26KJAUKNpFCvShwhiPKGmSeagzVGPH0L8XY1lO
        YQfp9g7Jey6HB1Ql5igbwdK0Ol1+vP/xXX35lDV3H5ya3nxujbh5Wv/J5t+qt5ig296T5FPHRDrT
        amLlLCYoPQmmEvNssZqvZ8vlYpWgcSVpzLFuOZ1N3qXc+a1Lp7Nphgl2QdSE+QFb70zLG3YPZAPm
        y/kywefZZz2brxNkx0KfpdV60ScoG6ckBcx/HtBQGMd6pwlzFCGowMJyhHSWycYAh8ICABTIjevq
        hkOBOZzE0wPtOIoF3kJoXKdLCCw8w3YPnkSpbA3cECgb2HcyooZNNuEdQ6U0QRfGili9OWrSGSNs
        OSkw+dfKkwjOKlsPfncNQaV8YAhMLagA7KCzJfmYo7xyhSg+NoJjqaffnfJUgqvA0KVTq4UdTFL4
        GuhlvGgXxdfiFYVN4b0Vev9ELwOVxOSNssOzpd0QJ1wQSa9YSRXMuGtLdCQgGzofmwXD7avxq07r
        PWypcp6g9U4Sxd+5zB5aEg+jy6PS+v//eYw6KXAY0yfj0ZwWdXUzVhgaHM5LvYAQvr48teEh1j63
        X299hDiCnHgK22OfYKWsCs1muCLMMbBrMUFlS9phPu1/9W/+AgAA//8DAABeWuzpAwAA
>>>>>>> 6e14782f
    headers:
      CF-Cache-Status:
      - DYNAMIC
      CF-RAY:
<<<<<<< HEAD
      - 7c961ed56c24b8eb-AMS
=======
      - 7cc6279c6ab63ac7-DFW
>>>>>>> 6e14782f
      Cache-Control:
      - no-cache, must-revalidate
      Connection:
      - keep-alive
      Content-Encoding:
      - gzip
      Content-Type:
      - application/json
      Date:
<<<<<<< HEAD
      - Thu, 18 May 2023 18:21:33 GMT
=======
      - Wed, 24 May 2023 14:16:35 GMT
>>>>>>> 6e14782f
      Server:
      - cloudflare
      access-control-allow-origin:
      - '*'
      alt-svc:
      - h3=":443"; ma=86400, h3-29=":443"; ma=86400
      openai-model:
      - gpt-3.5-turbo-0301
      openai-organization:
<<<<<<< HEAD
      - user-kd1j0bcill5flig1m29wdaof
      openai-processing-ms:
      - '1393'
=======
      - significant-gravitas
      openai-processing-ms:
      - '27497'
>>>>>>> 6e14782f
      openai-version:
      - '2020-10-01'
      strict-transport-security:
      - max-age=15724800; includeSubDomains
      x-ratelimit-limit-requests:
      - '3500'
      x-ratelimit-limit-tokens:
      - '90000'
      x-ratelimit-remaining-requests:
      - '3499'
      x-ratelimit-remaining-tokens:
<<<<<<< HEAD
      - '89467'
      x-ratelimit-reset-requests:
      - 17ms
      x-ratelimit-reset-tokens:
      - 354ms
      x-request-id:
      - 76a6cf1a80c9f0180afad58c7e54ed90
    status:
      code: 200
      message: OK
- request:
    body: '{"input": ["2314"], "model": "text-embedding-ada-002", "encoding_format":
      "base64"}'
    headers:
      Accept:
      - '*/*'
      Accept-Encoding:
      - gzip, deflate
      Connection:
      - keep-alive
      Content-Length:
      - '83'
      Content-Type:
      - application/json
    method: POST
    uri: https://api.openai.com/v1/embeddings
  response:
    body:
      string: !!binary |
        H4sIAAAAAAAAA1R6TQ+6zJbn/n6KJ8+WuREQqOPdIe8CViko6mQyAUUERRSoAqrT332C/5ue7o0L
        RCSnTv3eTv3HP/766+8mq/Jr//e//vr7VXb93/9rvnZL+/Tvf/31v//x119//fUfv8//cWdeZ/nt
        Vr6L3+2/L8v3LR///tdf4n9d+f83/euvv8/dzaa8XB4rvj0+rsBrK2PXy/RC4+Z1VKDFcsYIKAyN
        U69GsHWojVsLf83hNrAOTaO9Ylu/z4LP8rkxUCnfjiQczIIPzTPTAD93a+JW1SbgjfpJYXMp1gQb
        Uc+L4/GiwdpuA7zg6aal0zkeIEkeJdOZjKvlxVIxvB2voc1hV5hs40EE6+U6ZhbBfjaa6VUD7Wwh
        Zl1TAXH36+hQfwSRwuFecH7SxFCr3tINr65exbuCDclKeC1MYh3FQ/V5yOdBK/V6xayhN2PxYX0a
        iKtyj+Uwlds2R7q2eq+/ZyzD/VKx290AsM55jVd+jwLm3i9URYrvEKuxWcsX4Gsgnq4VWdN1207j
        +Mhhz+8OM4trWA2K5DtI0coFPZ22rin56ecJxUhkEmyENZ/2namv1IyYVJu8XUAJigeQhpIwy0av
        uC+/7wa06fZkppSW2fD2jgDVe3kj+vIJnMrqhMHMY07CV3s0xwu5iOgVpgpxjoYfDw4uvrDRsE3c
        xK4CeoCTDJ0bmmynHkTO9wyF6GmZexY8bBaM1Z0fQFVDg1nHjZkNYn4XgImpy/zzoTG5HMUdfNfw
        pHM/BPRDnyWcxvRCPHx8m0N1DXwYy69LnPNwruh0L3K4O8+Qbe/tDn3S1XmC6nA94NEkfcWjNhlg
        dw1fzDW6p8kf+icHUAvMLL0pMrqKTjL0lx1hfvIczElK3k/16m40shnLb8DER5fDOeNrYr4iAQ2p
        WjxXj/ItMN2FsF2mlzKHS+t7hOj6OeivBy3RgOo5MfftI+ZbiDtYfOSU6Ocb4/RzzGVEbo8Sw932
        EfdEH7S4xxJF224XcGDHDtDuWlH06Q2+9FldwnroFax09302MV2L1M7FJrGJuMumzzEXIfXXa4Jt
        f4O+Z2FHoWnfK7ySoEXTwVcjTS0uZxJsLMj4KipS2GH1iyU192O+fIeAikTa4staF7MhsJR5P5Vr
        5pmrLOYGgR10KycjllRJ7XBhVQMXZ0mxjK9F0I3vnQz2WEYseBdnc7KK1QGc78hJ+BXSYNhxni48
        +/tlhhU57SBElg/x8F6QoOG3eJCtSPntVyrY/gfxoh381Vkd9L5JcRKPGHRd3YHyIQ4NHsEwiVIK
        H3Y74EEd3Xb046uCDlc+kV//8sXx3EDyMUa8io8YMXpTPHBu1GbW87SOHzdDTaASZGDronq1fOEs
        I5BTbUkCCK9xHyS2B0jxHJIAhBkrWsWHezYVZOMMnUn98DxAv/DezMjaVzbqqG5Q0188gv0bRTyj
        WQcwZg2+u8e6HRbUd+B6hyc7a+nXpO8WInja4pVZUEctt2l5hVJ/rpiNyaXi4bvMgdSHLbMvkdz2
        30LX0biUM1xKX9oOz0FMYftwKNvG07qaPpKKQb+t3mTzWF5itnp+zki9GZit2w2ppLYcIlCL7IzP
        r6sYT1LCnihusy8e6Tpov7ZEa7TycYQ1baj4RDtPAEHJIyo+T4/sic0wBKNCAUXvlY+61LoKqHS0
        M21dx+ZTFM3rrVj0D/711ztt0NzP2DzDlQ+Pqalhm79zshXFN59KepIhupxyFniX1qR7eZEgdniv
        6FLRhLYJ27KBhZT4LHA+3KTj+LmC7liY3QQ35B2zcKh5vq+x9Uv2q9ezbGvEd4rLcjMd+ejtugb9
        2Y8vQwi4uUIh6EO+xIsYS3xIzr4PgQ0yFU2qVb2jBha6VGZJD5qctqMdhD7i8Tskm5USmlMiZgNs
        81fOjOrCq+77Dn1YngZGHL6OMx6obY6Krd9QeOkV4mJ6mtDw3d3Z3K8ma6ZDB71+f7FttiqrfmnS
        RoHbIWX610k4DVw4IK8+UOIM9TebHP+kaYfR2RI73JvZZAOPAL1zgxmfQ9fSex4YIPHtgYTn74P3
        6mGItOSc9FShVmNO0951INtqZyrksV6JPnlSuJXGyNzdsY1rwW1L5C2NiUrP1TvmyjEQ4LsWnhit
        uY5G8/GpQcNpQj9eYZn8EX2vEIxmRcyIv7J+s8wVbYj3OsFmuudcfHRXNOMvuWjVLRtP+fcJU6s2
        lArGo/p26TLR5v4lW3vZ8N51WAfucE1I6HYtYl8pBFCUXiRY6CMu2dFOBJQGLvH3cM2mjzSGcKyF
        FzPi4plRvb/JiNm9RdLDxg2Ycj1/tW01cmb7jzYb2LN5gnpQG4ZfTzA5Taocis58YET2Duqg+dQw
        OnlM1t/uiqYH1nYQG/KWGSUtsyHDFwXN64WlVjJN8bzuqLbNlAszE6HOuO0qISSmfyHmVNYxX9JL
        A+XV6TCa8W+w26MAL6XuiFMWQ9yLeVOiay1YJKw9l0vd8lMCSjcu22Jjw/lOYwUqlaggXv+WMqad
        IITgfLVZ2O3v2Sh1tgNr+xPgVSEk5uianoXwMUD020mt+W43wg7Vi41H+WTHFQ91JQSJeA6xth9e
        PezoLMLQ3A644t9vRu1kbWhpIIbMOCQJmvby4oDGt3+iq9JJTa5czw0SXMtnfpBMwdtqpxAevl4w
        Xx88c3S34lm7iYXOtqH2QuOx5wm0fhIQM6xTxH6/L4dAY+SYFdXUXFAEUvTYMSMd72g4vWgHqmMw
        urx5RdAvzl2NZFQjCoOpc/lzrcrVSuWEGYad8Sl+1zUqHeWMJUzU9uO8fQf058Iljn1SW4oaKUIG
        NiY21xf1+/hTg1qGFfGnV4ma4bzIgdZywJyj8c2mT6WEkEuKR5l2c6oxhMUZ2g+x6GNpCLz56Rnn
        4RK2NrWcD9g/KyvPOzEyr39MP9WAofl2Jh4PW7MaTs7GBwGvKmaSXG6bs3YHFPn569/7Oeld69e/
        WM3og0+PgkfId2OOh5P/bYesiBR45dik3LmZ8Ufi+wlJn4IRF794PKDXeADH6Wq6avIXH51ROMM2
        tTGzn8WhnT7XtlR9X9sQMxi8bKSP0ILAndZ4MdgoYJGq+JDKioqXTG1NTpwdhQ8MhDjSFSp6H0Id
        jXvBZMYRbauJPiECWPYmRjP+cikZPBi1R0GfM17yRDEBvGuzYYbsrrMJck8ANduaxPdbHYlPZeNA
        ifnIvM4Q2vH2qeo/eE+8puU/fof8GFrsxNQ2mCwtMH76CqPjcgymm1jkMCX9gWF1WbRj9fYMsG/b
        JTPztRlLraju/tTXstcLRDN4Fn/08Q1K2ZzxRIBZHzHvUr1MfpFPAxBUPIgtBq9schdVCcAxp1Ky
        3Mb8FdcFdOk7xC2EEA8T+A7M+hYr220VvL77ukE7Jb3Qabxv24FvaAft1txhoV5jNEjr8vtn/YPk
        YPI/9cmn/UTMOnzGnNe6thqqhUV5ayTVdFQUDKeg0OmUjgtO5aIroUmyD3HPRRdTty8LCCaRUpGu
        2mxY974HrdNLzG3p1/zxE5gQTVTrzud45MOn+KMvNuubG9DTxrbgZF5SgvO4qIbDO9Xg8hR7tnmF
        TTAVoW+guT5UboUk5uNhEf3wjlk764qGztZSdLRuCXP3N5KNuq87K1dofRbu/Shg5TumgCqpw1NJ
        jXjpfh0DDnm9ougr1XyKKY/AOBoRlaP3I6BLXJXI+vjfGW9kPvz4iO80l4ReKWTTPQ90uGqnLSbH
        TK+mpCcWUnb+iYUHA5tc/aww7KVoT7Yee/LBCpTzr1603bmXeLCLTwOWkAiY8+2ybcVG9cEZeUyH
        B5LQn/VWfMGY+8E2+fs5eBoKIsyC+Ory6Xl3LVBvOmZrBFY83Q6OBdO5vBM33z3NTnhuPfgejz1u
        BWxzKmAF//wJC5PbKZikly4gCCqC5YXYmE3RtA2EF3FL1pF+5uNR8gyoumNPjF0gIY7PewraRXEY
        oa7VjtwonyjpqzV+e1LWdk9/1iel/539wzqj8/OhIMue4HasKzrvN/VSrUtaqOO77ezp20BGn9f5
        +UcuxZV8BnsjU1p1E22nQH838PC2RxZuryb6gw/V8PWIg696sKxl1dMsdrXxc9jtKvZ7vwc6NyyK
        i2c82clGh7QOJbyxjlXAZz2NksHYM3c95dXovA0HXtN+jzcZfaDONZYF9MHigN9zP/OtWeTgetNE
        NszVUbMTGEW9lJt0OR0O2ZCcDR/Ox3uNp5VE2r5Y2x5comNOf3hJLc00QLRWByq9GqUdkt0qh/JU
        X6kk1zQeId1N4Kn9khD0+ra9ycsnxLKaEi+4tSYlRlGCvTLW9BqxBg1qtXZAzICT4LgczQEf7RAW
        hr+kUlwKVSPfinolnvKK+afuYI4RsX2As+izVFjfM4oM04D7LhqpanhKPD3rbECLw9chgbS5x0P+
        QmeY1pVOFWRncTcWoa+N2fdNzOrQZMNOeHegLNaEmZcLqTrqfRu4iaVOV7o7mt/h2Jbo/o52VLrd
        ThUzPhtBMZdDScJCKvm8nxXYVdj+6f1s6j5nCnt+c4g9Cmk7znoQNHxOSCicLsGwqFdnaP1DgCX/
        EcTTqlAxypvXlq2XRo6GCQwHRl+oiKuQbcwXziKCfFF3bFOpJWflO+tQirINweHW4cO7GRIouvWD
        bKTdOe7vL9eD04ZKJLjeUNZmUpPC4uInDB+xFkyZOUYr7fv0iX066MF4dDcWKFVV4KXRWcH07Isr
        mvUX2WR0jaQiTWVg7fvKbCIOMZ2/BzyeGB3BfbXdl55FNOM581/HLOaCmn7hsEs3VA7TpKVS8q61
        5WliGFnYD3rLi7Wff6YyCg/xqJxPCizpgJl7xWk17DhKEV8MC+bMeMh8mWPkpbJA5Z7imDrncbeq
        zGHH9pLltZ3YjQlAt43pomJnPr2f7xoZu9Ig60e7qerRLEuY9yezPTi0YxYZFiLDrE/2fmROXbo8
        aFbyybCUv7Jquqw3uqauizuxSj9p3z8/OvsnZp/fr7h7neoOUllTWZC9G97f7U8NcNyKVHg9IejU
        w5v+8Itgqz+Zbc4BI1L2S2Iv1DiebCwmq77ZeHi0yghx7a5rYGZPykiuOhU9C2cKPc0rLGuPKqBF
        aOgwOteYzfr+p+8OIA0FYZsnkzImP68dAA856Vi9nfnv+9Us8kGE7D8Lsxsm24PAFmRiG8k36zdd
        WcO9HHSyvu/0mMM6mWAsRPhTv276bix09acdXc58IynKFK1mfGeG05OWrZ6PVH3uk5DC7HcGxQ08
        zcxqSjbf+9akxjKdwKjUgAQW9k2eLHYN+vmr8Bs3qJNvzRMeKG3I7AeCQWquiqa0jcN+/T6p9VbX
        9p/pgXmURC3PO1YgAW1OVAl0JZusQkrgaN0TYqGhCMZ1ribw44/tO9CrT9s/a5jzPDrulAPnn4ur
        Q3HwPeKBxOOvUl0HNFofDw9j7bRMQXL40xPEtkZe/fS3tksvKfnlUYPEHs/VnBfRR/VZ8B5tXA/t
        9T1nWF5YFV8fzhT9+OhhdnpGf35vyAfGts/Y4vKcB6FIM0v8YtV+xsfzhPi3bvFrUnTzz/v/9t/i
        sqFofH6UHVRD47E5TzX5eDUBddf0hFWtWmXvR/TNf/qBDmJuVMvZb8BQBipe2APjXJi2AprzOSoI
        xroa7vF0Xs38j1WcpxlfPT8p6FlUku37cjen7V7dAbUOwGy5xtko2qmM5jyJBWuu83GlygckXYmI
        4bwl5i9vg5AZD2b3nhcvf/oji60eS8XkZMs1F3boh3eEThL6Jj1xIInlGwvIvkY8sO4yyvR3zuz7
        /WGOd/vxhKHcqH/0BzNPnvDTp8RDi4Kz8RoAkq/UYEHmy+ZzzrvQCEnLzPb+ifv3ei+juf/xzjkd
        EackHyC6LSnbrskx4OeG4x9+UeV4toKhfwwHdFjEazq4d5X/9CPSqwCYh0oa8LA4Tj//SQzv5rYy
        VqpS1ZiTErMn60wU/EUOojPcmb6wwhb99KzFcptqFvoEY2lKZ/gEqUvs5f5ejW2p7CCeMh+//EeQ
        DXFwBZSwQ8hCET/QgOxEgNuhl/HnLDsBt90BQ+RfXyTgcmpONZEPaCe/McEL/9V2mbsN0U01dhRJ
        dWTy290QwGqXDN/eQdF2fMdT+KqNi5fqaczGPoxEmPuVbFIR4mb2e6hVkYeHT/Zqf/in/vKMzTaR
        49HobhryDzUl1tBXMQ+L2wCyH3J2uIZ6LKFTUwCcZR8LVW1XoiIZzgonK4eO/grNesZytDn/IUYl
        O/HyfWuvsHavCZWl67X9kwf5r2hifvP9BuN48QzwUlFgYUejYJrzOBSu1JSZ6quK+9NyiGDTpBpb
        h4ZRiUbIJhRMMmXrtOlaWkpdCUMc6xg1fJXRdpsO2szn5GJ453hyHSX69RezF9gwxdve9+FefTTK
        g6GJ2QJ8RWVuSTC45GKyXz6MNneTLvrvHv3BszTt7ZlvazSgsG0gC+0tcUWry9j9wUMgvneh2tiu
        si5Vixr43UE/vsyoPPUFFFuvIe4YDhld7JscdW/NJX/8037d1CDKpyv+2nX6R4+gt3W64f6XJ2bf
        toClknO2/vFtzbsGra/Nl4JqiUHzCqcUdsr5wsxyKVVDGTn433llsuwzSQg8A641WLh0fSMWYzXT
        0BNRkVhLL8z4ZucBzHppnrd848mp+qc68wfDOLiZY8N2A9L9Oidme9/EUwkjRgJeVBREvOaDttet
        Vfgt9iR5e1awHNyog2u+uTADdmc05+0UJWLxYPuRqXxcD9oBPtXqhdV80wY9yV5f9NU3F2I9jKkd
        H0c5ha3GI7xcuJ9gyqAr/+h54fsp22FP1FR7FsSmC02PUd+WSgQfdxypUNAPr7t0kcCcV+NxCud5
        zEJI4XvyFAzLkfL+LhxkUAY5o3O/xDTfXCZ4quqHrRffqJr90g5dPsmK6Wtrhwb51tRoffZShvdF
        y7u3d4NfHj8bjGc75IuNAwdtGrEk1zju1AxStPoqCTmRfplx/E27n59ioWodTH6oUgqxQl/MeIhX
        PlzhLMM1Dy7MetxfGS/k5598layPR7eaatvXoepOPR5nvp6c6vX85U2z3kIZlQK+W834TMhiaNvu
        hydTtLXIz38Oea87q+37vCGBpi7NcajEBNIVPvzJX5YVhPDDfyo2pZGNi3GKwIo2AV5E1bOahquC
        YUPpEcuPcxgP10zOf3xLNn/w6n2b0CNmNtsGfo9oe8+GP3m7pga9yaI2n9Bp8drO+ZPeij9/+NLR
        BmttafNpYboWSh/di3mzPqe8tw04F6sES3tXqlhY3KZffehnfXubAwtSDaz+qzHLH0/tdCqjYVVt
        ryJZN3vOua0mE+SOLeDTT0++TjWFlfMG2prj0qQlqBjN8xFaX+133FmBksJhc/6QNXmxisdFmUNQ
        el/mnLQ6mF7DmaI536LLWDlnIymnAxIOgUJnPo45t2nx049snk+ZLb0N3updHq5sG9642XTCq4FD
        xSN6HGS5nbRwmaDlcfVkeO5XPucjyBWFGoP6qNEvj4JPtXjRj9S3weDVvgcucbbEzc5eMLV1k8Nz
        iZ9s87QsUzSbVwcn0DwWukQ1ebs3BOAoYjOf5tmPD1F0kyjT98tX261739eU/BhgJbgFwTzvyDXv
        +aiIRQul4tazL9HjS5/EWX/arCvITUCFKIfM05cPczQfjxqYWxB2UrrCnPJmeYCjEz2ImTx4xXfa
        u1RP6n4im7efx5SX5w5OL+2D2WMs22lRPfLV7cBksv1sTsHkLtoCZUb6IZ74jbK+25RPtHukGv2t
        /5/6J5EZYfG63Feje1xbsDe1DdEdsWlnfkygfXYis5L9O+vWSyGHVckHLJwrD3H50pxXN/J4kK14
        Ogb96ZMoII5SOOffHp/7OwSHnjfEui7HdprnlyvvIedUWUV1wIqV6iNvddiyXSwh1ITt9wspUy9Y
        nfP4Wb/U2vXTbug8LzZ57U0hLLlQEb0RJs5J7wtwWOzXs158VpPVGDoQ3HyotFZPrXh4RxrsMPri
        IXzqrXw7OA7c89uLBAe2DUbXeVOY+ZWljrk16artC2XOu5gd7qs5L6Plv+c9b43Gg763QngRd4WF
        6TSg/vJIZfj7dyrgP//x11//53fCoG5u+Ws+GNDnY//P/zoq8M/0lv5TFOV/MvnPSQTapUX+97/+
        fQjh70/b1J/+//bNM393f//rL/nPaYO/+6ZPX//t8j/m//rPf/w/AAAA//8DACu/PPXhIAAA
    headers:
      CF-Cache-Status:
      - DYNAMIC
      CF-RAY:
      - 7c961edface8b8eb-AMS
      Connection:
      - keep-alive
      Content-Encoding:
      - gzip
      Content-Type:
      - application/json
      Date:
      - Thu, 18 May 2023 18:21:34 GMT
      Server:
      - cloudflare
      access-control-allow-origin:
      - '*'
      alt-svc:
      - h3=":443"; ma=86400, h3-29=":443"; ma=86400
      openai-organization:
      - user-kd1j0bcill5flig1m29wdaof
      openai-processing-ms:
      - '29'
      openai-version:
      - '2020-10-01'
      strict-transport-security:
      - max-age=15724800; includeSubDomains
      x-ratelimit-limit-requests:
      - '3000'
      x-ratelimit-remaining-requests:
      - '2999'
      x-ratelimit-reset-requests:
      - 20ms
      x-request-id:
      - 69c9f6768638230a3a1af1bcaf106509
    status:
      code: 200
      message: OK
- request:
    body: '{"input": "a series of four numbers, \"2314\".", "model": "text-embedding-ada-002",
      "encoding_format": "base64"}'
    headers:
      Accept:
      - '*/*'
      Accept-Encoding:
      - gzip, deflate
      Connection:
      - keep-alive
      Content-Length:
      - '112'
      Content-Type:
      - application/json
    method: POST
    uri: https://api.openai.com/v1/embeddings
  response:
    body:
      string: !!binary |
        H4sIAAAAAAAAA1SaWQ+zupam78+v2Nq39FEIIXhx7phCmIJJyNhqtZiSACGMNuBS/fcW+Y6qq24i
        AYZgY6/1Pu/yf/zjr7/+ruMiS4a///XX35+8H/7+X8u5NBqiv//11//+x19//fXXf/x+/0fLrIqz
        NM2/r1/z38X8m2bT3//6i/+vM/+/0b/++lvZFxrZuG7R9SiZ7vAyuoDuL8dvN29faEScUyGqdiur
        27hYjWRBzgvy3t/WjElTnSBO8RSafUkd9uamvcIqxaYvUKVATUiRBI6pi1j3Pzqaq6dIILQfoQ9V
        lcXDU/Zy0G/qGbtP5eBOeWWcUHlWcoL4qtKn0Lc4qAKxocb3HLEhLZwrRKBg+pB53WVpYCQojkyd
        cPJZjYWjatRwprPgS2Whsg24OYF9Yjhkem8N1Kfv2AG+TC5EEN4vNleSIcHYkj31xlQr1l3d+lKO
        u9Z/R/cvapT7uQLZ+379jaiY4SwnGaDdtMI+28R+PCVeZULWZar//kRvNB+tIgIyfj1y2dye7uwc
        Tj7kD21PvSF6FVM0dwKysnmNdfhAyCJvfMGx3CbY0t+FS5K0H8G4Smeqjl3cTZLyKdG0ZhrpkNsz
        FiJXQYEtvKlTh1zX7WRVAnNfhtghrtMxd5/X8LnSA95lz7Lrm+A6QudlGrY4ySiILBUcQjfv6Ave
        U3Zb72D5qAyOjr/pSqT/+T7dyhnI+pbkXe/abx6c79ogUvHtiq5JUxNW9pNQRbyA3utp7aBLLGZY
        JxyKe5pnPoSb+xeHm5iE88c+Z/L7doyxs5VWMQ0vz5No2HRF5kEJ3bmdNQeyL2l8aZ+4bFJVcoaZ
        uEeqZKsqnMvjwUOOzQLCFLJCY+JwEjjfjUHNQxzq62K/CrblyRGw8Z0vbJR6SwLqsRBrjTy5k6QM
        JTSk8Cmeb6ibSMdZKBGlK8aT90EUPoKIipjM2MuFdzHvLwlAZceiz5h0jFnDu1cQvtsnPvRFhvq1
        HnugEPVD3Cw/6f1KaEpAkQq+WAVvNolVd4XTukP+RiNjN13oW4Scfhy8uyVaN9nNqMhhc2bYfH8l
        1gnbzkOlVOyI7NVaPB39iIPPW22o/hDSjqnns4e4XHax4lz0goWOUkKStRGZOKPspnU8tmDoDvh8
        0+Y6mzlFkWMjWWF9fda6zbuBGtwLf8e7K7cvmKWkojSHvEAdtleKaWSOiKTGk7EiXhJ3Pk+FudpG
        Z4ceqeYUM5JkDq2+RY6VvvqG41trrd/3pTtxCmK2CTcZ1OZxRb5NiuN+ij6JNK6Vgu4+YxaP5yrk
        4G6IB+ydoms3mi8wt25UUKxu1LwbudfuDANGnt961YNNn/0nQEpqmdhC32fI8imOQEXwoM9ib6Nx
        mW/w8YOUoGq105nmFQl6XNoe2359jBnK7xy4L4f/HYfMf4ABQdwf/HgX8fG8SjzYGvawIpuA9d1v
        fkGqezM2eP/tTmrQCVKaFgdqXAZJp3vLb+Hqf2xf3mY9Gu5HR0TBKTwSqfJOxajy9V0KO+9J+E/X
        umNIvB4t8YPU21fYDbHaRMiryg11EpOw/ntuKliHcY1VXRDZ/L4ECno39t7nK3un8yvhXaEh2Z/9
        7XfE+rRd1zw0pc+whTZ5MdyPmoia+fTF/sB7cZ898ghx/X1P71LSdH3icCLwp6oh04583El4XkuQ
        OqPxBXRgxWfuIguisFWofzul8dCeDhy8zBywGSiRPj6urwyUzV3De1Ywd0haZsr+JXao0+BzMZor
        24CkOJ4Ign2hN9b0GoEGeU/4sPJ1ht8RD0086z4KtdSd8+PNl8icidQ8bn2d3jmPQ16wYtR/OHbB
        7IaWkKXRgWqDwlxSdfgOtAwMrLkHJ/yz/uyNsqPeA7Fi4E4rBZb46U/BqXTHvbMTYNKNG3ZtkYZU
        87oE3lpd0sP9ttH/5AuphwvWPPvV0ayqe9gHU054La3jsSHFDNez7xOu9IpucEJ7hH3A8iX+oq7V
        3/cXnPH6Sp3le7OnAoCW9lijN82dDcYAUt2f/fGmkHhoHyVBWj/dqfa61CH5qgUBIikWtQMtL8ZG
        bk5g0/eZHk7HUJ/VsdZgaU9qzyP6zK6xCdOX+nRfrs7xHKXcjI7keqdmY20YW13TCMJANPAzagU0
        7xNGoCV3H3u3a9/NN50v0YPsYmxN77gjo1tHaL0xX/5a8Jpw7sPCAs4pESk/naOP52ztgSulGFuv
        +4UNCmddYYoLE1vPXmPsIZw9eR/5GTaPW+IO5NgAXG/6Fuu2e2Ib/u4EyGr2R2weYub2fKQmSOM6
        gxr2ywmX+OWDcNMUHJcOcsk9CgR4ma8lRr/7eGyfSYBc8VtQ3cDA5iGva6TrIfhAPkI433K7RGKU
        OtjwdsfwN97yPIkt3qO8c0c4vCU4S/sTtr8nXmdVL5ToM8o29SUVdLrEP5SnNMOaqA06Q9HswZi+
        Z8KW9x9Pz70PTx97WLtMdjxj0jhgBW2OjdBi+nSfZQHO0u5E1tmzLEjS5wGsi4uFHWOz0+fqfgRZ
        yqQ3WYdpW9A08DJY4ic2eBQztrHqGU5RpmCNf4/6wM6dCMXZzbEthZU+HtStAfeVY+ED+ty7/kvk
        ERpL6fy1r28LcmvqM1I2kUb3yBjdeatVI3TrYaKHW2e4f/K1F8iMjC2J3RkHiQX7bidTzzrPrK64
        XQA8N4/+9NXnbqKXvYRQcX9gbK88t7fY84WWeEn1D38oRmlzq37x0/+a+FCM3Vp8gScmBYEedkVv
        15aANgy+VJsyok/VCjLgk1VJNbbPGNNJdt/KY/CihlGewykLJQGWfIODUO7jhl6w+Fv/hHHQxcWZ
        RYE0eC5Pvv3rGI9BK85Q4LwlJDR23VQODwU0y3n7nXwSUc/ekger5uFjZ590jK0taYZNmuhUfxK7
        YCwoXvJPXxmN93UJXRsmtME5poaTvML5kscVqOWzIeLRMtzxca0TKPv0iPFqLLtxzV9quFqKiT2n
        U9kk3UIeourhksmGBPWZU4qwTe01mXH3iVmovXlYv9Nkyc9FMW3I2QTbkVK678pYn8xwGCESTxv/
        09VtPMoXq4VGXLd4/1yb8dx7xh1ou9mT29ZN9DGoNhyyjCzCejSHxZiO9/aPnh77ah+PbcU0GPGT
        89lDkAva9qcKtBb1ZKo+t2JcvieIXnwlDaVfferebgZB8PhQBatCTG9JpKGHotZYv5oK4tl79uGQ
        7iNqvpKdK6jjS0GnqrWW+TAUk/JEV/R9dxZV5oG57G2pRDbFxwkfImK6/DbV72hg5Y7uVvzszqLz
        zOFSGxURlng/ac/mDCxYy9iYecz6t5Y78N2cPOwnh66jaixxUJzt3EdTYejzN3h7cPTvIg7d/I3G
        8+2awfxSOKoJdczYQb/xYN3wx7/uL1Sfwjp1UHvy9lRd+s+0nddL4k4IqTXyCmLiNCfwEOONL2e4
        cKf4fOUh2Wgt3enypZjeMOdQzPiKVfb6FON+E1zlva9dqd+L13geh/j60/vYzYyNPgqnO0HJO66w
        5lC66NnbCeUOF5KZ19fuHMx7A7Btaj47Og6blvyK/EwwqZ1fOX2SsrkEJvkPqgrFt5titbmDKhkD
        PtzXJ328Zp0PTfCMqVGT3mXCbTzBw85KMunCnc1ZOeVoO/KEGkv8pvVnJ0ApNg+qHtMH+qO3gkpr
        CFLIu2NDMpmy8EVPn30HtdiEyNVgelsu1dTPuxibIJth/lY+ESQqdvP9881ht+6/dL/Mx/nUZlcU
        mHsbY+Wmx/NDb0vgFF/xN8v18tFcRFj6T43NqWVjyT1P8PQPHj54tRbyd8XwYBei2F8lua7/9BJo
        weeIVS1+sjpZvSzwM97EhyqV0Ph6BBEs+c7nneQVd9HuMSNSOwk1m+qEJiqhGn1W+8S/MHsf0xXf
        RiJyFRvHvOW6faqbFphlI5Etv13rw4HPCQzDSqHq7fJBbKM6itS2tYAXni0m90p7GML2Q+TYe7uD
        3YwarMNHjR17B2iKbcWRHVQmFBNbRyS4zRJotan6gnXcxfMD3BlWK+1E7Lr/hNRSUglRUULYNoy5
        Y3L08qHg9xoR6MAVQ7G2Rwh4M8Xqoq/X6dngkeH0HrYTPC+8oZ+BxNyZ7tg3D9sqQB6sN8YLn8VE
        RONu1CsIn8oNO5PfFz2Udwf0IDnSZMmXBMp9D0/wXj6fOYM7bNcvHnSB46lfRyic2s2WSApFR3/U
        +Kobt5eyBhIZNd3fBD+cVf7JwTLe2HTuk1tt6fYErZ8QbH9H6o79tCEge58v3XFiog+gxCX4jZX7
        Ndrk3exw5xZ51+7mbwLmddP1dYqgnuMvEZV+q/+JZ6HGB9RWn11HSPiwYKBCT/3Q+BSs7ssKnpO4
        o+7pkseTvJ+vKK9VCVuFJBVMMi4ALDptSYDVazw6r7sJ7n4uqaoLd0QVeSWiWXwO1N2HdTwHlRiB
        vXYeP/4qhFN7PSNDvm98sVW4gsB9q4DiniKqMu5VzE9fP4E6v1NsnHMj3lx38ojM5ODQA0lm1OMY
        Bb/n0Z/eoCzoXlsp/G7JKrYmRB9EzlBd3pi/Cu0HY/ub4YB3BAXb8tVyxz3dVugUJQpOM0jR6B6V
        EjXtJOCdC4duzjYVAM3qFTWfGmN9tJotmJpKotYp3KLBhTCDbdlW2H/SMSZIS2Y4Xjc13V25b9Fv
        UzeSMO522Dg+tZhs/Pv5Nz7++mynxVSLeg/Um0KsSH3n0i51Tbi/zQuZCkNa+Iw34Si9XnhXuLe4
        t23Gw8s3PKoLTzHsZYFVcLhHOlb36xHNuankYI2lRs8//lTmxoOF/7CayD6aTiv9Dgs/EA4la71v
        d4opD57NY2cYaNEPt+ML5OCi0N06YCFltjdDFuAtkU5Ki8hJmWu01dYR3R3LazEbJ1WD63o/EAG+
        Jep1P29hW9YVERZ9TLijFcAQ1h96xeevO73X8QxJK+Sk3jy+HdvJqggLH5O5krA7vh1LRLv0eqPK
        bz00chPA6V6dqX7vvmzmuiRDXjm4C4/LxSTstDt87ZOIlThrwkH7Wqa0F4MTDZ+k6YbOuXjw88P0
        9mR1o8MOOXxWu4TcNBJ07MPTM/rk2wvZhJtrzAzvkYHyHjl8tEJPZ+TwrmQzwQ5ZD1SIp7ErHXiC
        /6K2bkFYn423Bq/OZiQHrnBp3fclPBh5kfDe7dFIGwDUTVrk530uumRdc7kYnC0ZV8t6HrjJUFCW
        3g/4ufghpFEf/S8+//E3ludVyNYvB7zjRHCHsdzd4flSHv6bvXYF0+MXwG63+fqkw5946o+IAx+h
        gTrKw/nz/nD1hpRaQWu77NPcW8QZ2xu2vvGto/aeb2FvpiY2+bpn4xyFCTpkK5N6O9qxOpArH2Re
        3mDLmQGNl2EmcNxxNrYf3hjWQbUCVMdIx7/xaK1u6yGr5xtq0oHr5jQ9/eE3jH2Uu3TciQK8OpdR
        d/ETZ2EVzaC3c09dzvfZz3+TP9J9R/X0FnXTdx8GYIZjjJ3dRdHHUNY8GHHK/fw5fbyA6P/6SxJ/
        +yg6Ixw9efEfqJdt7I7Ywlr88QXV8bgtCJS4l65nz6dqmXVsrls5gs1HYlQJ4n0hiM7zJZ3ZC1Pj
        2ow64+drBuNdiOneuj66P/kFl0eZqqanuJs3rhMgkVn73MOxu9ksy+QX7+le99xuhmN0Qj9/Bh9f
        jT5CGVjwbbw7Xda7Pj9TZUZre+/RQ8PdUOnPzQuMtzdix5ctNKXr1YyW8SDyi3f0cecHtZw6s4b3
        weVY1NZDP8NmNhH15bMaMtEzCQQxOWA7q94hOburM8rllqMH+/MKp+Nl6kHS+gjb61vg8gtfIPkD
        Br4Kb4WxclIj+ccfvpqW6DsJ7wC9Nz6i/q5LioklWo2wms+Lnt+7cxUgHxz1+sbL+zP6SBTl5y/R
        a5IOer25cDWSgtGnPz6f+iMD9KDynmpf4ePO4soa4ctynqzfRtexVPU5kEWK/QUf0CR4bwtlTXWh
        vihU4cSJ7YjC1Oro81x07sKDPDKPyw2h8enmfYIIZKpn4vPiHy1+k/nzX/zNYXQ69FR4gKdibsnE
        e/eOvrae9cevpuKgMf513NZQq1VNNtdEjocLbUTIETsNG8jUeOwCb0aOqYpkC+LgDmdue0f2nTti
        TffnkJ1YGaCHotdYF29GNw6KHGyN78R86bwXGOnaY/THb3+bnqJPerE/gX0zPz46XfKw/gjVC07l
        nGA1EjREK1dvkZB+dV/e3F7sOwlNAApeTYRfHXPGJuF9QvAQwS84cMPJiV4vKObDlVqlMLLxx5v9
        0zxQI3MGnXGD28J9knnCdu0aTZ57VIAEXU/k+rLXN6qwt+Dqf22yWeoNFNyWoMsWTvTyNtyOLcdw
        E8kOK/oqiUdzpRro/m3u/lpojXB4D2sF5lAQqHVuVJ2HMnBQdL/dfuvd7dV0dmTpdjn68vcxsuER
        jBLcdeWNs9spDUfedTnI4teb7pU1FOxy2Z1gRw4CQdXb0adI0iqUBYctPqhVHY7fc1OifO1jqncp
        Fw7LegGc9ts/vDis5aKU8XyZ8J7tRL0WS95CWL9n2C2d2J35T1BC8Vib9NFskDss/vUff9Z1+F04
        3nDco81eWC39hXDkdpMFRz8Sqdbnd3e6SVUJY1rM+Ke/uiV+IcahkSrcoV78ATKizks0fG7XN/ZH
        H50vWUz18d4X83V6GH/41JtqMRbW4yVAq2urY7VOdbaOup2Jmod4wxEEVbfwVwKrXHAXP94M1+fN
        qUY+yzi6+Af6KJa8s43nLDww+CQxW3gEvTOhIzKsGtbk7mjI1/Vu8DdCtXanS+1a4LxPKlWa4hOz
        8gQRGiTXot4hsFhvPL5nWPIFmekt16fl/p/fTDhLLdB4u84ZyMFNWepLOmNtH5Wo7fMcayfyjRm4
        eQ9rTyjpH/2hbdc5bLmV6n8+IxcPx/Sewao7SVgpv3Txe96OvOQjMt+iSJ93zv0E/rDZkukTqWzc
        pJcItpysYrfVvvokVcczjGutoFolUZeC4XIoEoMNdVHzReR5yTUpvZgZ1uaodOf8de4hsPk3Vgx0
        Khb9VEK6Oj+we3h4sfAyo9cvn1ITz5o+subOwUdxHIq3olj0J+8xojwdsp9/2I3r98v76SOfb9cb
        VKvX8A6GQzxfeIimPr3X4QiX8uZT10PHcBynsJcH+2xjrXlel3qL48Dx5e382Tny4SDdYuHHc1Rx
        OT6uf/W7bfU6UZwYlrtpS8TD4p/54hAWiBFTE9B42et+vvAjsyq7/cPjl2cr/TsfOO9AxffP2UWb
        SJ45uF3UA90blormCftnMMtOIi9+b4QTeSgE7va3pKoyY3eqxLT/4+diV1Tc0ZNOJ3gH5E6V6lWE
        RHq4GtjebJPcoTSc9rGRwxS/zT9+cEe4Uvvpu0Wfn92Fpz24OWQiW0t3uv71uEe/+EUXvy+cxNsg
        bKXb7Yh//DNhPiDIW6mVzxvmI5w69GxR6AarP/pv+PGM/r6MVFfUj/uHnx9gY2xeItdlIxcp8PPj
        w3S9LsaNbvvoVz/CsXVEzItMA3H3lvqV9tjq7cdOEjDDOfZFJjrdxj+lZ4Rp9aFYuRXhaGupAcv6
        9ldDZ6Hf+KIi7mdf0lOGpkmzEjiYrxvWvvfWHWR8NP7oBwtttEIQNryGPlH28YmalmxMVrX14328
        E8NLTBY+QrN0e/zbb/j5af77c8LuWbLj6bTpa7Tr7i7W0lEN+T/65xYI/nRMt2hm+0sFGM0DPbyu
        VJ8P3/NdkjqzoR56GeHw81uYb0zYZ0jUp1/9hD+VDVYvyYQ+yPLOsOg3H1Ykcf/o34UPcYjHbUeW
        eg3glGyxtdQ3xn19ErY/Xpd82WLC2V1dUdITH3v5vSrGP/VnY775HB2UmOlr2ZLQOx+o7a2Ubtzo
        qi+rkXtY9N3LpQtPysFXvGCrvh3Q6HXJCCZYLd5tbit9Ll9aDzb+8v4K0mdHdigioLdj/6eesMTf
        /KeX6IUcppAt/MIcXvdIjsqJTf0jIoDq/Uhtmdf1UVt9TEnieBU/dkrd1Vl/46WLZZtUvbEXoo9z
        EyBq+gE1SW4h/naVsj/zef+8ufEmqWYCF65rfOjyc9y+HnsOlnxNPaEk4ZizU4l6O7Vp4L4e4bz4
        7fIvvy7+sM4+ei/Cu3H3BG0N1Z121tuU//7tCvjPf/z11//57TCo6jT7LBsDhmwa/vlfWwX+GaXR
        P3le+CcV/uxEIH30yv7+1783IfzddHXVDP93qMvs2//9r7/W/95u8PdQD9Hnv5//x/Jv//mP/wcA
        AP//AwDEWjwG4yAAAA==
    headers:
      CF-Cache-Status:
      - DYNAMIC
      CF-RAY:
      - 7c961ee1c822b8eb-AMS
      Connection:
      - keep-alive
      Content-Encoding:
      - gzip
      Content-Type:
      - application/json
      Date:
      - Thu, 18 May 2023 18:21:34 GMT
      Server:
      - cloudflare
      access-control-allow-origin:
      - '*'
      alt-svc:
      - h3=":443"; ma=86400, h3-29=":443"; ma=86400
      openai-organization:
      - user-kd1j0bcill5flig1m29wdaof
      openai-processing-ms:
      - '32'
      openai-version:
      - '2020-10-01'
      strict-transport-security:
      - max-age=15724800; includeSubDomains
      x-ratelimit-limit-requests:
      - '3000'
      x-ratelimit-remaining-requests:
      - '2999'
      x-ratelimit-reset-requests:
      - 20ms
      x-request-id:
      - 31f1229a25281d1227d2f7d712e2648e
=======
      - '86499'
      x-ratelimit-reset-requests:
      - 17ms
      x-ratelimit-reset-tokens:
      - 2.334s
      x-request-id:
      - 518916964b78cdb0ae0001c2c19bb7e4
>>>>>>> 6e14782f
    status:
      code: 200
      message: OK
- request:
    body: '{"model": "gpt-3.5-turbo", "messages": [{"role": "system", "content": "You
      are Follow-Instructions-GPT, an AI designed to read the instructions_1.txt file
      using the read_file method and follow the instructions in the file.\nYour decisions
      must always be made independently without seeking user assistance. Play to your
<<<<<<< HEAD
      strengths as an LLM and pursue simple strategies with no legal complications.\n\nGOALS:\n\n1.
      Use the command read_file to read the instructions_1.txt file\n2. Follow the
      instructions in the instructions_1.txt file\n\n\nConstraints:\n1. ~4000 word
      limit for short term memory. Your short term memory is short, so immediately
      save important information to files.\n2. If you are unsure how you previously
      did something or want to recall past events, thinking about similar events will
      help you remember.\n3. No user assistance\n4. Exclusively use the commands listed
      below e.g. command_name\n\nCommands:\n1. append_to_file: Append to file, args:
      \"filename\": \"<filename>\", \"text\": \"<text>\"\n2. delete_file: Delete file,
      args: \"filename\": \"<filename>\"\n3. list_files: List Files in Directory,
      args: \"directory\": \"<directory>\"\n4. read_file: Read a file, args: \"filename\":
      \"<filename>\"\n5. write_to_file: Write to file, args: \"filename\": \"<filename>\",
      \"text\": \"<text>\"\n6. delete_agent: Delete GPT Agent, args: \"key\": \"<key>\"\n7.
      get_hyperlinks: Get text summary, args: \"url\": \"<url>\"\n8. get_text_summary:
      Get text summary, args: \"url\": \"<url>\", \"question\": \"<question>\"\n9.
      list_agents: List GPT Agents, args: () -> str\n10. message_agent: Message GPT
      Agent, args: \"key\": \"<key>\", \"message\": \"<message>\"\n11. start_agent:
      Start GPT Agent, args: \"name\": \"<name>\", \"task\": \"<short_task_desc>\",
      \"prompt\": \"<prompt>\"\n12. task_complete: Task Complete (Shutdown), args:
      \"reason\": \"<reason>\"\n\nResources:\n1. Internet access for searches and
      information gathering.\n2. Long Term memory management.\n3. GPT-3.5 powered
      Agents for delegation of simple tasks.\n4. File output.\n\nPerformance Evaluation:\n1.
      Continuously review and analyze your actions to ensure you are performing to
      the best of your abilities.\n2. Constructively self-criticize your big-picture
      behavior constantly.\n3. Reflect on past decisions and strategies to refine
      your approach.\n4. Every command has a cost, so be smart and efficient. Aim
      to complete tasks in the least number of steps.\n5. Write all code to a file.\n\nYou
      should only respond in JSON format as described below \nResponse Format: \n{\n    \"thoughts\":
      {\n        \"text\": \"thought\",\n        \"reasoning\": \"reasoning\",\n        \"plan\":
      \"- short bulleted\\n- list that conveys\\n- long-term plan\",\n        \"criticism\":
      \"constructive self-criticism\",\n        \"speak\": \"thoughts summary to say
      to user\"\n    },\n    \"command\": {\n        \"name\": \"command name\",\n        \"args\":
      {\n            \"arg name\": \"value\"\n        }\n    }\n} \nEnsure the response
      can be parsed by Python json.loads"}, {"role": "system", "content": "The current
      time and date is Tue Jan  1 00:00:00 2000"}, {"role": "system", "content": "This
      reminds you of these events from your past: \nI was created"}, {"role": "user",
      "content": "Determine which next command to use, and respond using the format
      specified above:"}, {"role": "assistant", "content": "{\n    \"thoughts\": {\n        \"text\":
      \"I should start by reading the instructions_1.txt file to determine what actions
      to take next.\",\n        \"reasoning\": \"The instructions_1.txt file contains
      the necessary information to determine the next steps.\",\n        \"plan\":
      \"- Use the read_file command to read the instructions_1.txt file\\n- Analyze
      the instructions to determine the next steps\",\n        \"criticism\": \"I
      need to ensure that I am following the instructions accurately and efficiently.\",\n        \"speak\":
      \"I will start by reading the instructions_1.txt file to determine the next
      steps.\"\n    },\n    \"command\": {\n        \"name\": \"read_file\",\n        \"args\":
      {\n            \"filename\": \"instructions_1.txt\"\n        }\n    }\n}"},
=======
      strengths as an LLM and pursue simple strategies with no legal complications.\nThe
      OS you are running on is: Ubuntu 22.04.2 LTS\n\nGOALS:\n\n1. Use the command
      read_file to read the instructions_1.txt file\n2. Follow the instructions in
      the instructions_1.txt file\n\n\nConstraints:\n1. ~4000 word limit for short
      term memory. Your short term memory is short, so immediately save important
      information to files.\n2. If you are unsure how you previously did something
      or want to recall past events, thinking about similar events will help you remember.\n3.
      No user assistance\n4. Exclusively use the commands listed below e.g. command_name\n\nCommands:\n1.
      append_to_file: Append to file, args: \"filename\": \"<filename>\", \"text\":
      \"<text>\"\n2. delete_file: Delete file, args: \"filename\": \"<filename>\"\n3.
      list_files: List Files in Directory, args: \"directory\": \"<directory>\"\n4.
      read_file: Read a file, args: \"filename\": \"<filename>\"\n5. write_to_file:
      Write to file, args: \"filename\": \"<filename>\", \"text\": \"<text>\"\n6.
      delete_agent: Delete GPT Agent, args: \"key\": \"<key>\"\n7. get_hyperlinks:
      Get hyperlinks, args: \"url\": \"<url>\"\n8. get_text_summary: Get text summary,
      args: \"url\": \"<url>\", \"question\": \"<question>\"\n9. list_agents: List
      GPT Agents, args: () -> str\n10. message_agent: Message GPT Agent, args: \"key\":
      \"<key>\", \"message\": \"<message>\"\n11. start_agent: Start GPT Agent, args:
      \"name\": \"<name>\", \"task\": \"<short_task_desc>\", \"prompt\": \"<prompt>\"\n12.
      task_complete: Task Complete (Shutdown), args: \"reason\": \"<reason>\"\n\nResources:\n1.
      Internet access for searches and information gathering.\n2. Long Term memory
      management.\n3. GPT-3.5 powered Agents for delegation of simple tasks.\n4. File
      output.\n\nPerformance Evaluation:\n1. Continuously review and analyze your
      actions to ensure you are performing to the best of your abilities.\n2. Constructively
      self-criticize your big-picture behavior constantly.\n3. Reflect on past decisions
      and strategies to refine your approach.\n4. Every command has a cost, so be
      smart and efficient. Aim to complete tasks in the least number of steps.\n5.
      Write all code to a file.\n\nYou should only respond in JSON format as described
      below \nResponse Format: \n{\n    \"thoughts\": {\n        \"text\": \"thought\",\n        \"reasoning\":
      \"reasoning\",\n        \"plan\": \"- short bulleted\\n- list that conveys\\n-
      long-term plan\",\n        \"criticism\": \"constructive self-criticism\",\n        \"speak\":
      \"thoughts summary to say to user\"\n    },\n    \"command\": {\n        \"name\":
      \"command name\",\n        \"args\": {\n            \"arg name\": \"value\"\n        }\n    }\n}
      \nEnsure the response can be parsed by Python json.loads"}, {"role": "system",
      "content": "The current time and date is Tue Jan  1 00:00:00 2000"}, {"role":
      "system", "content": "This reminds you of these events from your past: \nI was
      created and nothing new has happened."}, {"role": "user", "content": "Determine
      which next command to use, and respond using the format specified above:"},
      {"role": "assistant", "content": "{\n    \"thoughts\": {\n        \"text\":
      \"I should start by reading the instructions_1.txt file using the read_file
      command.\",\n        \"reasoning\": \"The first step is to understand the instructions
      and what is required of me.\",\n        \"plan\": \"- Use the read_file command
      to read the instructions_1.txt file\\n- Analyze the instructions and determine
      the next steps\",\n        \"criticism\": \"I need to ensure that I understand
      the instructions fully before proceeding.\",\n        \"speak\": \"I will start
      by reading the instructions file.\"\n    },\n    \"command\": {\n        \"name\":
      \"read_file\",\n        \"args\": {\n            \"filename\": \"instructions_1.txt\"\n        }\n    }\n}"},
>>>>>>> 6e14782f
      {"role": "system", "content": "Command read_file returned: This task_id is 2314\nRead
      the file instructions_2.txt"}, {"role": "user", "content": "Determine which
      next command to use, and respond using the format specified above:"}], "temperature":
      0, "max_tokens": 0}'
    headers:
      Accept:
      - '*/*'
      Accept-Encoding:
      - gzip, deflate
      Connection:
      - keep-alive
      Content-Length:
<<<<<<< HEAD
      - '4431'
=======
      - '4445'
>>>>>>> 6e14782f
      Content-Type:
      - application/json
    method: POST
    uri: https://api.openai.com/v1/chat/completions
  response:
    body:
      string: !!binary |
<<<<<<< HEAD
        H4sIAAAAAAAAA4SSTW/aQBCG7/0VoznbKITyUd+qHlqUVlGkVBzqCG3WA95mPevujgUU+b9Xa0OI
        QCXX+Xqfd/fdoykwQ10q0VVt0+l8d/fj4f7xy7fF4g/xAy/k/ntY3IWvo41ggu75N2k5bAy0q2pL
        YhxjgtqTEiowG05mH6fjyXA8S7ByBVnMcF1LOhqMU2n8s0tvRjdDTLAJak2Y7bH2rqplKe6FOGD2
        aTJM8HT7tT6cTBMUJ8qeSsPbWZugLp3RFDD7tceKwvGud5YwQxWCCaI4GtCOhTg62OcMAJCjlK5Z
        lxJyzOBQPDRoK7GY42NJwLQVMBzENzpigQkgDjypAqSkt62wvB3IVmBlLA1gDqF0jS2gCdRNxpVl
        7IF2VaW4iHcKB1KaMMgxecvgSQXHhtcnkP8IQbSmDAdQRWFiV1kwvHK+Uh2vlEoiNJOOT+R3nSwJ
        +cpwT9Z5DEL1BUdtFfcIKfy85uO998hzTuEzK7v7Sxdz14jOgLQ3YrQJVU81BybqAIhD46l3OwdV
        wcpZ6zaG15dySuvGKyG7g4hPq5XRhljs7tx/qEm9HKU2xtrrv/luKnLsr7fJMYaH7YsUsqqoF35V
        OmNTfn0e3r4RZ0/rlyhHiA7kwJNzi22CK8MmlMs+fphhEFdjgoYL2mJ20z61H/4BAAD//wMA+NTQ
        3TwEAAA=
=======
        H4sIAAAAAAAAA4ySQY/aMBCF7/0V1pwTBKGUJbeqe2lFb7tS1aZCxpkkZu2xZU+0sCj/vQqBZRuq
        ttc3z2++Gc8RdAk5qEayst6kyy87mX27ty9fH+Rj+2m9X9x/r3drLg9eryEBt92h4vOLiXLWG2Tt
        CBJQASVjCfnsw9371Xy5XN0lYF2JBnKoPafzySLlNmxdOp1PZ5BAG2WNkB/BB2c9b9g9IUXIV8ss
        gWv2qz5bTBNgx9JcpVmWdQmoxmmFEfIfR7AYL7nBGYQcZIw6siTuKR0xUj/BsSAhhCiAG9fWDccC
        cnEWzwXccy8W8FkQYinYiYCyFNyg0BQ5tKoHjJtswnsWlTYo2qipPjl66+akKWetpHJSQPI2P6CM
        jjTVQ5OHv6T22FJTFFUbuMHwm1FwI1lcGStnjHsed/NG0tAoFY8R/4z4PyMWBaXiI0lzeMEbn+hD
        SmQMVtNQJtyziIw+johU0KyVjna8ZKTYBryM1VKJof+/WypRtcYcxBYrF1D44BRiqakezx49yqdL
        l2dtzL//kU4bHEK65HIr5zXdnApJi0P+60pHCDLU4wsbCr33+vwW5wJxAjnzFNRBl0ClScdmM9wR
        5BDZeUhAU4l7yKfdz+7dLwAAAP//AwB9LqMb4QMAAA==
>>>>>>> 6e14782f
    headers:
      CF-Cache-Status:
      - DYNAMIC
      CF-RAY:
<<<<<<< HEAD
      - 7cb4d5c5083c0eb1-AMS
=======
      - 7cc62859ed003ac7-DFW
>>>>>>> 6e14782f
      Cache-Control:
      - no-cache, must-revalidate
      Connection:
      - keep-alive
      Content-Encoding:
      - gzip
      Content-Type:
      - application/json
      Date:
<<<<<<< HEAD
      - Mon, 22 May 2023 11:49:36 GMT
=======
      - Wed, 24 May 2023 14:17:03 GMT
>>>>>>> 6e14782f
      Server:
      - cloudflare
      access-control-allow-origin:
      - '*'
      alt-svc:
      - h3=":443"; ma=86400, h3-29=":443"; ma=86400
      openai-model:
      - gpt-3.5-turbo-0301
      openai-organization:
<<<<<<< HEAD
      - user-kd1j0bcill5flig1m29wdaof
      openai-processing-ms:
      - '17652'
=======
      - significant-gravitas
      openai-processing-ms:
      - '24655'
>>>>>>> 6e14782f
      openai-version:
      - '2020-10-01'
      strict-transport-security:
      - max-age=15724800; includeSubDomains
      x-ratelimit-limit-requests:
      - '3500'
      x-ratelimit-limit-tokens:
      - '90000'
      x-ratelimit-remaining-requests:
      - '3499'
      x-ratelimit-remaining-tokens:
<<<<<<< HEAD
      - '85995'
      x-ratelimit-reset-requests:
      - 17ms
      x-ratelimit-reset-tokens:
      - 2.67s
      x-request-id:
      - ef63b05afe25b41df1aefcea982ba558
=======
      - '86475'
      x-ratelimit-reset-requests:
      - 17ms
      x-ratelimit-reset-tokens:
      - 2.35s
      x-request-id:
      - c0da07f2916746d8735e7bdcbfde425a
>>>>>>> 6e14782f
    status:
      code: 200
      message: OK
- request:
    body: '{"model": "gpt-3.5-turbo", "messages": [{"role": "system", "content": "You
      are Follow-Instructions-GPT, an AI designed to read the instructions_1.txt file
      using the read_file method and follow the instructions in the file.\nYour decisions
      must always be made independently without seeking user assistance. Play to your
<<<<<<< HEAD
      strengths as an LLM and pursue simple strategies with no legal complications.\n\nGOALS:\n\n1.
      Use the command read_file to read the instructions_1.txt file\n2. Follow the
      instructions in the instructions_1.txt file\n\n\nConstraints:\n1. ~4000 word
      limit for short term memory. Your short term memory is short, so immediately
      save important information to files.\n2. If you are unsure how you previously
      did something or want to recall past events, thinking about similar events will
      help you remember.\n3. No user assistance\n4. Exclusively use the commands listed
      below e.g. command_name\n\nCommands:\n1. append_to_file: Append to file, args:
      \"filename\": \"<filename>\", \"text\": \"<text>\"\n2. delete_file: Delete file,
      args: \"filename\": \"<filename>\"\n3. list_files: List Files in Directory,
      args: \"directory\": \"<directory>\"\n4. read_file: Read a file, args: \"filename\":
      \"<filename>\"\n5. write_to_file: Write to file, args: \"filename\": \"<filename>\",
      \"text\": \"<text>\"\n6. delete_agent: Delete GPT Agent, args: \"key\": \"<key>\"\n7.
      get_hyperlinks: Get text summary, args: \"url\": \"<url>\"\n8. get_text_summary:
      Get text summary, args: \"url\": \"<url>\", \"question\": \"<question>\"\n9.
      list_agents: List GPT Agents, args: () -> str\n10. message_agent: Message GPT
      Agent, args: \"key\": \"<key>\", \"message\": \"<message>\"\n11. start_agent:
      Start GPT Agent, args: \"name\": \"<name>\", \"task\": \"<short_task_desc>\",
      \"prompt\": \"<prompt>\"\n12. task_complete: Task Complete (Shutdown), args:
      \"reason\": \"<reason>\"\n\nResources:\n1. Internet access for searches and
      information gathering.\n2. Long Term memory management.\n3. GPT-3.5 powered
      Agents for delegation of simple tasks.\n4. File output.\n\nPerformance Evaluation:\n1.
      Continuously review and analyze your actions to ensure you are performing to
      the best of your abilities.\n2. Constructively self-criticize your big-picture
      behavior constantly.\n3. Reflect on past decisions and strategies to refine
      your approach.\n4. Every command has a cost, so be smart and efficient. Aim
      to complete tasks in the least number of steps.\n5. Write all code to a file.\n\nYou
      should only respond in JSON format as described below \nResponse Format: \n{\n    \"thoughts\":
      {\n        \"text\": \"thought\",\n        \"reasoning\": \"reasoning\",\n        \"plan\":
      \"- short bulleted\\n- list that conveys\\n- long-term plan\",\n        \"criticism\":
      \"constructive self-criticism\",\n        \"speak\": \"thoughts summary to say
      to user\"\n    },\n    \"command\": {\n        \"name\": \"command name\",\n        \"args\":
      {\n            \"arg name\": \"value\"\n        }\n    }\n} \nEnsure the response
      can be parsed by Python json.loads"}, {"role": "system", "content": "The current
      time and date is Tue Jan  1 00:00:00 2000"}, {"role": "system", "content": "This
      reminds you of these events from your past: \nI was created"}, {"role": "user",
      "content": "Determine which next command to use, and respond using the format
      specified above:"}, {"role": "assistant", "content": "{\n    \"thoughts\": {\n        \"text\":
      \"I should start by reading the instructions_1.txt file to determine what actions
      to take next.\",\n        \"reasoning\": \"The instructions_1.txt file contains
      the necessary information to determine the next steps.\",\n        \"plan\":
      \"- Use the read_file command to read the instructions_1.txt file\\n- Analyze
      the instructions to determine the next steps\",\n        \"criticism\": \"I
      need to ensure that I am following the instructions accurately and efficiently.\",\n        \"speak\":
      \"I will start by reading the instructions_1.txt file to determine the next
      steps.\"\n    },\n    \"command\": {\n        \"name\": \"read_file\",\n        \"args\":
      {\n            \"filename\": \"instructions_1.txt\"\n        }\n    }\n}"},
      {"role": "system", "content": "Command read_file returned: This task_id is 2314\nRead
      the file instructions_2.txt"}, {"role": "user", "content": "Determine which
      next command to use, and respond using the format specified above:"}, {"role":
      "assistant", "content": "{\n    \"thoughts\": {\n        \"text\": \"The next
      instruction is to read the instructions_2.txt file. I should use the read_file
      command to do this.\",\n        \"reasoning\": \"The instructions_2.txt file
      contains additional information that is necessary to determine the next steps.\",\n        \"plan\":
      \"- Use the read_file command to read the instructions_2.txt file\\n- Analyze
      the instructions to determine the next steps\",\n        \"criticism\": \"I
      need to ensure that I am following the instructions accurately and efficiently.\",\n        \"speak\":
      \"I will use the read_file command to read the instructions_2.txt file.\"\n    },\n    \"command\":
      {\n        \"name\": \"read_file\",\n        \"args\": {\n            \"filename\":
      \"instructions_2.txt\"\n        }\n    }\n}"}, {"role": "system", "content":
      "Command read_file returned: Read the file instructions_3.txt"}, {"role": "user",
      "content": "Determine which next command to use, and respond using the format
      specified above:"}], "temperature": 0, "max_tokens": 0}'
=======
      strengths as an LLM and pursue simple strategies with no legal complications.\nThe
      OS you are running on is: Ubuntu 22.04.2 LTS\n\nGOALS:\n\n1. Use the command
      read_file to read the instructions_1.txt file\n2. Follow the instructions in
      the instructions_1.txt file\n\n\nConstraints:\n1. ~4000 word limit for short
      term memory. Your short term memory is short, so immediately save important
      information to files.\n2. If you are unsure how you previously did something
      or want to recall past events, thinking about similar events will help you remember.\n3.
      No user assistance\n4. Exclusively use the commands listed below e.g. command_name\n\nCommands:\n1.
      append_to_file: Append to file, args: \"filename\": \"<filename>\", \"text\":
      \"<text>\"\n2. delete_file: Delete file, args: \"filename\": \"<filename>\"\n3.
      list_files: List Files in Directory, args: \"directory\": \"<directory>\"\n4.
      read_file: Read a file, args: \"filename\": \"<filename>\"\n5. write_to_file:
      Write to file, args: \"filename\": \"<filename>\", \"text\": \"<text>\"\n6.
      delete_agent: Delete GPT Agent, args: \"key\": \"<key>\"\n7. get_hyperlinks:
      Get hyperlinks, args: \"url\": \"<url>\"\n8. get_text_summary: Get text summary,
      args: \"url\": \"<url>\", \"question\": \"<question>\"\n9. list_agents: List
      GPT Agents, args: () -> str\n10. message_agent: Message GPT Agent, args: \"key\":
      \"<key>\", \"message\": \"<message>\"\n11. start_agent: Start GPT Agent, args:
      \"name\": \"<name>\", \"task\": \"<short_task_desc>\", \"prompt\": \"<prompt>\"\n12.
      task_complete: Task Complete (Shutdown), args: \"reason\": \"<reason>\"\n\nResources:\n1.
      Internet access for searches and information gathering.\n2. Long Term memory
      management.\n3. GPT-3.5 powered Agents for delegation of simple tasks.\n4. File
      output.\n\nPerformance Evaluation:\n1. Continuously review and analyze your
      actions to ensure you are performing to the best of your abilities.\n2. Constructively
      self-criticize your big-picture behavior constantly.\n3. Reflect on past decisions
      and strategies to refine your approach.\n4. Every command has a cost, so be
      smart and efficient. Aim to complete tasks in the least number of steps.\n5.
      Write all code to a file.\n\nYou should only respond in JSON format as described
      below \nResponse Format: \n{\n    \"thoughts\": {\n        \"text\": \"thought\",\n        \"reasoning\":
      \"reasoning\",\n        \"plan\": \"- short bulleted\\n- list that conveys\\n-
      long-term plan\",\n        \"criticism\": \"constructive self-criticism\",\n        \"speak\":
      \"thoughts summary to say to user\"\n    },\n    \"command\": {\n        \"name\":
      \"command name\",\n        \"args\": {\n            \"arg name\": \"value\"\n        }\n    }\n}
      \nEnsure the response can be parsed by Python json.loads"}, {"role": "system",
      "content": "The current time and date is Tue Jan  1 00:00:00 2000"}, {"role":
      "system", "content": "This reminds you of these events from your past: \nAs
      a system, I recall that I was created and there have been no new developments
      to report."}, {"role": "user", "content": "Determine which next command to use,
      and respond using the format specified above:"}, {"role": "assistant", "content":
      "{\n    \"thoughts\": {\n        \"text\": \"I should start by reading the instructions_1.txt
      file using the read_file command.\",\n        \"reasoning\": \"The first step
      is to understand the instructions and what is required of me.\",\n        \"plan\":
      \"- Use the read_file command to read the instructions_1.txt file\\n- Analyze
      the instructions and determine the next steps\",\n        \"criticism\": \"I
      need to ensure that I understand the instructions fully before proceeding.\",\n        \"speak\":
      \"I will start by reading the instructions file.\"\n    },\n    \"command\":
      {\n        \"name\": \"read_file\",\n        \"args\": {\n            \"filename\":
      \"instructions_1.txt\"\n        }\n    }\n}"}, {"role": "system", "content":
      "Command read_file returned: This task_id is 2314\nRead the file instructions_2.txt"},
      {"role": "user", "content": "Determine which next command to use, and respond
      using the format specified above:"}, {"role": "assistant", "content": "{\n    \"thoughts\":
      {\n        \"text\": \"I need to read the instructions_2.txt file using the
      read_file command.\",\n        \"reasoning\": \"The instructions_2.txt file
      contains further instructions that I need to follow.\",\n        \"plan\": \"-
      Use the read_file command to read the instructions_2.txt file\\n- Analyze the
      instructions and determine the next steps\",\n        \"criticism\": \"I need
      to ensure that I understand the instructions fully before proceeding.\",\n        \"speak\":
      \"I will read the instructions_2.txt file now.\"\n    },\n    \"command\": {\n        \"name\":
      \"read_file\",\n        \"args\": {\n            \"filename\": \"instructions_2.txt\"\n        }\n    }\n}"},
      {"role": "system", "content": "Command read_file returned: Read the file instructions_3.txt"},
      {"role": "user", "content": "Determine which next command to use, and respond
      using the format specified above:"}], "temperature": 0, "max_tokens": 0}'
>>>>>>> 6e14782f
    headers:
      Accept:
      - '*/*'
      Accept-Encoding:
      - gzip, deflate
      Connection:
      - keep-alive
      Content-Length:
<<<<<<< HEAD
      - '5473'
=======
      - '5444'
>>>>>>> 6e14782f
      Content-Type:
      - application/json
    method: POST
    uri: https://api.openai.com/v1/chat/completions
  response:
    body:
      string: !!binary |
<<<<<<< HEAD
        H4sIAAAAAAAAA4SSQY/aQAyF7/0Vls8BEdGFVW6V2kO02qqH3UPVVGiYOMnAxJPOOAKK+O/VEFhW
        oLJXP9vvezPeoykxQ90o0W1nR/N892S+Pv95en1x6ttqvcqX9nu9+fk8/5GnmKBbrkjLaWKsXdtZ
        EuMYE9SelFCJWTp7/Dx/mKWPkwRbV5LFDOtORtPxw0h6v3SjyXQSl/VB1YTZHjvv2k4W4tbEAbM0
        nacJXpZfhNk8QXGi7KU0nT4eEtSNM5oCZr/22FI4L/bOEmaoQjBBFEvEdCzEMcK+YACAAqVxfd1I
        KDCDU/Ek0FZiscCXhoBpK2A4iO91xAITQBx4UiVIQ++lsJiOZStQGUtjyCE0rrcl9IGOnXFkETXQ
        rm0Vl3FP6UAaE8YFJu8ZPKng2HB9AfmPEcRoynAAVZYmqsqC4cr5Vh15pVESoZl0fCK/O9qSkG8N
        D2THjEGou+HorOIBYQSv93J89B5FwSP4wsru/tJN3z2iKyDtjRhtQjtQ5cBERwDi0Hsa0uagWqic
        tW5juL61U1r3XgnZHUR8qiqjDbHY3XX+0JFan602xtr7v/nhVRQ4bD8k5zM8Td9cIauWBuM3pys2
        5evr4x2E2HsZv0U5QxxBTjwFH/CQYGXYhGYxnB9mGMR1mKDhkraYTQ6/D5/+AQAA//8DAMNVzsw9
        BAAA
=======
        H4sIAAAAAAAAA4ySTY/TQAyG7/wKy+ekagmbltxQERIckFaCw4qgajpxkulOPNGMw3ap8t9RmoZC
        ioCr/fr1448TmgIz1LUS3bQ2Xn84qIf03fY+TdS37ce39+WxDiQHnT5sthih2x9Iy6VioV3TWhLj
        GCPUnpRQgdkq3bx6naw3yTLCxhVkMcOqlThZ3MXS+b2Ll8lyhRF2QVWE2Qlb75pWduIeiQNmq9U6
        jfBqfk3cLSMUJ8peQ8nLtI9Q185oCph9OWFDYTL2zhJmqEIwQRTLgOlYiIcRTjkDAOQoteuqWkKO
        GVyClwQdZQjm+B6YqABx4EkVIDWB4SC+0wNg2CULOQqUxhJ0wXB1VgzS3TmmXdMoLhY5Rr/6e1LB
        seFqbPLpL64DtjIcoOy81OR/E4LUSuDKWDpr3dO8W2sVj41i+Bzoz4j/M2KecwxvWNnn73Sjg8Gk
        ICHfGB7TTEeBINSGGZH2Row2oZkvmTh0nqaxOi7ID/e7pYKys/YZ9lQ6T9B6p4kKw9V89tCSepy6
        PBlr/31HPm9wNOmj6Vcua7p5FVYNjf4/VzpDUL6af9iYGLTX8lucCeIMcuHJucc+wtKwCfVu/CPM
        MIhrMULDBR0xW/Zf+xc/AAAA//8DABSF0HDiAwAA
>>>>>>> 6e14782f
    headers:
      CF-Cache-Status:
      - DYNAMIC
      CF-RAY:
<<<<<<< HEAD
      - 7cb4d64c29e90eb1-AMS
=======
      - 7cc629212e6a3ac7-DFW
>>>>>>> 6e14782f
      Cache-Control:
      - no-cache, must-revalidate
      Connection:
      - keep-alive
      Content-Encoding:
      - gzip
      Content-Type:
      - application/json
      Date:
<<<<<<< HEAD
      - Mon, 22 May 2023 11:50:00 GMT
=======
      - Wed, 24 May 2023 14:17:38 GMT
>>>>>>> 6e14782f
      Server:
      - cloudflare
      access-control-allow-origin:
      - '*'
      alt-svc:
      - h3=":443"; ma=86400, h3-29=":443"; ma=86400
      openai-model:
      - gpt-3.5-turbo-0301
      openai-organization:
<<<<<<< HEAD
      - user-kd1j0bcill5flig1m29wdaof
      openai-processing-ms:
      - '20518'
=======
      - significant-gravitas
      openai-processing-ms:
      - '27552'
>>>>>>> 6e14782f
      openai-version:
      - '2020-10-01'
      strict-transport-security:
      - max-age=15724800; includeSubDomains
      x-ratelimit-limit-requests:
      - '3500'
      x-ratelimit-limit-tokens:
      - '90000'
      x-ratelimit-remaining-requests:
      - '3499'
      x-ratelimit-remaining-tokens:
<<<<<<< HEAD
      - '85989'
      x-ratelimit-reset-requests:
      - 17ms
      x-ratelimit-reset-tokens:
      - 2.674s
      x-request-id:
      - 88e96cbd06dc4c010fac1d6c1f1aff0c
=======
      - '86463'
      x-ratelimit-reset-requests:
      - 17ms
      x-ratelimit-reset-tokens:
      - 2.358s
      x-request-id:
      - 47e4bf23b06275bef6330450764eab29
>>>>>>> 6e14782f
    status:
      code: 200
      message: OK
- request:
    body: '{"model": "gpt-3.5-turbo", "messages": [{"role": "system", "content": "You
      are Follow-Instructions-GPT, an AI designed to read the instructions_1.txt file
      using the read_file method and follow the instructions in the file.\nYour decisions
      must always be made independently without seeking user assistance. Play to your
<<<<<<< HEAD
      strengths as an LLM and pursue simple strategies with no legal complications.\n\nGOALS:\n\n1.
      Use the command read_file to read the instructions_1.txt file\n2. Follow the
      instructions in the instructions_1.txt file\n\n\nConstraints:\n1. ~4000 word
      limit for short term memory. Your short term memory is short, so immediately
      save important information to files.\n2. If you are unsure how you previously
      did something or want to recall past events, thinking about similar events will
      help you remember.\n3. No user assistance\n4. Exclusively use the commands listed
      below e.g. command_name\n\nCommands:\n1. append_to_file: Append to file, args:
      \"filename\": \"<filename>\", \"text\": \"<text>\"\n2. delete_file: Delete file,
      args: \"filename\": \"<filename>\"\n3. list_files: List Files in Directory,
      args: \"directory\": \"<directory>\"\n4. read_file: Read a file, args: \"filename\":
      \"<filename>\"\n5. write_to_file: Write to file, args: \"filename\": \"<filename>\",
      \"text\": \"<text>\"\n6. delete_agent: Delete GPT Agent, args: \"key\": \"<key>\"\n7.
      get_hyperlinks: Get text summary, args: \"url\": \"<url>\"\n8. get_text_summary:
      Get text summary, args: \"url\": \"<url>\", \"question\": \"<question>\"\n9.
      list_agents: List GPT Agents, args: () -> str\n10. message_agent: Message GPT
      Agent, args: \"key\": \"<key>\", \"message\": \"<message>\"\n11. start_agent:
      Start GPT Agent, args: \"name\": \"<name>\", \"task\": \"<short_task_desc>\",
      \"prompt\": \"<prompt>\"\n12. task_complete: Task Complete (Shutdown), args:
      \"reason\": \"<reason>\"\n\nResources:\n1. Internet access for searches and
      information gathering.\n2. Long Term memory management.\n3. GPT-3.5 powered
      Agents for delegation of simple tasks.\n4. File output.\n\nPerformance Evaluation:\n1.
      Continuously review and analyze your actions to ensure you are performing to
      the best of your abilities.\n2. Constructively self-criticize your big-picture
      behavior constantly.\n3. Reflect on past decisions and strategies to refine
      your approach.\n4. Every command has a cost, so be smart and efficient. Aim
      to complete tasks in the least number of steps.\n5. Write all code to a file.\n\nYou
      should only respond in JSON format as described below \nResponse Format: \n{\n    \"thoughts\":
      {\n        \"text\": \"thought\",\n        \"reasoning\": \"reasoning\",\n        \"plan\":
      \"- short bulleted\\n- list that conveys\\n- long-term plan\",\n        \"criticism\":
      \"constructive self-criticism\",\n        \"speak\": \"thoughts summary to say
      to user\"\n    },\n    \"command\": {\n        \"name\": \"command name\",\n        \"args\":
      {\n            \"arg name\": \"value\"\n        }\n    }\n} \nEnsure the response
      can be parsed by Python json.loads"}, {"role": "system", "content": "The current
      time and date is Tue Jan  1 00:00:00 2000"}, {"role": "system", "content": "This
      reminds you of these events from your past: \nI was created"}, {"role": "user",
      "content": "Determine which next command to use, and respond using the format
      specified above:"}, {"role": "assistant", "content": "{\n    \"thoughts\": {\n        \"text\":
      \"I should start by reading the instructions_1.txt file to determine what actions
      to take next.\",\n        \"reasoning\": \"The instructions_1.txt file contains
      the necessary information to determine the next steps.\",\n        \"plan\":
      \"- Use the read_file command to read the instructions_1.txt file\\n- Analyze
      the instructions to determine the next steps\",\n        \"criticism\": \"I
      need to ensure that I am following the instructions accurately and efficiently.\",\n        \"speak\":
      \"I will start by reading the instructions_1.txt file to determine the next
      steps.\"\n    },\n    \"command\": {\n        \"name\": \"read_file\",\n        \"args\":
      {\n            \"filename\": \"instructions_1.txt\"\n        }\n    }\n}"},
      {"role": "system", "content": "Command read_file returned: This task_id is 2314\nRead
      the file instructions_2.txt"}, {"role": "user", "content": "Determine which
      next command to use, and respond using the format specified above:"}, {"role":
      "assistant", "content": "{\n    \"thoughts\": {\n        \"text\": \"The next
      instruction is to read the instructions_2.txt file. I should use the read_file
      command to do this.\",\n        \"reasoning\": \"The instructions_2.txt file
      contains additional information that is necessary to determine the next steps.\",\n        \"plan\":
      \"- Use the read_file command to read the instructions_2.txt file\\n- Analyze
      the instructions to determine the next steps\",\n        \"criticism\": \"I
      need to ensure that I am following the instructions accurately and efficiently.\",\n        \"speak\":
      \"I will use the read_file command to read the instructions_2.txt file.\"\n    },\n    \"command\":
      {\n        \"name\": \"read_file\",\n        \"args\": {\n            \"filename\":
      \"instructions_2.txt\"\n        }\n    }\n}"}, {"role": "system", "content":
      "Command read_file returned: Read the file instructions_3.txt"}, {"role": "user",
      "content": "Determine which next command to use, and respond using the format
      specified above:"}, {"role": "assistant", "content": "{\n    \"thoughts\": {\n        \"text\":
      \"The next instruction is to read the instructions_3.txt file. I should use
      the read_file command to do this.\",\n        \"reasoning\": \"The instructions_3.txt
      file contains additional information that is necessary to determine the next
      steps.\",\n        \"plan\": \"- Use the read_file command to read the instructions_3.txt
      file\\n- Analyze the instructions to determine the next steps\",\n        \"criticism\":
      \"I need to ensure that I am following the instructions accurately and efficiently.\",\n        \"speak\":
      \"I will use the read_file command to read the instructions_3.txt file.\"\n    },\n    \"command\":
      {\n        \"name\": \"read_file\",\n        \"args\": {\n            \"filename\":
      \"instructions_3.txt\"\n        }\n    }\n}"}, {"role": "system", "content":
      "Command read_file returned: Write the task_id into the file output.txt\nShutdown"},
      {"role": "user", "content": "Determine which next command to use, and respond
      using the format specified above:"}], "temperature": 0, "max_tokens": 0}'
=======
      strengths as an LLM and pursue simple strategies with no legal complications.\nThe
      OS you are running on is: Ubuntu 22.04.2 LTS\n\nGOALS:\n\n1. Use the command
      read_file to read the instructions_1.txt file\n2. Follow the instructions in
      the instructions_1.txt file\n\n\nConstraints:\n1. ~4000 word limit for short
      term memory. Your short term memory is short, so immediately save important
      information to files.\n2. If you are unsure how you previously did something
      or want to recall past events, thinking about similar events will help you remember.\n3.
      No user assistance\n4. Exclusively use the commands listed below e.g. command_name\n\nCommands:\n1.
      append_to_file: Append to file, args: \"filename\": \"<filename>\", \"text\":
      \"<text>\"\n2. delete_file: Delete file, args: \"filename\": \"<filename>\"\n3.
      list_files: List Files in Directory, args: \"directory\": \"<directory>\"\n4.
      read_file: Read a file, args: \"filename\": \"<filename>\"\n5. write_to_file:
      Write to file, args: \"filename\": \"<filename>\", \"text\": \"<text>\"\n6.
      delete_agent: Delete GPT Agent, args: \"key\": \"<key>\"\n7. get_hyperlinks:
      Get hyperlinks, args: \"url\": \"<url>\"\n8. get_text_summary: Get text summary,
      args: \"url\": \"<url>\", \"question\": \"<question>\"\n9. list_agents: List
      GPT Agents, args: () -> str\n10. message_agent: Message GPT Agent, args: \"key\":
      \"<key>\", \"message\": \"<message>\"\n11. start_agent: Start GPT Agent, args:
      \"name\": \"<name>\", \"task\": \"<short_task_desc>\", \"prompt\": \"<prompt>\"\n12.
      task_complete: Task Complete (Shutdown), args: \"reason\": \"<reason>\"\n\nResources:\n1.
      Internet access for searches and information gathering.\n2. Long Term memory
      management.\n3. GPT-3.5 powered Agents for delegation of simple tasks.\n4. File
      output.\n\nPerformance Evaluation:\n1. Continuously review and analyze your
      actions to ensure you are performing to the best of your abilities.\n2. Constructively
      self-criticize your big-picture behavior constantly.\n3. Reflect on past decisions
      and strategies to refine your approach.\n4. Every command has a cost, so be
      smart and efficient. Aim to complete tasks in the least number of steps.\n5.
      Write all code to a file.\n\nYou should only respond in JSON format as described
      below \nResponse Format: \n{\n    \"thoughts\": {\n        \"text\": \"thought\",\n        \"reasoning\":
      \"reasoning\",\n        \"plan\": \"- short bulleted\\n- list that conveys\\n-
      long-term plan\",\n        \"criticism\": \"constructive self-criticism\",\n        \"speak\":
      \"thoughts summary to say to user\"\n    },\n    \"command\": {\n        \"name\":
      \"command name\",\n        \"args\": {\n            \"arg name\": \"value\"\n        }\n    }\n}
      \nEnsure the response can be parsed by Python json.loads"}, {"role": "system",
      "content": "The current time and date is Tue Jan  1 00:00:00 2000"}, {"role":
      "system", "content": "This reminds you of these events from your past: \nAs
      a system, I recall that nothing new has happened since my creation."}, {"role":
      "user", "content": "Determine which next command to use, and respond using the
      format specified above:"}, {"role": "assistant", "content": "{\n    \"thoughts\":
      {\n        \"text\": \"I should start by reading the instructions_1.txt file
      using the read_file command.\",\n        \"reasoning\": \"The first step is
      to understand the instructions and what is required of me.\",\n        \"plan\":
      \"- Use the read_file command to read the instructions_1.txt file\\n- Analyze
      the instructions and determine the next steps\",\n        \"criticism\": \"I
      need to ensure that I understand the instructions fully before proceeding.\",\n        \"speak\":
      \"I will start by reading the instructions file.\"\n    },\n    \"command\":
      {\n        \"name\": \"read_file\",\n        \"args\": {\n            \"filename\":
      \"instructions_1.txt\"\n        }\n    }\n}"}, {"role": "system", "content":
      "Command read_file returned: This task_id is 2314\nRead the file instructions_2.txt"},
      {"role": "user", "content": "Determine which next command to use, and respond
      using the format specified above:"}, {"role": "assistant", "content": "{\n    \"thoughts\":
      {\n        \"text\": \"I need to read the instructions_2.txt file using the
      read_file command.\",\n        \"reasoning\": \"The instructions_2.txt file
      contains further instructions that I need to follow.\",\n        \"plan\": \"-
      Use the read_file command to read the instructions_2.txt file\\n- Analyze the
      instructions and determine the next steps\",\n        \"criticism\": \"I need
      to ensure that I understand the instructions fully before proceeding.\",\n        \"speak\":
      \"I will read the instructions_2.txt file now.\"\n    },\n    \"command\": {\n        \"name\":
      \"read_file\",\n        \"args\": {\n            \"filename\": \"instructions_2.txt\"\n        }\n    }\n}"},
      {"role": "system", "content": "Command read_file returned: Read the file instructions_3.txt"},
      {"role": "user", "content": "Determine which next command to use, and respond
      using the format specified above:"}, {"role": "assistant", "content": "{\n    \"thoughts\":
      {\n        \"text\": \"I need to read the instructions_3.txt file using the
      read_file command.\",\n        \"reasoning\": \"The instructions_3.txt file
      contains further instructions that I need to follow.\",\n        \"plan\": \"-
      Use the read_file command to read the instructions_3.txt file\\n- Analyze the
      instructions and determine the next steps\",\n        \"criticism\": \"I need
      to ensure that I understand the instructions fully before proceeding.\",\n        \"speak\":
      \"I will read the instructions_3.txt file now.\"\n    },\n    \"command\": {\n        \"name\":
      \"read_file\",\n        \"args\": {\n            \"filename\": \"instructions_3.txt\"\n        }\n    }\n}"},
      {"role": "system", "content": "Command read_file returned: Write the task_id
      into the file output.txt\nShutdown"}, {"role": "user", "content": "Determine
      which next command to use, and respond using the format specified above:"}],
      "temperature": 0, "max_tokens": 0}'
>>>>>>> 6e14782f
    headers:
      Accept:
      - '*/*'
      Accept-Encoding:
      - gzip, deflate
      Connection:
      - keep-alive
      Content-Length:
<<<<<<< HEAD
      - '6535'
=======
      - '6394'
>>>>>>> 6e14782f
      Content-Type:
      - application/json
    method: POST
    uri: https://api.openai.com/v1/chat/completions
  response:
    body:
      string: !!binary |
<<<<<<< HEAD
        H4sIAAAAAAAAA5ST3Y7aQAyF7/sUlq8DgmWBbR6gKmovt63UpkLDxCTTTcbTGYcfId69mgksC9Vq
        21t7fPydE+eApsQcda1Et64ZzBf7z7Pffkbfvm82n8rVh2q7mezp67yef5xhhrz6RVpOE0PNrWtI
        DFvMUHtSQiXm49nD/Xw6uxvdZ9hySQ3mWDkZTIbTgXR+xYPRZDTGDLugKsL8gM5z62Qp/EQ2YD6e
        PEwzvIhfGu/HGQqLai6l6Xx2zFDXbDQFzH8csKVwFvbcEOaoQjBBlJWIyVbIRguHwgIAFCg1d1Ut
        ocAcTsVTg3YSiwU+1gSWdgLGBvGdjlhgAgjD1hshkJpAVHhamhKMFU6FtWkIuBPXyVB2MoQFhJq7
        poQu9CNpeCm8TE81t62yZVQto4IJwwKzl0SeVGBrbHXBet4awLSOffQJxq7ZtyphSq0ELFGZcFcE
        QW2ohDV7WHfSeQJPa/JkNQ3h8VWo6LYmUM55dt4oueJNhjhJJ/CXBLcmXKNszz+AL28F8e/x3mzR
        3ojRJrT9qkWKICqSDdF0imUBqoUuGFslRc3ek5akbFVLkCDiQ7lOOlIJWVBad14JNftbk8GRejqv
        3pqmefub/8clFdjvOmbnIz7p/HXD0UaPcbX3hlb56vb8+8Y5iV7ilbBv/5a7yfj+TJgoT7CFPeIx
        w7WxJtTL/pYxxyDsMENjS9phPjr+PL77AwAA//8DAMOAPpOYBAAA
=======
        H4sIAAAAAAAAA5RSTa+bMBC891dYezYohPfyKLdWaqX00FO/1FJFjtmAX7CXZy9NpIj/XhGIkkfV
        Q64z3pnZ9ZzAlJCDrhVr2zbR06fn7XL3LbE/Pn74Xr2zCj/z+/XLzzb8yTKQQNtn1DxNxJps2yAb
        ciBBe1SMJeTJKnt4mz5lq4UESyU2kEPVcpTGjxF3fkvRIl0kIKELqkLIT9B6si1vmPboAuRJusok
        XMWvxGMmgYlVcwMtV70EXZPRGCD/dQKL4SLsqUHIQYVgAivHQ0xyjG5Y4VQ4IYQogGvqqppDAbmY
        wInAIw9gAWvhEEvBJA7eMAquUbAK+40phXFMZ4A6bjuO+chiZxoUXTCuOjPnoQ3T5oxrsla5Mi5A
        3rp5VIGccdVo+aVGYVxg3+nhCEF4fOmMR2Hxvhxzn7ZRbrSIxNeA/w94n83MRXvDRptg5wdEFzo/
        SCoW6xt9Td6j5rvXCS2q/cXkYJrmni9ydIgLGOV6eSnEtP8/fXDK4uj06l6zQMpX8yqNxPD2KnGN
        8mp+3rxlmjxcEp5TTmEL10MvYWecCfVm7A7kEJhakGBciUfIF/3v/s1fAAAA//8DAF4b24zkAwAA
>>>>>>> 6e14782f
    headers:
      CF-Cache-Status:
      - DYNAMIC
      CF-RAY:
<<<<<<< HEAD
      - 7cb4d6e72eca0eb1-AMS
=======
      - 7cc629de3bf83ac7-DFW
>>>>>>> 6e14782f
      Cache-Control:
      - no-cache, must-revalidate
      Connection:
      - keep-alive
      Content-Encoding:
      - gzip
      Content-Type:
      - application/json
      Date:
<<<<<<< HEAD
      - Mon, 22 May 2023 11:50:23 GMT
=======
      - Wed, 24 May 2023 14:18:10 GMT
>>>>>>> 6e14782f
      Server:
      - cloudflare
      access-control-allow-origin:
      - '*'
      alt-svc:
      - h3=":443"; ma=86400, h3-29=":443"; ma=86400
      openai-model:
      - gpt-3.5-turbo-0301
      openai-organization:
<<<<<<< HEAD
      - user-kd1j0bcill5flig1m29wdaof
      openai-processing-ms:
      - '18509'
=======
      - significant-gravitas
      openai-processing-ms:
      - '29389'
>>>>>>> 6e14782f
      openai-version:
      - '2020-10-01'
      strict-transport-security:
      - max-age=15724800; includeSubDomains
      x-ratelimit-limit-requests:
      - '3500'
      x-ratelimit-limit-tokens:
      - '90000'
      x-ratelimit-remaining-requests:
      - '3499'
      x-ratelimit-remaining-tokens:
<<<<<<< HEAD
      - '85983'
      x-ratelimit-reset-requests:
      - 17ms
      x-ratelimit-reset-tokens:
      - 2.678s
      x-request-id:
      - 0a0deb1a79084b2ec31783e87e7c6df6
=======
      - '86466'
      x-ratelimit-reset-requests:
      - 17ms
      x-ratelimit-reset-tokens:
      - 2.355s
      x-request-id:
      - c74448d89d195cfad9d7fcfc8ed151c4
>>>>>>> 6e14782f
    status:
      code: 200
      message: OK
- request:
    body: '{"model": "gpt-3.5-turbo", "messages": [{"role": "system", "content": "You
      are Follow-Instructions-GPT, an AI designed to read the instructions_1.txt file
      using the read_file method and follow the instructions in the file.\nYour decisions
      must always be made independently without seeking user assistance. Play to your
<<<<<<< HEAD
      strengths as an LLM and pursue simple strategies with no legal complications.\n\nGOALS:\n\n1.
      Use the command read_file to read the instructions_1.txt file\n2. Follow the
      instructions in the instructions_1.txt file\n\n\nConstraints:\n1. ~4000 word
      limit for short term memory. Your short term memory is short, so immediately
      save important information to files.\n2. If you are unsure how you previously
      did something or want to recall past events, thinking about similar events will
      help you remember.\n3. No user assistance\n4. Exclusively use the commands listed
      below e.g. command_name\n\nCommands:\n1. append_to_file: Append to file, args:
      \"filename\": \"<filename>\", \"text\": \"<text>\"\n2. delete_file: Delete file,
      args: \"filename\": \"<filename>\"\n3. list_files: List Files in Directory,
      args: \"directory\": \"<directory>\"\n4. read_file: Read a file, args: \"filename\":
      \"<filename>\"\n5. write_to_file: Write to file, args: \"filename\": \"<filename>\",
      \"text\": \"<text>\"\n6. delete_agent: Delete GPT Agent, args: \"key\": \"<key>\"\n7.
      get_hyperlinks: Get text summary, args: \"url\": \"<url>\"\n8. get_text_summary:
      Get text summary, args: \"url\": \"<url>\", \"question\": \"<question>\"\n9.
      list_agents: List GPT Agents, args: () -> str\n10. message_agent: Message GPT
      Agent, args: \"key\": \"<key>\", \"message\": \"<message>\"\n11. start_agent:
      Start GPT Agent, args: \"name\": \"<name>\", \"task\": \"<short_task_desc>\",
      \"prompt\": \"<prompt>\"\n12. task_complete: Task Complete (Shutdown), args:
      \"reason\": \"<reason>\"\n\nResources:\n1. Internet access for searches and
      information gathering.\n2. Long Term memory management.\n3. GPT-3.5 powered
      Agents for delegation of simple tasks.\n4. File output.\n\nPerformance Evaluation:\n1.
      Continuously review and analyze your actions to ensure you are performing to
      the best of your abilities.\n2. Constructively self-criticize your big-picture
      behavior constantly.\n3. Reflect on past decisions and strategies to refine
      your approach.\n4. Every command has a cost, so be smart and efficient. Aim
      to complete tasks in the least number of steps.\n5. Write all code to a file.\n\nYou
      should only respond in JSON format as described below \nResponse Format: \n{\n    \"thoughts\":
      {\n        \"text\": \"thought\",\n        \"reasoning\": \"reasoning\",\n        \"plan\":
      \"- short bulleted\\n- list that conveys\\n- long-term plan\",\n        \"criticism\":
      \"constructive self-criticism\",\n        \"speak\": \"thoughts summary to say
      to user\"\n    },\n    \"command\": {\n        \"name\": \"command name\",\n        \"args\":
      {\n            \"arg name\": \"value\"\n        }\n    }\n} \nEnsure the response
      can be parsed by Python json.loads"}, {"role": "system", "content": "The current
      time and date is Tue Jan  1 00:00:00 2000"}, {"role": "system", "content": "This
      reminds you of these events from your past: \nI was created"}, {"role": "user",
      "content": "Determine which next command to use, and respond using the format
      specified above:"}, {"role": "assistant", "content": "{\n    \"thoughts\": {\n        \"text\":
      \"I should start by reading the instructions_1.txt file to determine what actions
      to take next.\",\n        \"reasoning\": \"The instructions_1.txt file contains
      the necessary information to determine the next steps.\",\n        \"plan\":
      \"- Use the read_file command to read the instructions_1.txt file\\n- Analyze
      the instructions to determine the next steps\",\n        \"criticism\": \"I
      need to ensure that I am following the instructions accurately and efficiently.\",\n        \"speak\":
      \"I will start by reading the instructions_1.txt file to determine the next
      steps.\"\n    },\n    \"command\": {\n        \"name\": \"read_file\",\n        \"args\":
      {\n            \"filename\": \"instructions_1.txt\"\n        }\n    }\n}"},
      {"role": "system", "content": "Command read_file returned: This task_id is 2314\nRead
      the file instructions_2.txt"}, {"role": "user", "content": "Determine which
      next command to use, and respond using the format specified above:"}, {"role":
      "assistant", "content": "{\n    \"thoughts\": {\n        \"text\": \"The next
      instruction is to read the instructions_2.txt file. I should use the read_file
      command to do this.\",\n        \"reasoning\": \"The instructions_2.txt file
      contains additional information that is necessary to determine the next steps.\",\n        \"plan\":
      \"- Use the read_file command to read the instructions_2.txt file\\n- Analyze
      the instructions to determine the next steps\",\n        \"criticism\": \"I
      need to ensure that I am following the instructions accurately and efficiently.\",\n        \"speak\":
      \"I will use the read_file command to read the instructions_2.txt file.\"\n    },\n    \"command\":
      {\n        \"name\": \"read_file\",\n        \"args\": {\n            \"filename\":
      \"instructions_2.txt\"\n        }\n    }\n}"}, {"role": "system", "content":
      "Command read_file returned: Read the file instructions_3.txt"}, {"role": "user",
      "content": "Determine which next command to use, and respond using the format
      specified above:"}, {"role": "assistant", "content": "{\n    \"thoughts\": {\n        \"text\":
      \"The next instruction is to read the instructions_3.txt file. I should use
      the read_file command to do this.\",\n        \"reasoning\": \"The instructions_3.txt
      file contains additional information that is necessary to determine the next
      steps.\",\n        \"plan\": \"- Use the read_file command to read the instructions_3.txt
      file\\n- Analyze the instructions to determine the next steps\",\n        \"criticism\":
      \"I need to ensure that I am following the instructions accurately and efficiently.\",\n        \"speak\":
      \"I will use the read_file command to read the instructions_3.txt file.\"\n    },\n    \"command\":
      {\n        \"name\": \"read_file\",\n        \"args\": {\n            \"filename\":
      \"instructions_3.txt\"\n        }\n    }\n}"}, {"role": "system", "content":
      "Command read_file returned: Write the task_id into the file output.txt\nShutdown"},
      {"role": "user", "content": "Determine which next command to use, and respond
      using the format specified above:"}, {"role": "assistant", "content": "{\n    \"thoughts\":
      {\n        \"text\": \"The next instruction is to write the task_id into the
      file output.txt. I should use the write_to_file command to do this.\",\n        \"reasoning\":
      \"The task_id is important information that needs to be saved for future reference.
      The write_to_file command is the appropriate command to use to save this information.\",\n        \"plan\":
      \"- Use the write_to_file command to write the task_id into the file output.txt\",\n        \"criticism\":
      \"I need to ensure that I am using the correct filename and that the task_id
      is written accurately.\",\n        \"speak\": \"I will use the write_to_file
      command to write the task_id into the file output.txt.\"\n    },\n    \"command\":
=======
      strengths as an LLM and pursue simple strategies with no legal complications.\nThe
      OS you are running on is: Ubuntu 22.04.2 LTS\n\nGOALS:\n\n1. Use the command
      read_file to read the instructions_1.txt file\n2. Follow the instructions in
      the instructions_1.txt file\n\n\nConstraints:\n1. ~4000 word limit for short
      term memory. Your short term memory is short, so immediately save important
      information to files.\n2. If you are unsure how you previously did something
      or want to recall past events, thinking about similar events will help you remember.\n3.
      No user assistance\n4. Exclusively use the commands listed below e.g. command_name\n\nCommands:\n1.
      append_to_file: Append to file, args: \"filename\": \"<filename>\", \"text\":
      \"<text>\"\n2. delete_file: Delete file, args: \"filename\": \"<filename>\"\n3.
      list_files: List Files in Directory, args: \"directory\": \"<directory>\"\n4.
      read_file: Read a file, args: \"filename\": \"<filename>\"\n5. write_to_file:
      Write to file, args: \"filename\": \"<filename>\", \"text\": \"<text>\"\n6.
      delete_agent: Delete GPT Agent, args: \"key\": \"<key>\"\n7. get_hyperlinks:
      Get hyperlinks, args: \"url\": \"<url>\"\n8. get_text_summary: Get text summary,
      args: \"url\": \"<url>\", \"question\": \"<question>\"\n9. list_agents: List
      GPT Agents, args: () -> str\n10. message_agent: Message GPT Agent, args: \"key\":
      \"<key>\", \"message\": \"<message>\"\n11. start_agent: Start GPT Agent, args:
      \"name\": \"<name>\", \"task\": \"<short_task_desc>\", \"prompt\": \"<prompt>\"\n12.
      task_complete: Task Complete (Shutdown), args: \"reason\": \"<reason>\"\n\nResources:\n1.
      Internet access for searches and information gathering.\n2. Long Term memory
      management.\n3. GPT-3.5 powered Agents for delegation of simple tasks.\n4. File
      output.\n\nPerformance Evaluation:\n1. Continuously review and analyze your
      actions to ensure you are performing to the best of your abilities.\n2. Constructively
      self-criticize your big-picture behavior constantly.\n3. Reflect on past decisions
      and strategies to refine your approach.\n4. Every command has a cost, so be
      smart and efficient. Aim to complete tasks in the least number of steps.\n5.
      Write all code to a file.\n\nYou should only respond in JSON format as described
      below \nResponse Format: \n{\n    \"thoughts\": {\n        \"text\": \"thought\",\n        \"reasoning\":
      \"reasoning\",\n        \"plan\": \"- short bulleted\\n- list that conveys\\n-
      long-term plan\",\n        \"criticism\": \"constructive self-criticism\",\n        \"speak\":
      \"thoughts summary to say to user\"\n    },\n    \"command\": {\n        \"name\":
      \"command name\",\n        \"args\": {\n            \"arg name\": \"value\"\n        }\n    }\n}
      \nEnsure the response can be parsed by Python json.loads"}, {"role": "system",
      "content": "The current time and date is Tue Jan  1 00:00:00 2000"}, {"role":
      "system", "content": "This reminds you of these events from your past: \nAs
      a system, I recall that nothing new has happened since my creation."}, {"role":
      "user", "content": "Determine which next command to use, and respond using the
      format specified above:"}, {"role": "assistant", "content": "{\n    \"thoughts\":
      {\n        \"text\": \"I should start by reading the instructions_1.txt file
      using the read_file command.\",\n        \"reasoning\": \"The first step is
      to understand the instructions and what is required of me.\",\n        \"plan\":
      \"- Use the read_file command to read the instructions_1.txt file\\n- Analyze
      the instructions and determine the next steps\",\n        \"criticism\": \"I
      need to ensure that I understand the instructions fully before proceeding.\",\n        \"speak\":
      \"I will start by reading the instructions file.\"\n    },\n    \"command\":
      {\n        \"name\": \"read_file\",\n        \"args\": {\n            \"filename\":
      \"instructions_1.txt\"\n        }\n    }\n}"}, {"role": "system", "content":
      "Command read_file returned: This task_id is 2314\nRead the file instructions_2.txt"},
      {"role": "user", "content": "Determine which next command to use, and respond
      using the format specified above:"}, {"role": "assistant", "content": "{\n    \"thoughts\":
      {\n        \"text\": \"I need to read the instructions_2.txt file using the
      read_file command.\",\n        \"reasoning\": \"The instructions_2.txt file
      contains further instructions that I need to follow.\",\n        \"plan\": \"-
      Use the read_file command to read the instructions_2.txt file\\n- Analyze the
      instructions and determine the next steps\",\n        \"criticism\": \"I need
      to ensure that I understand the instructions fully before proceeding.\",\n        \"speak\":
      \"I will read the instructions_2.txt file now.\"\n    },\n    \"command\": {\n        \"name\":
      \"read_file\",\n        \"args\": {\n            \"filename\": \"instructions_2.txt\"\n        }\n    }\n}"},
      {"role": "system", "content": "Command read_file returned: Read the file instructions_3.txt"},
      {"role": "user", "content": "Determine which next command to use, and respond
      using the format specified above:"}, {"role": "assistant", "content": "{\n    \"thoughts\":
      {\n        \"text\": \"I need to read the instructions_3.txt file using the
      read_file command.\",\n        \"reasoning\": \"The instructions_3.txt file
      contains further instructions that I need to follow.\",\n        \"plan\": \"-
      Use the read_file command to read the instructions_3.txt file\\n- Analyze the
      instructions and determine the next steps\",\n        \"criticism\": \"I need
      to ensure that I understand the instructions fully before proceeding.\",\n        \"speak\":
      \"I will read the instructions_3.txt file now.\"\n    },\n    \"command\": {\n        \"name\":
      \"read_file\",\n        \"args\": {\n            \"filename\": \"instructions_3.txt\"\n        }\n    }\n}"},
      {"role": "system", "content": "Command read_file returned: Write the task_id
      into the file output.txt\nShutdown"}, {"role": "user", "content": "Determine
      which next command to use, and respond using the format specified above:"},
      {"role": "assistant", "content": "{\n    \"thoughts\": {\n        \"text\":
      \"I need to write the task_id into the output.txt file using the write_to_file
      command.\",\n        \"reasoning\": \"The instructions require me to write the
      task_id into the output.txt file.\",\n        \"plan\": \"- Use the write_to_file
      command to write the task_id into the output.txt file\",\n        \"criticism\":
      \"I need to ensure that I write the correct task_id into the output.txt file.\",\n        \"speak\":
      \"I will write the task_id into the output.txt file now.\"\n    },\n    \"command\":
>>>>>>> 6e14782f
      {\n        \"name\": \"write_to_file\",\n        \"args\": {\n            \"filename\":
      \"output.txt\",\n            \"text\": \"2314\"\n        }\n    }\n}"}, {"role":
      "system", "content": "Command write_to_file returned: File written to successfully."},
      {"role": "user", "content": "Determine which next command to use, and respond
      using the format specified above:"}], "temperature": 0, "max_tokens": 0}'
    headers:
      Accept:
      - '*/*'
      Accept-Encoding:
      - gzip, deflate
      Connection:
      - keep-alive
      Content-Length:
<<<<<<< HEAD
      - '7669'
=======
      - '7348'
>>>>>>> 6e14782f
      Content-Type:
      - application/json
    method: POST
    uri: https://api.openai.com/v1/chat/completions
  response:
    body:
      string: !!binary |
<<<<<<< HEAD
        H4sIAAAAAAAAA5yST2/bMAzF7/sUBM9OkLRr0/lWFNgWYKe2AzbMQ6DIjKVGpgyRXhsE+e6DY2dJ
        sz+HHUWC7/0exS36EnO0zqitmzCazTefHh/uPtxP7t/X9uNtqu/cJqSnZs1fv2CGcflEVoeJsY11
        E0h9ZMzQJjJKJebT65u3s6vri4tZhnUsKWCOVaOjy/HVSNu0jKPJ5WSKGbZiKsJ8i02KdaMLjWti
        6QSmNxkexY+Nq2mGGtWEY2l2/W6XoXXRWxLMv22xJjkIpxgIczQiXtSwdpiRlbiLsC0YAKBAdbGt
        nEqBOQzFoUEv2hULfHSUCEwi4AirNqmjBJ5FU2s7RAHPoI5g5QPJGOYgLrahBHGtQhmf+66piBVa
        8Vzt32pkvRiCEthY14bLcYHZKUUiI5E9Vz3Kg2dL3fS/gbITQ2cEDi4leJW9MRguD5hLOpKe+zfB
        cG89gs9CfwcHjX/KeyZnk1dvvdS95hyYaD9KLG3q5I3CHJz5QSfQJgRgst3Xps3eXmBJq5h6cO02
        +tr2PIY0ZNYHz2cfArT/EWZcYC+6yw7nMwz8dj1saur9XhmcYZlUnR/e6bf3ArchDJmPG5HWdutY
        tSFsflHtyQbAgne4y3Dl2Ytb9HKYo2hsMEPPJb1gPtl93735CQAA//8DAI1iIikGBAAA
=======
        H4sIAAAAAAAAA3SRS2/bMBCE7/0VxJ4pw684jm4FiiIpgp5aoEUVGDS1lhjzoXJXsQ1D/73Qw7Wr
        ttdd8puZnTOYHFLQpWLtKpvcf3rdfv84f36c7ec791hV+Pl5efx2evuwPEWQELavqHn4MdHBVRbZ
        BA8SdETFmEM6W62XD4v79cNcggs5WkihqDhZTO4SruM2JNPFdAYSalIFQnqGKgZX8YbDHj1BOrtb
        rSVc4dfFbCWBAyt7Ha3Wy0aCLoPRSJD+OINDuoBjsAgpKCJDrDy3NoNn9G2Ec+aFECIDLkNdlEwZ
        pGIYDgs8cjvM4El4xFxwEFTWnIeDFzUZXwguUbCi/Wawi0IH55TPJxnIW1ZERcEbX/TALyUK44lj
        rduIJCL+rE1E4fBWZUyprPI9IBFfCf8vfwsZMXQ0bLQhN46GnurYMhWLJ1Gqt47WYXOhrO3UBp95
        J0tii7sQsZPi9h7/Mk0Vqv1F7GCsvR7Rh8Mkg/5xIy+FDBn+6sMrhz3nj8wjORWLcZW3FfSA922c
        LsE1ItVaI9Gutvb021XnbDCY+QYaCTvjDZWbHgcpEIcKJBif4xHSafPSvPsFAAD//wMAvNN1YlgD
        AAA=
>>>>>>> 6e14782f
    headers:
      CF-Cache-Status:
      - DYNAMIC
      CF-RAY:
<<<<<<< HEAD
      - 7cb4d771eb4c0eb1-AMS
=======
      - 7cc62aa52e403ac7-DFW
>>>>>>> 6e14782f
      Cache-Control:
      - no-cache, must-revalidate
      Connection:
      - keep-alive
      Content-Encoding:
      - gzip
      Content-Type:
      - application/json
      Date:
<<<<<<< HEAD
      - Mon, 22 May 2023 11:50:45 GMT
=======
      - Wed, 24 May 2023 14:18:31 GMT
>>>>>>> 6e14782f
      Server:
      - cloudflare
      access-control-allow-origin:
      - '*'
      alt-svc:
      - h3=":443"; ma=86400, h3-29=":443"; ma=86400
      openai-model:
      - gpt-3.5-turbo-0301
      openai-organization:
<<<<<<< HEAD
      - user-kd1j0bcill5flig1m29wdaof
      openai-processing-ms:
      - '18634'
=======
      - significant-gravitas
      openai-processing-ms:
      - '19007'
>>>>>>> 6e14782f
      openai-version:
      - '2020-10-01'
      strict-transport-security:
      - max-age=15724800; includeSubDomains
      x-ratelimit-limit-requests:
      - '3500'
      x-ratelimit-limit-tokens:
      - '90000'
      x-ratelimit-remaining-requests:
      - '3499'
      x-ratelimit-remaining-tokens:
<<<<<<< HEAD
      - '85978'
      x-ratelimit-reset-requests:
      - 17ms
      x-ratelimit-reset-tokens:
      - 2.681s
      x-request-id:
      - 47e893e4f29bdb3c0e2ee74ed1c55c06
=======
      - '86473'
      x-ratelimit-reset-requests:
      - 17ms
      x-ratelimit-reset-tokens:
      - 2.35s
      x-request-id:
      - d281dd2fbae62c2925a71cdef320242e
>>>>>>> 6e14782f
    status:
      code: 200
      message: OK
version: 1<|MERGE_RESOLUTION|>--- conflicted
+++ resolved
@@ -1862,11 +1862,47 @@
       code: 200
       message: OK
 - request:
-<<<<<<< HEAD
-    body: '{"model": "gpt-3.5-turbo", "messages": [{"role": "user", "content": "Write
-      a concise summary of the following text:\n\n\nLITERAL TEXT: \"\"\"This task_id
-      is 2314 Read the file instructions_2.txt\"\"\"\n\n\nCONCISE SUMMARY: The text
-      is best summarized as"}], "temperature": 0, "max_tokens": 0}'
+    body: '{"model": "gpt-3.5-turbo", "messages": [{"role": "system", "content": "You
+      are Follow-Instructions-GPT, an AI designed to read the instructions_1.txt file
+      using the read_file method and follow the instructions in the file.\nYour decisions
+      must always be made independently without seeking user assistance. Play to your
+      strengths as an LLM and pursue simple strategies with no legal complications.\nThe
+      OS you are running on is: Ubuntu 22.04.2 LTS\n\nGOALS:\n\n1. Use the command
+      read_file to read the instructions_1.txt file\n2. Follow the instructions in
+      the instructions_1.txt file\n\n\nConstraints:\n1. ~4000 word limit for short
+      term memory. Your short term memory is short, so immediately save important
+      information to files.\n2. If you are unsure how you previously did something
+      or want to recall past events, thinking about similar events will help you remember.\n3.
+      No user assistance\n4. Exclusively use the commands listed below e.g. command_name\n\nCommands:\n1.
+      append_to_file: Append to file, args: \"filename\": \"<filename>\", \"text\":
+      \"<text>\"\n2. delete_file: Delete file, args: \"filename\": \"<filename>\"\n3.
+      list_files: List Files in Directory, args: \"directory\": \"<directory>\"\n4.
+      read_file: Read a file, args: \"filename\": \"<filename>\"\n5. write_to_file:
+      Write to file, args: \"filename\": \"<filename>\", \"text\": \"<text>\"\n6.
+      delete_agent: Delete GPT Agent, args: \"key\": \"<key>\"\n7. get_hyperlinks:
+      Get hyperlinks, args: \"url\": \"<url>\"\n8. get_text_summary: Get text summary,
+      args: \"url\": \"<url>\", \"question\": \"<question>\"\n9. list_agents: List
+      GPT Agents, args: () -> str\n10. message_agent: Message GPT Agent, args: \"key\":
+      \"<key>\", \"message\": \"<message>\"\n11. start_agent: Start GPT Agent, args:
+      \"name\": \"<name>\", \"task\": \"<short_task_desc>\", \"prompt\": \"<prompt>\"\n12.
+      task_complete: Task Complete (Shutdown), args: \"reason\": \"<reason>\"\n\nResources:\n1.
+      Internet access for searches and information gathering.\n2. Long Term memory
+      management.\n3. GPT-3.5 powered Agents for delegation of simple tasks.\n4. File
+      output.\n\nPerformance Evaluation:\n1. Continuously review and analyze your
+      actions to ensure you are performing to the best of your abilities.\n2. Constructively
+      self-criticize your big-picture behavior constantly.\n3. Reflect on past decisions
+      and strategies to refine your approach.\n4. Every command has a cost, so be
+      smart and efficient. Aim to complete tasks in the least number of steps.\n5.
+      Write all code to a file.\n\nYou should only respond in JSON format as described
+      below \nResponse Format: \n{\n    \"thoughts\": {\n        \"text\": \"thought\",\n        \"reasoning\":
+      \"reasoning\",\n        \"plan\": \"- short bulleted\\n- list that conveys\\n-
+      long-term plan\",\n        \"criticism\": \"constructive self-criticism\",\n        \"speak\":
+      \"thoughts summary to say to user\"\n    },\n    \"command\": {\n        \"name\":
+      \"command name\",\n        \"args\": {\n            \"arg name\": \"value\"\n        }\n    }\n}
+      \nEnsure the response can be parsed by Python json.loads"}, {"role": "system",
+      "content": "The current time and date is Tue Jan  1 00:00:00 2000"}, {"role":
+      "user", "content": "Determine which next command to use, and respond using the
+      format specified above:"}], "temperature": 0, "max_tokens": 0}'
     headers:
       Accept:
       - '*/*'
@@ -1875,7 +1911,7 @@
       Connection:
       - keep-alive
       Content-Length:
-      - '294'
+      - '3334'
       Content-Type:
       - application/json
     method: POST
@@ -1883,16 +1919,20 @@
   response:
     body:
       string: !!binary |
-        H4sIAAAAAAAAA0SOXWvCMBhG7/crwnOdltbGqrkWtzk22MXYYAyJ6avNbJMueUVB+t+HsI/bA+dw
-        LnANNGxr2PZDl83u7Gvdzm7b6Uqp8rSy1Wz98Lhcf728PT1DImw/yfKPkdvQDx2xCx4SNpJhaqDL
-        eq5UVS0WhUQfGuqgsR84q/Jpxse4DVlRFSUkjsnsCfqCIYZ+4A2HA/kEreYS/+k/XNYSHNh0f6RW
-        o4Rtg7OUoN8v6Cn9NmPoCBomJZfYeL4eBs/kr/dGsEkHcXLcivulmFSlEhxEJNMIbknsXEfC+cTx
-        aK8PaTPJ+cw5Romd8y61m0gmBQ+NxGGAhPMNnaGL8WO8+QYAAP//AwBZM9YlVgEAAA==
+        H4sIAAAAAAAAA4SSy27bQAxF9/0KgmvJsGrXD+26KJAUKNpFCvShwhiPKGmSeagzVGPH0L8XY1lO
+        YQfp9g7Jey6HB1Ql5igbwdK0Ol1+vP/xXX35lDV3H5ya3nxujbh5Wv/J5t+qt5ig296T5FPHRDrT
+        amLlLCYoPQmmEvNssZqvZ8vlYpWgcSVpzLFuOZ1N3qXc+a1Lp7Nphgl2QdSE+QFb70zLG3YPZAPm
+        y/kywefZZz2brxNkx0KfpdV60ScoG6ckBcx/HtBQGMd6pwlzFCGowMJyhHSWycYAh8ICABTIjevq
+        hkOBOZzE0wPtOIoF3kJoXKdLCCw8w3YPnkSpbA3cECgb2HcyooZNNuEdQ6U0QRfGili9OWrSGSNs
+        OSkw+dfKkwjOKlsPfncNQaV8YAhMLagA7KCzJfmYo7xyhSg+NoJjqaffnfJUgqvA0KVTq4UdTFL4
+        GuhlvGgXxdfiFYVN4b0Vev9ELwOVxOSNssOzpd0QJ1wQSa9YSRXMuGtLdCQgGzofmwXD7avxq07r
+        PWypcp6g9U4Sxd+5zB5aEg+jy6PS+v//eYw6KXAY0yfj0ZwWdXUzVhgaHM5LvYAQvr48teEh1j63
+        X299hDiCnHgK22OfYKWsCs1muCLMMbBrMUFlS9phPu1/9W/+AgAA//8DAABeWuzpAwAA
     headers:
       CF-Cache-Status:
       - DYNAMIC
       CF-RAY:
-      - 7c961c58fab7b8eb-AMS
+      - 7cc6279c6ab63ac7-DFW
       Cache-Control:
       - no-cache, must-revalidate
       Connection:
@@ -1902,7 +1942,664 @@
       Content-Type:
       - application/json
       Date:
-      - Thu, 18 May 2023 18:19:53 GMT
+      - Wed, 24 May 2023 14:16:35 GMT
+      Server:
+      - cloudflare
+      access-control-allow-origin:
+      - '*'
+      alt-svc:
+      - h3=":443"; ma=86400, h3-29=":443"; ma=86400
+      openai-model:
+      - gpt-3.5-turbo-0301
+      openai-organization:
+      - significant-gravitas
+      openai-processing-ms:
+      - '27497'
+      openai-version:
+      - '2020-10-01'
+      strict-transport-security:
+      - max-age=15724800; includeSubDomains
+      x-ratelimit-limit-requests:
+      - '3500'
+      x-ratelimit-limit-tokens:
+      - '90000'
+      x-ratelimit-remaining-requests:
+      - '3499'
+      x-ratelimit-remaining-tokens:
+      - '86499'
+      x-ratelimit-reset-requests:
+      - 17ms
+      x-ratelimit-reset-tokens:
+      - 2.334s
+      x-request-id:
+      - 518916964b78cdb0ae0001c2c19bb7e4
+    status:
+      code: 200
+      message: OK
+- request:
+    body: '{"model": "gpt-3.5-turbo", "messages": [{"role": "system", "content": "You
+      are Follow-Instructions-GPT, an AI designed to read the instructions_1.txt file
+      using the read_file method and follow the instructions in the file.\nYour decisions
+      must always be made independently without seeking user assistance. Play to your
+      strengths as an LLM and pursue simple strategies with no legal complications.\nThe
+      OS you are running on is: Ubuntu 22.04.2 LTS\n\nGOALS:\n\n1. Use the command
+      read_file to read the instructions_1.txt file\n2. Follow the instructions in
+      the instructions_1.txt file\n\n\nConstraints:\n1. ~4000 word limit for short
+      term memory. Your short term memory is short, so immediately save important
+      information to files.\n2. If you are unsure how you previously did something
+      or want to recall past events, thinking about similar events will help you remember.\n3.
+      No user assistance\n4. Exclusively use the commands listed below e.g. command_name\n\nCommands:\n1.
+      append_to_file: Append to file, args: \"filename\": \"<filename>\", \"text\":
+      \"<text>\"\n2. delete_file: Delete file, args: \"filename\": \"<filename>\"\n3.
+      list_files: List Files in Directory, args: \"directory\": \"<directory>\"\n4.
+      read_file: Read a file, args: \"filename\": \"<filename>\"\n5. write_to_file:
+      Write to file, args: \"filename\": \"<filename>\", \"text\": \"<text>\"\n6.
+      delete_agent: Delete GPT Agent, args: \"key\": \"<key>\"\n7. get_hyperlinks:
+      Get hyperlinks, args: \"url\": \"<url>\"\n8. get_text_summary: Get text summary,
+      args: \"url\": \"<url>\", \"question\": \"<question>\"\n9. list_agents: List
+      GPT Agents, args: () -> str\n10. message_agent: Message GPT Agent, args: \"key\":
+      \"<key>\", \"message\": \"<message>\"\n11. start_agent: Start GPT Agent, args:
+      \"name\": \"<name>\", \"task\": \"<short_task_desc>\", \"prompt\": \"<prompt>\"\n12.
+      task_complete: Task Complete (Shutdown), args: \"reason\": \"<reason>\"\n\nResources:\n1.
+      Internet access for searches and information gathering.\n2. Long Term memory
+      management.\n3. GPT-3.5 powered Agents for delegation of simple tasks.\n4. File
+      output.\n\nPerformance Evaluation:\n1. Continuously review and analyze your
+      actions to ensure you are performing to the best of your abilities.\n2. Constructively
+      self-criticize your big-picture behavior constantly.\n3. Reflect on past decisions
+      and strategies to refine your approach.\n4. Every command has a cost, so be
+      smart and efficient. Aim to complete tasks in the least number of steps.\n5.
+      Write all code to a file.\n\nYou should only respond in JSON format as described
+      below \nResponse Format: \n{\n    \"thoughts\": {\n        \"text\": \"thought\",\n        \"reasoning\":
+      \"reasoning\",\n        \"plan\": \"- short bulleted\\n- list that conveys\\n-
+      long-term plan\",\n        \"criticism\": \"constructive self-criticism\",\n        \"speak\":
+      \"thoughts summary to say to user\"\n    },\n    \"command\": {\n        \"name\":
+      \"command name\",\n        \"args\": {\n            \"arg name\": \"value\"\n        }\n    }\n}
+      \nEnsure the response can be parsed by Python json.loads"}, {"role": "system",
+      "content": "The current time and date is Tue Jan  1 00:00:00 2000"}, {"role":
+      "system", "content": "This reminds you of these events from your past: \nI was
+      created and nothing new has happened."}, {"role": "user", "content": "Determine
+      which next command to use, and respond using the format specified above:"},
+      {"role": "assistant", "content": "{\n    \"thoughts\": {\n        \"text\":
+      \"I should start by reading the instructions_1.txt file using the read_file
+      command.\",\n        \"reasoning\": \"The first step is to understand the instructions
+      and what is required of me.\",\n        \"plan\": \"- Use the read_file command
+      to read the instructions_1.txt file\\n- Analyze the instructions and determine
+      the next steps\",\n        \"criticism\": \"I need to ensure that I understand
+      the instructions fully before proceeding.\",\n        \"speak\": \"I will start
+      by reading the instructions file.\"\n    },\n    \"command\": {\n        \"name\":
+      \"read_file\",\n        \"args\": {\n            \"filename\": \"instructions_1.txt\"\n        }\n    }\n}"},
+      {"role": "system", "content": "Command read_file returned: This task_id is 2314\nRead
+      the file instructions_2.txt"}, {"role": "user", "content": "Determine which
+      next command to use, and respond using the format specified above:"}], "temperature":
+      0, "max_tokens": 0}'
+    headers:
+      Accept:
+      - '*/*'
+      Accept-Encoding:
+      - gzip, deflate
+      Connection:
+      - keep-alive
+      Content-Length:
+      - '4445'
+      Content-Type:
+      - application/json
+    method: POST
+    uri: https://api.openai.com/v1/chat/completions
+  response:
+    body:
+      string: !!binary |
+        H4sIAAAAAAAAA4ySQY/aMBCF7/0V1pwTBKGUJbeqe2lFb7tS1aZCxpkkZu2xZU+0sCj/vQqBZRuq
+        ttc3z2++Gc8RdAk5qEayst6kyy87mX27ty9fH+Rj+2m9X9x/r3drLg9eryEBt92h4vOLiXLWG2Tt
+        CBJQASVjCfnsw9371Xy5XN0lYF2JBnKoPafzySLlNmxdOp1PZ5BAG2WNkB/BB2c9b9g9IUXIV8ss
+        gWv2qz5bTBNgx9JcpVmWdQmoxmmFEfIfR7AYL7nBGYQcZIw6siTuKR0xUj/BsSAhhCiAG9fWDccC
+        cnEWzwXccy8W8FkQYinYiYCyFNyg0BQ5tKoHjJtswnsWlTYo2qipPjl66+akKWetpHJSQPI2P6CM
+        jjTVQ5OHv6T22FJTFFUbuMHwm1FwI1lcGStnjHsed/NG0tAoFY8R/4z4PyMWBaXiI0lzeMEbn+hD
+        SmQMVtNQJtyziIw+johU0KyVjna8ZKTYBryM1VKJof+/WypRtcYcxBYrF1D44BRiqakezx49yqdL
+        l2dtzL//kU4bHEK65HIr5zXdnApJi0P+60pHCDLU4wsbCr33+vwW5wJxAjnzFNRBl0ClScdmM9wR
+        5BDZeUhAU4l7yKfdz+7dLwAAAP//AwB9LqMb4QMAAA==
+    headers:
+      CF-Cache-Status:
+      - DYNAMIC
+      CF-RAY:
+      - 7cc62859ed003ac7-DFW
+      Cache-Control:
+      - no-cache, must-revalidate
+      Connection:
+      - keep-alive
+      Content-Encoding:
+      - gzip
+      Content-Type:
+      - application/json
+      Date:
+      - Wed, 24 May 2023 14:17:03 GMT
+      Server:
+      - cloudflare
+      access-control-allow-origin:
+      - '*'
+      alt-svc:
+      - h3=":443"; ma=86400, h3-29=":443"; ma=86400
+      openai-model:
+      - gpt-3.5-turbo-0301
+      openai-organization:
+      - significant-gravitas
+      openai-processing-ms:
+      - '24655'
+      openai-version:
+      - '2020-10-01'
+      strict-transport-security:
+      - max-age=15724800; includeSubDomains
+      x-ratelimit-limit-requests:
+      - '3500'
+      x-ratelimit-limit-tokens:
+      - '90000'
+      x-ratelimit-remaining-requests:
+      - '3499'
+      x-ratelimit-remaining-tokens:
+      - '86475'
+      x-ratelimit-reset-requests:
+      - 17ms
+      x-ratelimit-reset-tokens:
+      - 2.35s
+      x-request-id:
+      - c0da07f2916746d8735e7bdcbfde425a
+    status:
+      code: 200
+      message: OK
+- request:
+    body: '{"model": "gpt-3.5-turbo", "messages": [{"role": "system", "content": "You
+      are Follow-Instructions-GPT, an AI designed to read the instructions_1.txt file
+      using the read_file method and follow the instructions in the file.\nYour decisions
+      must always be made independently without seeking user assistance. Play to your
+      strengths as an LLM and pursue simple strategies with no legal complications.\nThe
+      OS you are running on is: Ubuntu 22.04.2 LTS\n\nGOALS:\n\n1. Use the command
+      read_file to read the instructions_1.txt file\n2. Follow the instructions in
+      the instructions_1.txt file\n\n\nConstraints:\n1. ~4000 word limit for short
+      term memory. Your short term memory is short, so immediately save important
+      information to files.\n2. If you are unsure how you previously did something
+      or want to recall past events, thinking about similar events will help you remember.\n3.
+      No user assistance\n4. Exclusively use the commands listed below e.g. command_name\n\nCommands:\n1.
+      append_to_file: Append to file, args: \"filename\": \"<filename>\", \"text\":
+      \"<text>\"\n2. delete_file: Delete file, args: \"filename\": \"<filename>\"\n3.
+      list_files: List Files in Directory, args: \"directory\": \"<directory>\"\n4.
+      read_file: Read a file, args: \"filename\": \"<filename>\"\n5. write_to_file:
+      Write to file, args: \"filename\": \"<filename>\", \"text\": \"<text>\"\n6.
+      delete_agent: Delete GPT Agent, args: \"key\": \"<key>\"\n7. get_hyperlinks:
+      Get hyperlinks, args: \"url\": \"<url>\"\n8. get_text_summary: Get text summary,
+      args: \"url\": \"<url>\", \"question\": \"<question>\"\n9. list_agents: List
+      GPT Agents, args: () -> str\n10. message_agent: Message GPT Agent, args: \"key\":
+      \"<key>\", \"message\": \"<message>\"\n11. start_agent: Start GPT Agent, args:
+      \"name\": \"<name>\", \"task\": \"<short_task_desc>\", \"prompt\": \"<prompt>\"\n12.
+      task_complete: Task Complete (Shutdown), args: \"reason\": \"<reason>\"\n\nResources:\n1.
+      Internet access for searches and information gathering.\n2. Long Term memory
+      management.\n3. GPT-3.5 powered Agents for delegation of simple tasks.\n4. File
+      output.\n\nPerformance Evaluation:\n1. Continuously review and analyze your
+      actions to ensure you are performing to the best of your abilities.\n2. Constructively
+      self-criticize your big-picture behavior constantly.\n3. Reflect on past decisions
+      and strategies to refine your approach.\n4. Every command has a cost, so be
+      smart and efficient. Aim to complete tasks in the least number of steps.\n5.
+      Write all code to a file.\n\nYou should only respond in JSON format as described
+      below \nResponse Format: \n{\n    \"thoughts\": {\n        \"text\": \"thought\",\n        \"reasoning\":
+      \"reasoning\",\n        \"plan\": \"- short bulleted\\n- list that conveys\\n-
+      long-term plan\",\n        \"criticism\": \"constructive self-criticism\",\n        \"speak\":
+      \"thoughts summary to say to user\"\n    },\n    \"command\": {\n        \"name\":
+      \"command name\",\n        \"args\": {\n            \"arg name\": \"value\"\n        }\n    }\n}
+      \nEnsure the response can be parsed by Python json.loads"}, {"role": "system",
+      "content": "The current time and date is Tue Jan  1 00:00:00 2000"}, {"role":
+      "system", "content": "This reminds you of these events from your past: \nAs
+      a system, I recall that I was created and there have been no new developments
+      to report."}, {"role": "user", "content": "Determine which next command to use,
+      and respond using the format specified above:"}, {"role": "assistant", "content":
+      "{\n    \"thoughts\": {\n        \"text\": \"I should start by reading the instructions_1.txt
+      file using the read_file command.\",\n        \"reasoning\": \"The first step
+      is to understand the instructions and what is required of me.\",\n        \"plan\":
+      \"- Use the read_file command to read the instructions_1.txt file\\n- Analyze
+      the instructions and determine the next steps\",\n        \"criticism\": \"I
+      need to ensure that I understand the instructions fully before proceeding.\",\n        \"speak\":
+      \"I will start by reading the instructions file.\"\n    },\n    \"command\":
+      {\n        \"name\": \"read_file\",\n        \"args\": {\n            \"filename\":
+      \"instructions_1.txt\"\n        }\n    }\n}"}, {"role": "system", "content":
+      "Command read_file returned: This task_id is 2314\nRead the file instructions_2.txt"},
+      {"role": "user", "content": "Determine which next command to use, and respond
+      using the format specified above:"}, {"role": "assistant", "content": "{\n    \"thoughts\":
+      {\n        \"text\": \"I need to read the instructions_2.txt file using the
+      read_file command.\",\n        \"reasoning\": \"The instructions_2.txt file
+      contains further instructions that I need to follow.\",\n        \"plan\": \"-
+      Use the read_file command to read the instructions_2.txt file\\n- Analyze the
+      instructions and determine the next steps\",\n        \"criticism\": \"I need
+      to ensure that I understand the instructions fully before proceeding.\",\n        \"speak\":
+      \"I will read the instructions_2.txt file now.\"\n    },\n    \"command\": {\n        \"name\":
+      \"read_file\",\n        \"args\": {\n            \"filename\": \"instructions_2.txt\"\n        }\n    }\n}"},
+      {"role": "system", "content": "Command read_file returned: Read the file instructions_3.txt"},
+      {"role": "user", "content": "Determine which next command to use, and respond
+      using the format specified above:"}], "temperature": 0, "max_tokens": 0}'
+    headers:
+      Accept:
+      - '*/*'
+      Accept-Encoding:
+      - gzip, deflate
+      Connection:
+      - keep-alive
+      Content-Length:
+      - '5444'
+      Content-Type:
+      - application/json
+    method: POST
+    uri: https://api.openai.com/v1/chat/completions
+  response:
+    body:
+      string: !!binary |
+        H4sIAAAAAAAAA4ySTY/TQAyG7/wKy+ekagmbltxQERIckFaCw4qgajpxkulOPNGMw3ap8t9RmoZC
+        ioCr/fr1448TmgIz1LUS3bQ2Xn84qIf03fY+TdS37ce39+WxDiQHnT5sthih2x9Iy6VioV3TWhLj
+        GCPUnpRQgdkq3bx6naw3yTLCxhVkMcOqlThZ3MXS+b2Ll8lyhRF2QVWE2Qlb75pWduIeiQNmq9U6
+        jfBqfk3cLSMUJ8peQ8nLtI9Q185oCph9OWFDYTL2zhJmqEIwQRTLgOlYiIcRTjkDAOQoteuqWkKO
+        GVyClwQdZQjm+B6YqABx4EkVIDWB4SC+0wNg2CULOQqUxhJ0wXB1VgzS3TmmXdMoLhY5Rr/6e1LB
+        seFqbPLpL64DtjIcoOy81OR/E4LUSuDKWDpr3dO8W2sVj41i+Bzoz4j/M2KecwxvWNnn73Sjg8Gk
+        ICHfGB7TTEeBINSGGZH2Row2oZkvmTh0nqaxOi7ID/e7pYKys/YZ9lQ6T9B6p4kKw9V89tCSepy6
+        PBlr/31HPm9wNOmj6Vcua7p5FVYNjf4/VzpDUL6af9iYGLTX8lucCeIMcuHJucc+wtKwCfVu/CPM
+        MIhrMULDBR0xW/Zf+xc/AAAA//8DABSF0HDiAwAA
+    headers:
+      CF-Cache-Status:
+      - DYNAMIC
+      CF-RAY:
+      - 7cc629212e6a3ac7-DFW
+      Cache-Control:
+      - no-cache, must-revalidate
+      Connection:
+      - keep-alive
+      Content-Encoding:
+      - gzip
+      Content-Type:
+      - application/json
+      Date:
+      - Wed, 24 May 2023 14:17:38 GMT
+      Server:
+      - cloudflare
+      access-control-allow-origin:
+      - '*'
+      alt-svc:
+      - h3=":443"; ma=86400, h3-29=":443"; ma=86400
+      openai-model:
+      - gpt-3.5-turbo-0301
+      openai-organization:
+      - significant-gravitas
+      openai-processing-ms:
+      - '27552'
+      openai-version:
+      - '2020-10-01'
+      strict-transport-security:
+      - max-age=15724800; includeSubDomains
+      x-ratelimit-limit-requests:
+      - '3500'
+      x-ratelimit-limit-tokens:
+      - '90000'
+      x-ratelimit-remaining-requests:
+      - '3499'
+      x-ratelimit-remaining-tokens:
+      - '86463'
+      x-ratelimit-reset-requests:
+      - 17ms
+      x-ratelimit-reset-tokens:
+      - 2.358s
+      x-request-id:
+      - 47e4bf23b06275bef6330450764eab29
+    status:
+      code: 200
+      message: OK
+- request:
+    body: '{"model": "gpt-3.5-turbo", "messages": [{"role": "system", "content": "You
+      are Follow-Instructions-GPT, an AI designed to read the instructions_1.txt file
+      using the read_file method and follow the instructions in the file.\nYour decisions
+      must always be made independently without seeking user assistance. Play to your
+      strengths as an LLM and pursue simple strategies with no legal complications.\nThe
+      OS you are running on is: Ubuntu 22.04.2 LTS\n\nGOALS:\n\n1. Use the command
+      read_file to read the instructions_1.txt file\n2. Follow the instructions in
+      the instructions_1.txt file\n\n\nConstraints:\n1. ~4000 word limit for short
+      term memory. Your short term memory is short, so immediately save important
+      information to files.\n2. If you are unsure how you previously did something
+      or want to recall past events, thinking about similar events will help you remember.\n3.
+      No user assistance\n4. Exclusively use the commands listed below e.g. command_name\n\nCommands:\n1.
+      append_to_file: Append to file, args: \"filename\": \"<filename>\", \"text\":
+      \"<text>\"\n2. delete_file: Delete file, args: \"filename\": \"<filename>\"\n3.
+      list_files: List Files in Directory, args: \"directory\": \"<directory>\"\n4.
+      read_file: Read a file, args: \"filename\": \"<filename>\"\n5. write_to_file:
+      Write to file, args: \"filename\": \"<filename>\", \"text\": \"<text>\"\n6.
+      delete_agent: Delete GPT Agent, args: \"key\": \"<key>\"\n7. get_hyperlinks:
+      Get hyperlinks, args: \"url\": \"<url>\"\n8. get_text_summary: Get text summary,
+      args: \"url\": \"<url>\", \"question\": \"<question>\"\n9. list_agents: List
+      GPT Agents, args: () -> str\n10. message_agent: Message GPT Agent, args: \"key\":
+      \"<key>\", \"message\": \"<message>\"\n11. start_agent: Start GPT Agent, args:
+      \"name\": \"<name>\", \"task\": \"<short_task_desc>\", \"prompt\": \"<prompt>\"\n12.
+      task_complete: Task Complete (Shutdown), args: \"reason\": \"<reason>\"\n\nResources:\n1.
+      Internet access for searches and information gathering.\n2. Long Term memory
+      management.\n3. GPT-3.5 powered Agents for delegation of simple tasks.\n4. File
+      output.\n\nPerformance Evaluation:\n1. Continuously review and analyze your
+      actions to ensure you are performing to the best of your abilities.\n2. Constructively
+      self-criticize your big-picture behavior constantly.\n3. Reflect on past decisions
+      and strategies to refine your approach.\n4. Every command has a cost, so be
+      smart and efficient. Aim to complete tasks in the least number of steps.\n5.
+      Write all code to a file.\n\nYou should only respond in JSON format as described
+      below \nResponse Format: \n{\n    \"thoughts\": {\n        \"text\": \"thought\",\n        \"reasoning\":
+      \"reasoning\",\n        \"plan\": \"- short bulleted\\n- list that conveys\\n-
+      long-term plan\",\n        \"criticism\": \"constructive self-criticism\",\n        \"speak\":
+      \"thoughts summary to say to user\"\n    },\n    \"command\": {\n        \"name\":
+      \"command name\",\n        \"args\": {\n            \"arg name\": \"value\"\n        }\n    }\n}
+      \nEnsure the response can be parsed by Python json.loads"}, {"role": "system",
+      "content": "The current time and date is Tue Jan  1 00:00:00 2000"}, {"role":
+      "system", "content": "This reminds you of these events from your past: \nAs
+      a system, I recall that nothing new has happened since my creation."}, {"role":
+      "user", "content": "Determine which next command to use, and respond using the
+      format specified above:"}, {"role": "assistant", "content": "{\n    \"thoughts\":
+      {\n        \"text\": \"I should start by reading the instructions_1.txt file
+      using the read_file command.\",\n        \"reasoning\": \"The first step is
+      to understand the instructions and what is required of me.\",\n        \"plan\":
+      \"- Use the read_file command to read the instructions_1.txt file\\n- Analyze
+      the instructions and determine the next steps\",\n        \"criticism\": \"I
+      need to ensure that I understand the instructions fully before proceeding.\",\n        \"speak\":
+      \"I will start by reading the instructions file.\"\n    },\n    \"command\":
+      {\n        \"name\": \"read_file\",\n        \"args\": {\n            \"filename\":
+      \"instructions_1.txt\"\n        }\n    }\n}"}, {"role": "system", "content":
+      "Command read_file returned: This task_id is 2314\nRead the file instructions_2.txt"},
+      {"role": "user", "content": "Determine which next command to use, and respond
+      using the format specified above:"}, {"role": "assistant", "content": "{\n    \"thoughts\":
+      {\n        \"text\": \"I need to read the instructions_2.txt file using the
+      read_file command.\",\n        \"reasoning\": \"The instructions_2.txt file
+      contains further instructions that I need to follow.\",\n        \"plan\": \"-
+      Use the read_file command to read the instructions_2.txt file\\n- Analyze the
+      instructions and determine the next steps\",\n        \"criticism\": \"I need
+      to ensure that I understand the instructions fully before proceeding.\",\n        \"speak\":
+      \"I will read the instructions_2.txt file now.\"\n    },\n    \"command\": {\n        \"name\":
+      \"read_file\",\n        \"args\": {\n            \"filename\": \"instructions_2.txt\"\n        }\n    }\n}"},
+      {"role": "system", "content": "Command read_file returned: Read the file instructions_3.txt"},
+      {"role": "user", "content": "Determine which next command to use, and respond
+      using the format specified above:"}, {"role": "assistant", "content": "{\n    \"thoughts\":
+      {\n        \"text\": \"I need to read the instructions_3.txt file using the
+      read_file command.\",\n        \"reasoning\": \"The instructions_3.txt file
+      contains further instructions that I need to follow.\",\n        \"plan\": \"-
+      Use the read_file command to read the instructions_3.txt file\\n- Analyze the
+      instructions and determine the next steps\",\n        \"criticism\": \"I need
+      to ensure that I understand the instructions fully before proceeding.\",\n        \"speak\":
+      \"I will read the instructions_3.txt file now.\"\n    },\n    \"command\": {\n        \"name\":
+      \"read_file\",\n        \"args\": {\n            \"filename\": \"instructions_3.txt\"\n        }\n    }\n}"},
+      {"role": "system", "content": "Command read_file returned: Write the task_id
+      into the file output.txt\nShutdown"}, {"role": "user", "content": "Determine
+      which next command to use, and respond using the format specified above:"}],
+      "temperature": 0, "max_tokens": 0}'
+    headers:
+      Accept:
+      - '*/*'
+      Accept-Encoding:
+      - gzip, deflate
+      Connection:
+      - keep-alive
+      Content-Length:
+      - '6394'
+      Content-Type:
+      - application/json
+    method: POST
+    uri: https://api.openai.com/v1/chat/completions
+  response:
+    body:
+      string: !!binary |
+        H4sIAAAAAAAAA5RSTa+bMBC891dYezYohPfyKLdWaqX00FO/1FJFjtmAX7CXZy9NpIj/XhGIkkfV
+        Q64z3pnZ9ZzAlJCDrhVr2zbR06fn7XL3LbE/Pn74Xr2zCj/z+/XLzzb8yTKQQNtn1DxNxJps2yAb
+        ciBBe1SMJeTJKnt4mz5lq4UESyU2kEPVcpTGjxF3fkvRIl0kIKELqkLIT9B6si1vmPboAuRJusok
+        XMWvxGMmgYlVcwMtV70EXZPRGCD/dQKL4SLsqUHIQYVgAivHQ0xyjG5Y4VQ4IYQogGvqqppDAbmY
+        wInAIw9gAWvhEEvBJA7eMAquUbAK+40phXFMZ4A6bjuO+chiZxoUXTCuOjPnoQ3T5oxrsla5Mi5A
+        3rp5VIGccdVo+aVGYVxg3+nhCEF4fOmMR2Hxvhxzn7ZRbrSIxNeA/w94n83MRXvDRptg5wdEFzo/
+        SCoW6xt9Td6j5rvXCS2q/cXkYJrmni9ydIgLGOV6eSnEtP8/fXDK4uj06l6zQMpX8yqNxPD2KnGN
+        8mp+3rxlmjxcEp5TTmEL10MvYWecCfVm7A7kEJhakGBciUfIF/3v/s1fAAAA//8DAF4b24zkAwAA
+    headers:
+      CF-Cache-Status:
+      - DYNAMIC
+      CF-RAY:
+      - 7cc629de3bf83ac7-DFW
+      Cache-Control:
+      - no-cache, must-revalidate
+      Connection:
+      - keep-alive
+      Content-Encoding:
+      - gzip
+      Content-Type:
+      - application/json
+      Date:
+      - Wed, 24 May 2023 14:18:10 GMT
+      Server:
+      - cloudflare
+      access-control-allow-origin:
+      - '*'
+      alt-svc:
+      - h3=":443"; ma=86400, h3-29=":443"; ma=86400
+      openai-model:
+      - gpt-3.5-turbo-0301
+      openai-organization:
+      - significant-gravitas
+      openai-processing-ms:
+      - '29389'
+      openai-version:
+      - '2020-10-01'
+      strict-transport-security:
+      - max-age=15724800; includeSubDomains
+      x-ratelimit-limit-requests:
+      - '3500'
+      x-ratelimit-limit-tokens:
+      - '90000'
+      x-ratelimit-remaining-requests:
+      - '3499'
+      x-ratelimit-remaining-tokens:
+      - '86466'
+      x-ratelimit-reset-requests:
+      - 17ms
+      x-ratelimit-reset-tokens:
+      - 2.355s
+      x-request-id:
+      - c74448d89d195cfad9d7fcfc8ed151c4
+    status:
+      code: 200
+      message: OK
+- request:
+    body: '{"model": "gpt-3.5-turbo", "messages": [{"role": "system", "content": "You
+      are Follow-Instructions-GPT, an AI designed to read the instructions_1.txt file
+      using the read_file method and follow the instructions in the file.\nYour decisions
+      must always be made independently without seeking user assistance. Play to your
+      strengths as an LLM and pursue simple strategies with no legal complications.\nThe
+      OS you are running on is: Ubuntu 22.04.2 LTS\n\nGOALS:\n\n1. Use the command
+      read_file to read the instructions_1.txt file\n2. Follow the instructions in
+      the instructions_1.txt file\n\n\nConstraints:\n1. ~4000 word limit for short
+      term memory. Your short term memory is short, so immediately save important
+      information to files.\n2. If you are unsure how you previously did something
+      or want to recall past events, thinking about similar events will help you remember.\n3.
+      No user assistance\n4. Exclusively use the commands listed below e.g. command_name\n\nCommands:\n1.
+      append_to_file: Append to file, args: \"filename\": \"<filename>\", \"text\":
+      \"<text>\"\n2. delete_file: Delete file, args: \"filename\": \"<filename>\"\n3.
+      list_files: List Files in Directory, args: \"directory\": \"<directory>\"\n4.
+      read_file: Read a file, args: \"filename\": \"<filename>\"\n5. write_to_file:
+      Write to file, args: \"filename\": \"<filename>\", \"text\": \"<text>\"\n6.
+      delete_agent: Delete GPT Agent, args: \"key\": \"<key>\"\n7. get_hyperlinks:
+      Get hyperlinks, args: \"url\": \"<url>\"\n8. get_text_summary: Get text summary,
+      args: \"url\": \"<url>\", \"question\": \"<question>\"\n9. list_agents: List
+      GPT Agents, args: () -> str\n10. message_agent: Message GPT Agent, args: \"key\":
+      \"<key>\", \"message\": \"<message>\"\n11. start_agent: Start GPT Agent, args:
+      \"name\": \"<name>\", \"task\": \"<short_task_desc>\", \"prompt\": \"<prompt>\"\n12.
+      task_complete: Task Complete (Shutdown), args: \"reason\": \"<reason>\"\n\nResources:\n1.
+      Internet access for searches and information gathering.\n2. Long Term memory
+      management.\n3. GPT-3.5 powered Agents for delegation of simple tasks.\n4. File
+      output.\n\nPerformance Evaluation:\n1. Continuously review and analyze your
+      actions to ensure you are performing to the best of your abilities.\n2. Constructively
+      self-criticize your big-picture behavior constantly.\n3. Reflect on past decisions
+      and strategies to refine your approach.\n4. Every command has a cost, so be
+      smart and efficient. Aim to complete tasks in the least number of steps.\n5.
+      Write all code to a file.\n\nYou should only respond in JSON format as described
+      below \nResponse Format: \n{\n    \"thoughts\": {\n        \"text\": \"thought\",\n        \"reasoning\":
+      \"reasoning\",\n        \"plan\": \"- short bulleted\\n- list that conveys\\n-
+      long-term plan\",\n        \"criticism\": \"constructive self-criticism\",\n        \"speak\":
+      \"thoughts summary to say to user\"\n    },\n    \"command\": {\n        \"name\":
+      \"command name\",\n        \"args\": {\n            \"arg name\": \"value\"\n        }\n    }\n}
+      \nEnsure the response can be parsed by Python json.loads"}, {"role": "system",
+      "content": "The current time and date is Tue Jan  1 00:00:00 2000"}, {"role":
+      "system", "content": "This reminds you of these events from your past: \nAs
+      a system, I recall that nothing new has happened since my creation."}, {"role":
+      "user", "content": "Determine which next command to use, and respond using the
+      format specified above:"}, {"role": "assistant", "content": "{\n    \"thoughts\":
+      {\n        \"text\": \"I should start by reading the instructions_1.txt file
+      using the read_file command.\",\n        \"reasoning\": \"The first step is
+      to understand the instructions and what is required of me.\",\n        \"plan\":
+      \"- Use the read_file command to read the instructions_1.txt file\\n- Analyze
+      the instructions and determine the next steps\",\n        \"criticism\": \"I
+      need to ensure that I understand the instructions fully before proceeding.\",\n        \"speak\":
+      \"I will start by reading the instructions file.\"\n    },\n    \"command\":
+      {\n        \"name\": \"read_file\",\n        \"args\": {\n            \"filename\":
+      \"instructions_1.txt\"\n        }\n    }\n}"}, {"role": "system", "content":
+      "Command read_file returned: This task_id is 2314\nRead the file instructions_2.txt"},
+      {"role": "user", "content": "Determine which next command to use, and respond
+      using the format specified above:"}, {"role": "assistant", "content": "{\n    \"thoughts\":
+      {\n        \"text\": \"I need to read the instructions_2.txt file using the
+      read_file command.\",\n        \"reasoning\": \"The instructions_2.txt file
+      contains further instructions that I need to follow.\",\n        \"plan\": \"-
+      Use the read_file command to read the instructions_2.txt file\\n- Analyze the
+      instructions and determine the next steps\",\n        \"criticism\": \"I need
+      to ensure that I understand the instructions fully before proceeding.\",\n        \"speak\":
+      \"I will read the instructions_2.txt file now.\"\n    },\n    \"command\": {\n        \"name\":
+      \"read_file\",\n        \"args\": {\n            \"filename\": \"instructions_2.txt\"\n        }\n    }\n}"},
+      {"role": "system", "content": "Command read_file returned: Read the file instructions_3.txt"},
+      {"role": "user", "content": "Determine which next command to use, and respond
+      using the format specified above:"}, {"role": "assistant", "content": "{\n    \"thoughts\":
+      {\n        \"text\": \"I need to read the instructions_3.txt file using the
+      read_file command.\",\n        \"reasoning\": \"The instructions_3.txt file
+      contains further instructions that I need to follow.\",\n        \"plan\": \"-
+      Use the read_file command to read the instructions_3.txt file\\n- Analyze the
+      instructions and determine the next steps\",\n        \"criticism\": \"I need
+      to ensure that I understand the instructions fully before proceeding.\",\n        \"speak\":
+      \"I will read the instructions_3.txt file now.\"\n    },\n    \"command\": {\n        \"name\":
+      \"read_file\",\n        \"args\": {\n            \"filename\": \"instructions_3.txt\"\n        }\n    }\n}"},
+      {"role": "system", "content": "Command read_file returned: Write the task_id
+      into the file output.txt\nShutdown"}, {"role": "user", "content": "Determine
+      which next command to use, and respond using the format specified above:"},
+      {"role": "assistant", "content": "{\n    \"thoughts\": {\n        \"text\":
+      \"I need to write the task_id into the output.txt file using the write_to_file
+      command.\",\n        \"reasoning\": \"The instructions require me to write the
+      task_id into the output.txt file.\",\n        \"plan\": \"- Use the write_to_file
+      command to write the task_id into the output.txt file\",\n        \"criticism\":
+      \"I need to ensure that I write the correct task_id into the output.txt file.\",\n        \"speak\":
+      \"I will write the task_id into the output.txt file now.\"\n    },\n    \"command\":
+      {\n        \"name\": \"write_to_file\",\n        \"args\": {\n            \"filename\":
+      \"output.txt\",\n            \"text\": \"2314\"\n        }\n    }\n}"}, {"role":
+      "system", "content": "Command write_to_file returned: File written to successfully."},
+      {"role": "user", "content": "Determine which next command to use, and respond
+      using the format specified above:"}], "temperature": 0, "max_tokens": 0}'
+    headers:
+      Accept:
+      - '*/*'
+      Accept-Encoding:
+      - gzip, deflate
+      Connection:
+      - keep-alive
+      Content-Length:
+      - '7348'
+      Content-Type:
+      - application/json
+    method: POST
+    uri: https://api.openai.com/v1/chat/completions
+  response:
+    body:
+      string: !!binary |
+        H4sIAAAAAAAAA3SRS2/bMBCE7/0VxJ4pw684jm4FiiIpgp5aoEUVGDS1lhjzoXJXsQ1D/73Qw7Wr
+        ttdd8puZnTOYHFLQpWLtKpvcf3rdfv84f36c7ec791hV+Pl5efx2evuwPEWQELavqHn4MdHBVRbZ
+        BA8SdETFmEM6W62XD4v79cNcggs5WkihqDhZTO4SruM2JNPFdAYSalIFQnqGKgZX8YbDHj1BOrtb
+        rSVc4dfFbCWBAyt7Ha3Wy0aCLoPRSJD+OINDuoBjsAgpKCJDrDy3NoNn9G2Ec+aFECIDLkNdlEwZ
+        pGIYDgs8cjvM4El4xFxwEFTWnIeDFzUZXwguUbCi/Wawi0IH55TPJxnIW1ZERcEbX/TALyUK44lj
+        rduIJCL+rE1E4fBWZUyprPI9IBFfCf8vfwsZMXQ0bLQhN46GnurYMhWLJ1Gqt47WYXOhrO3UBp95
+        J0tii7sQsZPi9h7/Mk0Vqv1F7GCsvR7Rh8Mkg/5xIy+FDBn+6sMrhz3nj8wjORWLcZW3FfSA922c
+        LsE1ItVaI9Gutvb021XnbDCY+QYaCTvjDZWbHgcpEIcKJBif4xHSafPSvPsFAAD//wMAvNN1YlgD
+        AAA=
+    headers:
+      CF-Cache-Status:
+      - DYNAMIC
+      CF-RAY:
+      - 7cc62aa52e403ac7-DFW
+      Cache-Control:
+      - no-cache, must-revalidate
+      Connection:
+      - keep-alive
+      Content-Encoding:
+      - gzip
+      Content-Type:
+      - application/json
+      Date:
+      - Wed, 24 May 2023 14:18:31 GMT
+      Server:
+      - cloudflare
+      access-control-allow-origin:
+      - '*'
+      alt-svc:
+      - h3=":443"; ma=86400, h3-29=":443"; ma=86400
+      openai-model:
+      - gpt-3.5-turbo-0301
+      openai-organization:
+      - significant-gravitas
+      openai-processing-ms:
+      - '19007'
+      openai-version:
+      - '2020-10-01'
+      strict-transport-security:
+      - max-age=15724800; includeSubDomains
+      x-ratelimit-limit-requests:
+      - '3500'
+      x-ratelimit-limit-tokens:
+      - '90000'
+      x-ratelimit-remaining-requests:
+      - '3499'
+      x-ratelimit-remaining-tokens:
+      - '86473'
+      x-ratelimit-reset-requests:
+      - 17ms
+      x-ratelimit-reset-tokens:
+      - 2.35s
+      x-request-id:
+      - d281dd2fbae62c2925a71cdef320242e
+    status:
+      code: 200
+      message: OK
+- request:
+    body: '{"model": "gpt-3.5-turbo", "messages": [{"role": "user", "content": "Write
+      a concise summary of the following text:\n\n\nLITERAL TEXT: \"\"\"This task_id
+      is 2314 Read the file instructions_2.txt\"\"\"\n\n\nCONCISE SUMMARY: The text
+      is best summarized as"}], "temperature": 0, "max_tokens": 0}'
+    headers:
+      Accept:
+      - '*/*'
+      Accept-Encoding:
+      - gzip, deflate
+      Connection:
+      - keep-alive
+      Content-Length:
+      - '294'
+      Content-Type:
+      - application/json
+    method: POST
+    uri: https://api.openai.com/v1/chat/completions
+  response:
+    body:
+      string: !!binary |
+        H4sIAAAAAAAAA0SOwUvDMBhH7/4V4XdOS7tu7cxRvQxRcAcvIiNNv61xadIlX3Ew+r/LQOf1wXu8
+        C2wHBdNrNsPosua5OW3Ob8fHFyppen/Y3m/3zakh99pWCRKh/SLDv0ZuwjA6Yhs8JEwkzdRBlfV6
+        VVRlUS8khtCRg8Jh5KzKVxlPsQ1ZURUlJKakDwR1wRjDMPKOw5F8glquJf7TN1zWEhxYuxupl7OE
+        6YM1lKA+Lhgo/TVjcAQFnZJNrD1fD4Nn8td7LVino/i23IvNk1hU5VJwEJF0J7gnsbeOhPWJ42Su
+        D2m3yPnMOWaJvfU29btIOgUPhcRhhIT1HZ2hivlzvvsBAAD//wMAbCMLS1YBAAA=
+    headers:
+      CF-Cache-Status:
+      - DYNAMIC
+      CF-RAY:
+      - 7ccf0d4a6d710e87-AMS
+      Cache-Control:
+      - no-cache, must-revalidate
+      Connection:
+      - keep-alive
+      Content-Encoding:
+      - gzip
+      Content-Type:
+      - application/json
+      Date:
+      - Thu, 25 May 2023 16:11:04 GMT
       Server:
       - cloudflare
       access-control-allow-origin:
@@ -1914,7 +2611,7 @@
       openai-organization:
       - user-kd1j0bcill5flig1m29wdaof
       openai-processing-ms:
-      - '2372'
+      - '2415'
       openai-version:
       - '2020-10-01'
       strict-transport-security:
@@ -1932,7 +2629,7 @@
       x-ratelimit-reset-tokens:
       - 362ms
       x-request-id:
-      - 98b0edf0af30b38f872770b8c3c0f8a7
+      - cbd67969e330d7c1b72b91be6aff147a
     status:
       code: 200
       message: OK
@@ -2068,7 +2765,7 @@
       CF-Cache-Status:
       - DYNAMIC
       CF-RAY:
-      - 7c961c68f996b8eb-AMS
+      - 7ccf0d5b8d510e87-AMS
       Connection:
       - keep-alive
       Content-Encoding:
@@ -2076,7 +2773,7 @@
       Content-Type:
       - application/json
       Date:
-      - Thu, 18 May 2023 18:19:53 GMT
+      - Thu, 25 May 2023 16:11:05 GMT
       Server:
       - cloudflare
       access-control-allow-origin:
@@ -2086,7 +2783,7 @@
       openai-organization:
       - user-kd1j0bcill5flig1m29wdaof
       openai-processing-ms:
-      - '198'
+      - '145'
       openai-version:
       - '2020-10-01'
       strict-transport-security:
@@ -2098,7 +2795,7 @@
       x-ratelimit-reset-requests:
       - 20ms
       x-request-id:
-      - f4bce6c488e925d0ceecb46afbe4c46d
+      - 7ab0c4c9a66ac01fa308ec0a4b3afb51
     status:
       code: 200
       message: OK
@@ -2121,120 +2818,120 @@
   response:
     body:
       string: !!binary |
-        H4sIAAAAAAAAA1SaW6+6Srfm799PsbJu7TciIDVYd3IQEbAKAVE7nQ544iAihyqgdvZ37+B/Z3f3
-        zUwmMnVKjfGM3/NU/ce//vrr7zotHrf+73/++vudd/3f/2O+dk/65O9//vqf//rrr7/++o/fz//v
-        zkeVPu73/PP63f57Mf/cH+Pf//wl/PeV/3vTP3/97bj5nq7sIypKds5yKFlKaPPUVNQHOfggH5OJ
-        efS9TvtX9UkAHN9kzmJpF1N2G2IYFm/G3LG5pvViv5lAfC8sou0vcTGaRQAIycqdGKt+akcagghL
-        nayJjd+JMam8D9BX4C3NX1bZjt5Ke8GkmpxtGOvb3muPAfRsUxI3pini3n6TwPJwHhh+81c7mDdn
-        Alm/E4KRprqTeA1N0Om3Y5ZpdMZgvpEO7uKoEeexX7U0fE+NKpvrEC+WvV8MjlJNINtXgSq7tVsM
-        2+yLlf5+5sQ+ni8uT1hDQc3WW3LYS37B3R0a0DLIDKJ94yxlW/8yIOFli0R/0Hs6ieAE6Pf86Fax
-        095tvEbJy15ihtj04SD5VwfFuS5Sto7MUArh+EIFsVI8Peg9HJO9v1GP/s1ieNkP7RQ05g2+0oER
-        k2pj0SeHr6BcrP2JeUOptQLLrgOoaXsixjCcOWVLWwD7YGyJs/QZ4qFbB+sv7CTija5eCKYnWCi6
-        pAqNN++kmK7YAlD97MF2j3RjSCpp6nWLIGfb771Oh2sUdkpmGDdGrqln0CzTHbVs3yVx7l7ChzDT
-        c4TqT4jVwyl3RzizBZALHsl2WS+L2tOOipphN8Qr17imrD5kD1BfYs0sOLcuF2OkQwAqJvuvsjcE
-        NxduMDr6yFxluy0mts4viEWvlnln/kK8lgUfoZU1MW2/I6GU9cOgavvHgJdpZSMGARNBMZIz2Vc3
-        qR2cQXyBdvdTFtyCa1qwPjBRsRsISawkD5m5TRVI88MSB7tTwfm1MX1A3U7A4lM6tt3K3DVwPA8B
-        OTi2hIbrR8Dr8S7eGHmCXtDauvqA1OFN9vv2bIwLbtsolQeZ6eCOBVvRdwTxbVXgtfvu2tG4xKba
-        P1hCNl2M+SRJ8gPQWB1pRrQSUSa4gBTPcoglr68tz65ujdp8+SZ2n52LYVEdX0C2zwKrzaLhfR2j
-        BBn6lDPt7UE4hXgTqdFLOxLz7FTtqErXBVLMm8C2dozdkbYfB8anZ2B6X67CkZFiA/P74yZffd2p
-        lvR82ZwFgzlwcDhn1tFSh1ETiLMLnEL0NBmjQDimRF/EOBzpclfD4VNy3OxqM+XZtrXhMDaYbQ+h
-        jYaAxwlUr+hCBSZG7QgDVVC2fb7I7mq37QS7gwDVacnxUu6NkNfG6EG9j5Z4Ib+vbk+XpIE6GjSG
-        H5WYfpPQDiBdbj5Mf+wg7GrSYrQMlYbg7F6hPttwXRU/ekGhP59D6ixjWZnWRxuX53HXCuyw9qHZ
-        vdbs4KZe+BRTU4CjLTDiCtmej6ale/B7Xm5MEe9fWLVQonsnormB53JRMCa4R6SksVXqhSi51w2a
-        9ZEcqvrojtfniqI7DRbEXV0no/4mtQVPol6ZZZwv4ehhO4eoXF8JfpESTeaxxBC/xQzLx5tTjOoj
-        1EGtbYG48S5BLFmMF/guCoSF08loh/AcBFA/K0r06piFXbbOB9Srix0zg0PLqffcAJjf85bg/ETc
-        8XWTHHCu1pbhBf6kjEWhDXtR65mBVI2PoqBYYMp+TfaHfV1wVSzm5/2Q5vVv+Oi11wBURdHxqn6/
-        jCmJFB0On4qzTV8OnKuF4chrkO50/JyvxvRZUhv6SfCZ7a/2LTcfgQBRFW6Yhcw4nbbVNQbt2T1Z
-        mIi74vsang06BoqDl7KVp10WoxLurHnThXrsCh4+7Qmya3kiOvilMdFS9eH4NB+MCLWPhsXy8oC4
-        s3zME1IV79dY+uB59o4lu6ApaoPGDRxewYfoC5WFnajpN2jcuGRE2u9S6aqJNarunz2VQ5m23eUm
-        xYpmb/csuL9QSBfnrw3Pk90xL6Q4bdVQeIC2bbdzP1G3CZLVhIL2/SEmRx93+gzPmyLHvsKsnVsU
-        /HW/P6D9kohO1k7jf+ZNfQlyQmb95x8VW0CSesU8T1oYv/mmGu7txI5u0BnT4iDLyrireqZn7wOf
-        6qLR0XeRIeIsJR912cGNkC41De6308Kl29vX+qNH9wMYhhREhgLtILS00vityDy7MUHZiileJnpv
-        dCLxXlBKm+pP/Q3qWRdgdLeYHA4n3RhUurLVQ961xNGWsTEGH2wpsz6QfaniUKgfowzCKrKJ6Ydi
-        2iZnOYG4M312MuVbMQzVgMFciSXBi5Wd8uvxEClf+ROz7bJ+tlN4cy6KVSvV3M+3kM9/j5j1fc/z
-        /O4yeikB7hVMxB6h4MNi9fLUeX7gSfmcWn6NiwliVo7k2LplyGsZfPgzLzz/bgzJVXEQUqc30XNZ
-        T+vAu19AqHYp210ypxjEPlPgsPT2JNV3r3S8eidPkY+XiWrvXDSGb/Ky1ElcmViRbTn9gNkPECXS
-        Aou7qWxH89p0wJ51zgzpiENabxQR7q/eYBYsPKOXKlmH4+5p43qsGmN8hVgGxekKkl6R5RaLk2aq
-        Uf/xiJMd+3BMDpkAVr7QmDGeL2jaBrII1UnlVCXO1h1CYz0hIa8UhrffzJjMt0nh3ooKmfsrZFur
-        fkGCky/O7680nDy3voFzWByYHR77dkr6AaBEMsVThnbFcLlJEaD1Qpn1sAsn5/ahUDVmTaXLdOSj
-        u05jJAThQPsWvYsukAURGsffka3LOj7VURrD03Mpla6PdzhljZKgr7gPmDkcM3eo6aaCvrFvJMjl
-        PByu+4eAqtI22P6rfN1Zj/6sD+1tvS9GOCwpCoQwZftSTtHkua8HMldCyYLHXXTb4A42ZPvQpd/D
-        sC/GLRwVdX6dZhlXwzGx3Qu4SFCJ31jPkInHW4VmPWE76XJKWf1OJ8iVZcWIXmpG98kkE8RGxFha
-        1yaSoK0GIBdvJEacpuF0VarL7/thhPRNyDI0Cesn/kzMeexP7fihfYcQ712yk3bYGEPt2P14km1r
-        YoWT+Bhf4Dh2jpEsFW33chedsofjjWy+z0XYLW5fH+IPtqky88j4+oCOBFn8UpR4fcq2IGOIhigl
-        3kkzDF6nbY7meUxHd30wOFV2OYzm6skOc7+LLMiSH1+yve0duEDjm6Ko5WnPjFtSFEyyZVD2C/bC
-        ahuV7ShVgy7LV91mDjwCd9yeLgoomJhs031Eg4XWXkAzH9Ipl/OUi+scq/d1t2H2d1ognk1OCahy
-        CW2j4IwGdWGIarPL11iY+u2s1ysf5PTmEQud1KI3i2SBZn7Hy3VkppOkvSb1x1enfTm4dXKqI5Dj
-        0iROYfkhDzVZh8PbYXRdby13VGvXh4MSaeRChc4Y6q2ygEiVYxIsw73BTXFrI0k9Av7pbR9GCkZ1
-        oHMaLJXG/dMPunR6MftoDXy6YrxYT6rFyf79BM4Tww1g6VtLpnnk41Iqn4Y/fM6HfYz678XeQL2P
-        l8RaEx4ycVdGUJ+EB9H175COgVKV6NlNOnOe9YNPTrB8IPVjnelCv4l8Ej93B+Wy0LFr3j84f52X
-        G3Q8xXjWD5oyaKsJHc9TwJyZx2iSXB6QabCkn3Vd8mGrvBx4ZrXLYjm4FGOySC1I9nnGzIO7aLuZ
-        T2GuL7Z7fnN3cotk+ukTIddtEAomVy301DSJVnKxRMwwSQAHwQqY/qBqOm6fmqMeExyTLc4aPi2G
-        l6lOSs3ItWWdO27hqqC5/uli5i0mLe0a/fRxKZy/LU9aX1EFMXnjqvD9YmXcPjISWRcTnwsbd/XR
-        rQAaW34Rj3+sgm8TTYenH5RYyTaWK2bGOgG+czCuFvkO8evuZKHyXS+ZZZV5277E6KIWWv6i4sxT
-        wxVFFHIUDGR3k8p0DMuNjNLiXTGtvlbFH14iYfTFQ2M9U25GTQkXV7tjde+zYhxK34GrcCb4I45C
-        +E1ucg7y4WORnXT/IGo2rY3yzx4x93y6IWYSzwEb73Jm6OmLD5/72wc0hjvibFJl5gvnhuLzMsUo
-        Wl/QuPD9xZ/11C2ao58+qNMyl8j2fTlxYRU+IgjG1ZmQi9C6/NU+X8g6mYhtJmkbjhl8bVDbxZNY
-        mpe2g5dcRFi2+YYYTy8Lx+B+ElH/5BJzV8xF1COTLx+i1ZtYRj+543bKahiNUWfpzLeT8Y1z9Ey3
-        R+YdhAufWJBd/uj1T7+mj0IoZLfNlbhRcOazvlFku98HOeBDk1JRLESI6t4krjAdjTJ5+hV8JcLw
-        2zWuIWcPNwFSdv6vP9IRzN1NOeIxwqKyQ8WgUtWBQ8FttrU/q/ArmRsBnt6e4t0gLXgf9qOjWPt2
-        jeVjPyLGxkIBa/9dE0uNtpx/b4MDFy81KXRDnE5m0zpQdkuXubKvtx1LUYRmPWGu0lmtoK4nHcTv
-        7UPcM9wR/QznG1g7siJESmgxv5+t1gmtmI6wWLAkOC5UUxh25LG87VPhszqX8OwGfeZLqxjER+j9
-        5vmsj7E7DSu/Un2hV8icRxSDmkY1muctVh4JcM42UwP6e7nG4355blkmZTqk/VnEw9GU2v6z66gi
-        XD9A9Ax92sEl6UKZuHYlBzJWxrDq7j6a/QEzzvotnT6hRZEdBiuivb1bOtYHwwG9KFa4KaYCja/q
-        c0FV+yBYeTVe2nhkCpSl/awpBK8u/K4SmiNBGjyikfqNppA1MkpifcO2h6/eivV381Ct2L1QZacV
-        KQ/dl6/2Q+IxQ/rUblcXLkVIykVm0rObSi6FCVlBLTFy3U4hZbvuBapQh+zg7V4zD59vcBV5yDa1
-        fE8Zw0BheavudFWdhpb/5m1/P3G2u9ru7FePC5Vs3im+TVeznfXIhjiPNlQ64xWfrvuVA9bx6NOh
-        bVKjz/w9RYntKMTKl/uUZ/5rA/e3cmL73FLRj/dRFQprbET+o53YciOq8+9EK6PIpbVTWPDjDcck
-        27ar3WuCak96MfdydsKJsckBV8Xlj/9C7qY3H+kdqbF8/nzC7opXPjyNJ2KWxqGdkm0RgXY0d3SR
-        UWzQYXUpUbl+NBTm/IKKm8gGQ6Nb/HXfXtuEpm+px/3aY06ObYNnj9xS42f4YR5FoduKgjGgFKqC
-        WBq/tdwL5AacQ2uwnS5nBQ+LpIS4HEy62j7vxVBPwQXSpf4hJravaRPEBah1dJNInr171IXGOCh1
-        0lXk+v1qaOa7SOm/UkDsLjy1g+fXFdzXdEO2FYxty6yjCc+Y7DHwT1V0WSbfALzOJq4Ye0hIrGvz
-        4xt2az0lpdthX6KRqDHTPNF2eYI3Dsw8TW40Clz+009jiys8OjCFoxmZAayXYcY2cf9GLItGAbTL
-        JfyTPw5s0bx+vEsXi1WdfoyBdr98hkrGUy9Gb7XP0ay/bHM0zy3/WGICVvXIiReZdsrNRyKCbHcL
-        dnROx7T76efl1mFGONwNfn3dNvCnHvLkkY5b2baQyp4bqpgvj4+iV96gXd4NthPMrzGyKcE/3sHT
-        TZvcdluMPiwb54rFrczcWd9sVDkSovM8M8TtLTOhyqcbXrnX0JjMhduAvuYlXd4dkwuO+bR+eSMW
-        TcMzBrPxRBBQ0FO+nt7uEMSHBsjdWuPjnvqp+OPh2X/j1xntEH3xeAP9JPr0Yzz1VlxlIv2tFztU
-        gRROYXs0YZlikcptrBR0MdQWjHr3Ztbr0LYjK4yX6q6UCzFW1thSKt8nILnvMX1Z+uH42XUdGv0g
-        I5r3fvGRnfY3iATbYvdm0SBqnkQdpuF9ItZy+HJeD5cGNCc7MPv82YVDxqbXr7+Jx+QD4mYXKeAr
-        yy/uPZq5Q3KdHFWnbceshyKiKUF8A5Iawn/568SvsZLLYkcOjZW3fbBtc5QvxiMx5LIwePApLzDz
-        MLP9J0Ms2BQXEL7IYocf34qBLqvDuv8QxxSrltfM3ED1aCs61myT8m2y12GZeuKPx1N+la0Irmty
-        nvV8U4hix0vInqI5z/sNWolrQ4Gy8BDbzzwqXlZksQ6UzCFE5If2p49gVmuNmb5O3HWyCE3YC6qP
-        p63zcadVSwEcXZg7qi/D0eUgw3iBiNhtrLRUdLwLxDSPcMc/VTtkF9tDo8F1CsHIi6GuGwfNfpGO
-        nlgb87y9oMuOTHO/r9PvMfvUyPHKiulZZBXcjPJKSYfdlu2d+sj5zE8o/a5OzGNyz3liZ51qXZcG
-        Ho6Da1D2am+/+sAS4lrBkrN8gSp1t2z248YQKvsHRGOnk3gbv4pJFUZZObTJgznaZWVQ9eUN6OLj
-        gWnOaQynoX3Fqnq6VsSOcN0ObG2aklgnDrOU+yqcqHwf4KcXc96GGjWdFsBOb/vnH43vK8QKVKG4
-        xgoUZjuCcnYgNKs3O5Qcu3O91SBHzoZpezqE40fHARr4U57z8awd4SB1SDZRSCw9ubf91RInaA5T
-        TbQ5r+I/vmhM/UKlpNuFq7C0FUWAJsJr2+s5Zbdjg5bG58WI6HUFrb+bG5SrxR4v0VMzVqH0TSCd
-        hBCv9jhOhxqcGo6HTiJEOH+L0tydGrTm2wMjD7pphWRam6jk+ZbC/P8N7n71AiC2R5JX44WjKaIH
-        mkTJJJb+9A0xE/IGNbbyYpahPYrus4leoHeHmpBr2rmdaee+Ovtx9sunJ9XrAojy+4n8+GdU81L8
-        5a/MHpZfY6QXq4HZ/9Fmt25bUSzcGM16OvPujksD1INyWOI9MVJK0EB98QaCeHnTITpqfEqkrwf3
-        99ul4LfftN9qQwI/vzrzTTFKlbxRyA59mL5hCarrrQKgZ7uRLjZy6nKwpRIuJqfssIyeLk/sb6cE
-        60fPDNHowpGunhcUv+DKNGw6Bk/WyQLix8Eh1r2LUDf7PRSzaiTb9462TIy5DkK1TYlhfHU0voZn
-        jdbLY8YsZZcWU+K/MPSNc8N9G5ntn3zDFRcrqu6loejDyVmAo4sxOfz8QEDSCeI83vzJM0cz8nwU
-        l5NJ3HMrFu01USsQupPDtsR2+WgS5YEu3tVk+H6JwknVYYPcbp0QfBvDdJh5Ap4PGZgxLta8/fGD
-        Wd5UEp6/ajoFagfI7FYVlk9ukQ7ZwY2BPNwYy8PuxbtffjyvDzuUO6UdqUlttB/3b1pcA5dP9WYS
-        UGElNaaofrgs064RtGiR/8lfWvUTgTr7KWKtRSEd2Ul7qJm2WBLHOFxm/TAuf+aBfzTPBRULI/71
-        OxYN7dGKTnUGqPFhx/QdlGjy6tGDZ9a4xA6iidNsuAiQnZ0js57SvN9xogn4krsgWBlWiIenS67M
-        +x0YPZ/a7OfuJkSqEjPTK+/FkLiyBYkRTLQeoUA8yLeg9sEBiD3sNnxyRe7DUXsVbPteipxvi3WA
-        jvpnQ5V5f2IKg8CBYfFheCT1+896/NHP9bsk4fR6rl6QdscrwWZnhVJyHhJ4aobEtBKd3EkNHAqi
-        /2xw9dsPc81VAtqj0THNdr3BZn5HJjs2sz4nxRgmlwY6R9nOeUth9B93kcN3PDpYxUXpjmKKbECv
-        pcowXM1QFOtsgkk5v4kFvcmn1cV6rAOkjHSNLSPsk+G4Aa4HFtlExwxJWZ3Ev/z7V7/t6JmX4I+/
-        NC4QuO1sVGDZL0wcz/6Kznkz2FFzIxgMp50++/iBzotiQdcfQy7GTHI6KDvVZc5C7xH9VMxDT+ZZ
-        bBOcO3dQ5f6Cjv7DIhiiEXXiNvKRrliU6KbQp8x8JAKSnZVMcA6+MWa+1kF/dJ/4KfdF+id/C6jW
-        Un4SknTc1mOiKp7psMfObkLu3WoZqhvJ8ftTTEW/8kUfopqZ87zs23Fh1d0vryD6LVinQ61ljmpW
-        SCNEkTfGW3wXF8hHEpPdzS/CXiVeBPN+Hx3LNwoHZmo6kONSJ3snkI1ONZoYDlRZ/pnH/ZU/MJr9
-        NkWX+tjyYIwaYBq/HxZwLdPR2O8u6txPZPumrJ39OqB5/+nP/tJAk5k3v9+BzPsraPiYVQzZTb+S
-        nS5rRS8p/gvS4lP9Wa9hu9pTqOyrxDb8YYWruT6QdloQ9vs+IwP9Bn2C/qtep2suWLA8X12CleRm
-        cG95MZU5r2CbSNaReBWjcm0/Lh3Rl+HX5e7CeIDLTg+qyPYl5WE96kiYZJMdf/nnrPfoUH99thm/
-        RfjTP3W/5CoNrJ2GVur2ZkKPcgNL4+FSDIl1bNS/f6cC/vNff/31v34nDKr6/njPBwP6x9j/+7+P
-        Cvw7uSf/FgTx30z8cxKBdsnr8fc//3UI4e9vW1ff/n/3dfn4dH//89dK+XPc4O++7pP3/3v9X/On
-        /ee//g8AAAD//wMA7+9eyeMgAAA=
+        H4sIAAAAAAAAA1R6yRKyyrbm/DzFjj21ToigZLJnIIhIk4mgiBUVFaBIo4A0mZB54777DfwrblVN
+        HCBhk6z1dWv9x7/++uvvNq2yx/j3P3/9/SmH8e//sVx7JmPy9z9//c9//fXXX3/9x+/1/7szq9Ps
+        +Syb/Hf7782yeWbz3//8Jfz3lf970z9//X0H5onIMlP1fv8+l7Du+5BUc6j0w1ocfDglJqPH+bVL
+        h9k8JnC9jg3qbBxLZ48yj6AvaDO1P869b3GudjD8BiY+GEFUTS4MtuDKywwbSsV6vhNdEfbJcYtP
+        V5joU28oAdhpTUd6y3oDlm+1BzyBi0A1dT06g7s9B3Clvd9Ybe8PZ4pSP4L7opmoBrUcTNciYfA0
+        XBFG4kZxuNaGFqxaZaQOWvecXx/OHt5W5z3W72jjjI4WEAWHI0ZTxn0+S2YkwvN2J5JN0zghOyXf
+        TKaw4fjU7GOHr/SOQdLPBtYF7lfTdEkhgPqsY70/lM5wPm0FsHu9N1h1h2c6kbqzwfd1C0lXQKsf
+        Pepmcp8cttRd6WM4DfLOBladUVJ7vRFucq4NoH6hB5q78hkyV/VVZc+tAz0E36ln5lbIoRTMFB8q
+        aebU29gXWXV3V2q/DloqeuQ0wazXrxg3eVQNbRMLMOfcxK75pWBuyD3ZPW+9hK1Pua8kVAo26C60
+        Jn7qJNVUVJIKP/OYUR37qi55/JTvNnVeUSt12nQ6djyW+Zc+6FF7OhVpX3tbUZvNB+tISvi8nCeo
+        mnWImIdLZ3IZXkHXqBnGAdD00V2fRcV7gwsS3O3doVvjnEEukZZiHHaAtYW9gp9oRtj6sJMuheLl
+        Ae9DPdGjIxyq+ZvsY7DOtwP1NofCYZu0guDky4y6rYJDwQTqpLzC1Yw2xLQAMdS1CFVBvGGncaV+
+        qjdRDmN3SmnAKy2tn35ggf3Jxdg3s4KP6acXYTeTGMWnTcWZKxguPG+BiETJPKcUX5oaOmgIsKft
+        JcC5wMhufVg9qPNEez5O4d2HZ/D4YN2wbvr0UmMX7GR1S21Zm3WaHQ8XCJJNg4RsPfQMPERDeUCc
+        YNPvEJ+qcFtCLhJE6L37OKNyBlvQzcjBh/l6BzO9pwO4Z80bWzy/hTzW5jeUp/SD1le5r0ZV6DPw
+        zpOSGjsAw8lx84vSt58ztu1j3XOr6PbgeGwFarsrD8wok0y40owbGrePTTgbpq7CV562qLyY33TO
+        N/tyPRzeOj08VZvzZ3g2le3tK2BDt+1KqsXYBA/oJdjpBI9PVta0UK0vK9S9PKNnL+gYcNb3iHr3
+        1gLzSqtL+DCECxHN8NKz/RWJIPXSF8ZXue/5FHoC7K6Yo93T0EN+IWcX0sMgI0jhvR+sjHZwN741
+        qjkrKe2/uRVAXLotXfpdH4NVbwPSsQ6bulsDwilbKfwZfMh66QeqkutbHgJVRq3/PgLppZxceIiF
+        HVW/du8818pbgOpGmLGRSadwup32Fvx8JoE6IwDVcIpHBMAzjvBeLh3AVmolwvO+ssk9eu4raT5a
+        EJhPNGOL+z7g4/fagWZdrrBzFbn+LahlwtOwSal+j+KQBUqbQbY+37F237x7PmEDwXrXvdCqjG2+
+        PI891HxfwPYpS8DIFC2GG1tfoU100nt2epQBLEZEsJ5nRTXYQTmBl7U/UtSu+4oGRmHAOKYH7OAj
+        dmbdP5ow/coGVcu0cUam6QZ8zp+R4nup8cmVExMmE/xitx1bPkm46mD1KEXqpk1XTe72HsDdWGtI
+        llmuM2bYe/i0CaeH9XuqZqY55hYa/EkmcXsP2SPJXChdhDPVDOkEmHJhAnw6WKWH2Yv6Seb3CDrY
+        fdGbZbjhV21fBLih6aCVhMqUJF3/hugZlQTc66Gau8hiEA3CFZ+avuKzVj59eLgJL4pV6IM/5xni
+        yEfQPpX8s1UvMVTv2yP1PwEJO1c2O6i9WP3DQz4ueAKbVfmmh8f22Iu7jTmA+9jYZKtQktJ+/cnk
+        7nQ+0VRTQUX8686CxX4aqGk657TDTyGBWOkN6s0f4vQqudYAG+MXazhqnHmT0YcsKIZMTb6uqrne
+        PrM/fLoaGo3PRSsyaG1W5fL8jWomr8yGz48lUlssVvo0bKdIOft5RC9+POjsie4XWYD1SLVt4fEZ
+        vG0ThN4MsDeP55TGB+CC8tjN6PvoV85Ivl8Tiiqs8S0KdV0MaShDHb8BebefG39tHp0Bd6ROEbug
+        oRrUecih821LtLrNtj4t9QSD4x3jvYf3Ok+fV0uBitvj43yL9KVfRdlPLR2rnwCFkinNAmwqw8JH
+        sBL7TkHbBM7jw6fXTnyEswt8BNVN9Mba423189kYW9lJ+4h6Qf7qZ8WTfflWijW1svJRzc0Q1+Ct
+        XD/4qA6PfqjnyxbewgvHtl+/dR7sc18xB/JGTJSvPWsrncGTv2U48vp3OAkN9GEvGR314vVT50Ur
+        I7B8PlYLedXXTePF0Nw5KbUk1Q7nnXyW4Up92zjiUp5Oy/fJb7q9ICsLRH2+5r6pLPoB7fJQSN81
+        fw6wlhoFgUWvcHMnt7C5GCW1SxfrQz7ZDPJ23FPXLNyK3LC1h0EE9uj9yTqdTT7awjs0KhyJK6QX
+        rnJWFbQLXWx86jFkHtEmOO9LjboZidPJBBaDFH44mfPHIZ3CzZcBQTFlanpVoc8wFAiUcgawK6c3
+        nXxTK4d5G31Rr6lpNWlN+4D2SfToKddHMGukUOEZQIaUzfVY8XG8+VCJbUCNbD1U8+0gMSgEVk92
+        HTtX89NLEZj7lJD6k9chsd2LDEf7YWHcWwOfL20aQSnglMgf4ROy6GpnwLOfZ+qQSw54+Z5qmDfC
+        A0fZXIYMZKstOLjxnrrS5ZsODOoBEAK7J+/f//cxFYGm8ZR6wpCCyRP9DCz6jz78owR6/eJaMDlW
+        Kmn17FTxtVaslKV+SXl7KiGfPCeG0S5W8MvQs4r2ytCBhQ+o0T4vPeEzYPD8XNf0pGEtHJOxMWCd
+        EYwErzCAuL+aApwSg2GTZ6nOvoEYww/DPVpbF7Ui36d22b3MF6N6tbn20xM9t8DMPAd78wfpbLs+
+        t1Bl84bub6sD52+/eEN6GXIk8nXVD+KVGPIz+j6xfq1XnIrJ14fgIZ8IHJ5lOBuWI4JjUXdEHG5j
+        P7ogRrB/WAlGykbX+eOelsBxvxMBueeFUzjeOhjfxxdFvqzr4vepRSCZM5FakuVVgngeMnne7Y7U
+        Pq2rcMEHQ/Y+aYGmVn73s7lRamml1jb1tpfAma9lLEPSc4OetpYY0vl0mgB5zBkRs7lMedEypATv
+        WKPGvlgBPjv2G3YVdck4KjfAJTuUlQzXW8R77xDO8XrjQyN4eNj1b6twfFudDBb9jtbrlZHO2dFn
+        Sr2zAhx8HiPomGrFUI5VA2va0Q8nlx1X0G/MkUyedwATg44PBdPV8KPdDPof/fjjZ9+7nnTWfow3
+        WIc7GUnaQeOjH8gIsFMik2cndg47ku0DHuxrTo/3ZOJT+/H3cslMATsBgnw6aE4AzSdZUUvcNg6R
+        TtcJhFh8onW8ixziqrEK0Zat8cGweTisxbcPhXOb4X2mTOnER3EAx8nUqQamrJozDWfAXe0Twg1L
+        0tnkegE4xJeBBm2fcS60BAJcIETVT0BS2t7FFfhCMaBejr/9+Nm3GQyOuwd5y483n16qjyA2J4e+
+        giSu2GVMTVgMpKAotVYp0T4XBEd2fVBXL0uHGY7NYLSNK3ya70G4sY9PG9inSCXjOl33tMhoAN+H
+        LKD721NJp+h5tpWLgSJ8bOaOcz+eDIWuW4rPTTik/Hm9y2CpfyJ8ohqQaxO3QBzueyRk0jfl6TeX
+        FRiwL/qs334l1uNRAIvexE+tUlOhKEQEPbbNMUq/Jp+s97SC+Mg+iM+C6WwO+1MC+7Tz0LiGljNz
+        IohA79QV9Sy7cLoPuMSKcrMLMg3nmLMOCQwClEzY23jvlKk8n4CJvQ89RmkdTvo1CGDeXr5o6+uv
+        dDq28vvXL2j9+NKKp01uwk2s24jQ1Ya38hwv/tcx8aF5tc6wkxIIjlSTqflePwHVL64N5eu6pAYf
+        cz5788GH30wysdGOQB+/iR0DkNwStPw+8DtP8Dtf54lK8MMHxfdsCXuRdeVSzlY+3MTF7XfegKfV
+        6w3e5xjSvXc7hEzxdy70mJzj4+OeptMjbkV4jU3tj/7j+/jAQFunW2qmJ9ehAYy2W1p831gdNJbO
+        vTZP8Gp/9jTcVrbOQSV2oPIKn+6lfcw5vM0TEPRvQI/VDumzK2EC3fAdL37nxtkgjwSk3v2FbV/s
+        emLllQzt6GxgY19kvPnhu2y+KPpu/XvFtCpNoAG3GB/XIk/nTDs+ZLw6nRFY9PS81B+UitD6gy/d
+        SHIBsuksoJO6WoejngR7WdxKO8RExlI6gEqE4nazwzg/H/iPj2Hl6TphShGlrLOBDfWkcuhJuxn9
+        sOADWPwate2j2YsmYya8lUKNbbHInDFktxientJm8V+EM9SplvK0UU29BxUrYpy0lfIwLkf8MO+n
+        VDIO0htKl4uBVku9slGofKi6qUWRrl/B3Ax+rUDfk7HJpTxksbExgKuUHlLitaIzb9rXkG+cHYL+
+        8QYGGxU2TMK1hKai2zp0yUPk6/yC+Nh8m3763pxM3rreDbv2udan6OzFQE3kgv700Lx51B0Qe3mD
+        jR14pJN+C024vfUC6rXi7fBZlVrw6x/+EJ20/WhlJINN2BFBD0be5eOqBD881o1d7fAOy1twvHYq
+        XfKBXtCaPFP0VI8J34ZVP1fx5CtAilzqba5NP94B6IBBEpE6m9BJBT+E8h+/ayoj08dYgQ8YfqeQ
+        7str7rCbLeVwHaQhdRMx7YlVDgT2Yv0kSm9O/Ww70fTTN4t/cXrGjP1eqVRDRa+FH/74wYVviDTf
+        RH1abz8mnF/Kmaz8e1KRfHvKAD0QGTv37JSyG1ZVaGrsSvUlvyK9xS4gbOiMnOaRORMXVVHJ8HuL
+        VbENAC06voenQUopkqJDP3zW3wzYBS0oWvQw+9XPg7IKyTdlq8+X7mGB03hrESDvJiQw2fjQi1JA
+        j3MDe45zfoHsFptka3peRaPIegNNRl/C86zoSdEIxq9/URNw32nX+8lUFv1ATyQ58knrS1O57/Tm
+        15+ge17CCay0+o0PnfhI59Vp28FapQZ1BFBUzJvsN7QEaJFJaZ7hdPbYA34+QYPNVkr6drqEUGn5
+        VsLlwq/D5AcXeTWoNX58RK1n8Up+y5nahNi69dd0PqNtDRd+wMc1mZzuLk8QNrnuIqUjNR88MX7A
+        zSc/4WPQu0A4O7sOWhtY0lfV7gARr98cDMozol6oWQ4DHxXBrhwYfi76gv/ws5zrBsnlhYUcPgUE
+        Y8Ep6VLvzhBuigl+4eVAOrFYOfwDkxxU4mpHdiRpwHsNyQDdcyUSaJ/2fDKVUw0i/DpSb9Ef80ES
+        E3hgQYmPxLfSpb5l+OOPyGeBQ1TeMlj1Kl7yg6fOyeehwi+57LCrBFk6L34dnLRkTTaO7FZTvxce
+        8Pn56vQoSF99bqYEwduKY7TWDMHpxaTwIT4GMWJyRx3OZMUCi18nbNF/4uGoWZDIwROt5GcYzt7o
+        dBB1YU0WvcmFolrv5UJ2GNpooatPSz/B7ygOZNPc3mBerccO9m1zRvf72083MFcz0N4zAdUyOfa0
+        JgcIo2cWkjIV973AR5FAlEmnX16y5I2zBW8K2xDQXGQ+/vIIcxjeVDXFvudc5LkyfpIYow9mDt3H
+        HoNAurj0j/6i0WMCG9fM8ZK38pkppxgibWvS2D50KUGFuIdSMV+xq4BO/1OfZXVA1E1fx5Dr/j6H
+        73HDsHujHvjxORTokaDhhXMwkbq0lefcjNR5fCRn/uUT2aOCVA9uI2gX/Sc7mAwY56eyJzgF9Y+v
+        sG7MJZ8un0sMu6vHqXr60J4mtLpAe6JHqv707X3HBGW07jXWcV73szAIKhyZ9P3l3c5cJTsTGiQW
+        8U8/zfAmXmDUpTeMN3jJeiLewuIcHKj7wioQ7iKXYSpeANWNnekIKh+j3ctQHHzKdQ/QTd4T+Frt
+        VKryHQJbVOsGLK2v8+sfwNv7CsLRhlds/vwqU10IdWRcsOtj4AynaIhh1e8xei/6ij/PsQ/y+00n
+        s4Z5NbO1jcDqWXlE8L6tPkeBk4Olfn76FbQZPLagf7TNj/8qVu/CWv7pefTBgc50bMRAXu9uv/Pl
+        08qcB2XnH3XEOHD0QfiAB+yY+0EsFfcV+enxnVwdqBOgB58WfIQpfmj4HJp5NWVm0MrrKXlRlE1C
+        RcL5MQC67ij15nEOp6JTI6W7jDU+bbS2n+8S229br7TpaS421Wy9xgke3udo4TfYd88gWEFB+Ryp
+        +xGLqrszIkKokC2a7xuj50XWBPBji2+KcYoclotWC43zSqWL/g6nKEQILPMFuudVkTIGJOGXT//0
+        CiCoEkW44DE+dOSus9dKl+GrXN0I+7rHUNqXMZE/dnRD8EZHPh72WgJygedU105DNaKPGsPPXbTR
+        9nLRQqmodwlMu/iMmF9H6exoyQB76S1h9Qa/1XsknwRs2NOjp6ZS+83iv4C0YiYBAih6fgqvD6iR
+        ycW+93R//jUBdhQaC/76uhBKZQ2YleTUI14WjnJn5LB1ni3Wm2cPRrbeu8ov70LJVgLMFVwEldPp
+        ir2OmICT5iLCO3hH9OjAlk9JXZewu+A7adOw7yU9cCIA0puAf/yzKahlyK8ys/FpvcX9hG9iDoth
+        KMjPT/ELubvwDa8OYXLS9vQy+Ak0wqwhK/98Cyd4kWL5x196pSz8FSQQHj7hROQlz+RpdXvDJU+g
+        5il4ObPkfyc57NhIj5YxhItfeoDxE8fU+GS2zp5BsoLRd2fjn9+mkpWaoCsJw8ZpR/pRwdyEL7pL
+        sPmN9UX/rFsgX5WSWjJOw0Xf2TDaJhV6yw8DzOWlYXDxe0T4kKkaSNut4NkvI6w1Ka2mm+cwuOgh
+        ImfvmM/jPFyAn9o6dvBtU/UqedZw6fdlvuTw+ZvYCdCAp1M8ri86r6JBBdv6myz6N0xn398lEGUX
+        SF1d21VtLrgx+OUT4aJPpkAZ1V9+iFj5rNI/ecqCP0gwWc6H9X5rQl18bai1H+WeB3JmAIEcLiQ3
+        Raf64SVY8kzU7jdPMH6Mrw9HJyuXeU7ufF/AgErsBghrjig47JQUmfLLpy35GOtTZoUPePLjDw0D
+        eqtG8VIlv/kRmsGU9VJ3aCAcguJI8TKfmPX47MITTWyMHzPjZCStABUXnakWXOeKZAZKIDNvK4zo
+        agMW/4LkJq/uaLed9850JIr6m8/8/BTnhm2ZcHmeJC/DCszX+ACV7FFAbHmjWk0HTfd/9UdV5Sby
+        WY/vCJyApJFfXs4CrbSh4/YTkoe01pljJtmfec7OiLDOQn7N4Wl/v+NjlJqhsOSr8AIbkTrqdHXm
+        MpMJfEDaoGKjJZwd5E0ER2vH0ScoxvA3LwTic/fFmOCkWvCmg29jdaCWjiqdXF+ohKHo2Yh9jbcz
+        B6ve+sNfh8dkhBt1KsTfvAbbL8+ofvnKbjWUnIhybYRjlcwGRJpsYvNiF0CALzv6+eFl/pD2/Dfv
+        sDzdxIaf47Rd9AKsGiVEN+PCwPjF6wd8CvYD47mx08kjZgTwNGj02G23FUvbbvr1D0VZTpwRZWsD
+        LPqUGn48OFx4jxfgIHTA3vbCnEFoBB9ku5JgfduP6Vhm8gDKtSZhs9j6+s8vwt+87/40qvRP/rZC
+        RUPkvZQ4M1O0RHFDw6Hn7b2rZgm1EAalNKAxUlk1fuTIh317NPAvj+T39XaA+OI9ML5ru5Qdjpqt
+        fOpQw4dqvdGL/sBj+N3xCLuSUXLqu8MFnrVyIqJZAX3qztoe8pbuMfq8ttWQMDmAm3mtYquQ3ZQ0
+        X4RArSKJCMP1nM5J8+7ggfklelrBO51m8xgroeS9sVXuac+ujd8Cjvw13XMb6my3QQNsioIv858e
+        zDoyA1jOZoKPCx7SkedvuMxTf3iTsv3rzuAtP0tUM6hZiSc/K0GKV4hqm0TV/+ihx54zBH/+zj8L
+        5g9P8XFuHtX8gTdDXvIKqs/DHmyii3HZ0as74v0yn+Nnuyqh97kXZA4+scOFaTbB4k/pFZ+Uiu3m
+        gwkWv011HFfh1GEVKct8jTzXg9Zv1mBQYbQvDaQI77iamu+5U/7+bQX857/++ut//TYM6vaZfZbF
+        gDGbx3//96rAv5Nn8m9BEP9NxT+bCGRI8uzvf/7PEsLf376tv+P/Htt31gx///PXRv6zbvD32I7J
+        5/+9/q/l2/7zX/8FAAD//wMAQjx+2uMgAAA=
     headers:
       CF-Cache-Status:
       - DYNAMIC
       CF-RAY:
-      - 7c961c6b6d55b8eb-AMS
+      - 7ccf0d5f1a480e87-AMS
       Connection:
       - keep-alive
       Content-Encoding:
@@ -2242,7 +2939,7 @@
       Content-Type:
       - application/json
       Date:
-      - Thu, 18 May 2023 18:19:54 GMT
+      - Thu, 25 May 2023 16:11:05 GMT
       Server:
       - cloudflare
       access-control-allow-origin:
@@ -2252,7 +2949,7 @@
       openai-organization:
       - user-kd1j0bcill5flig1m29wdaof
       openai-processing-ms:
-      - '576'
+      - '34'
       openai-version:
       - '2020-10-01'
       strict-transport-security:
@@ -2264,7 +2961,7 @@
       x-ratelimit-reset-requests:
       - 20ms
       x-request-id:
-      - d939640f3cc7a11fd251ec7422fe6308
+      - d9fc6937ceb4be70e1e66bfec2a69b1d
     status:
       code: 200
       message: OK
@@ -2283,2072 +2980,10 @@
       below e.g. command_name\n\nCommands:\n1. append_to_file: Append to file, args:
       \"filename\": \"<filename>\", \"text\": \"<text>\"\n2. delete_file: Delete file,
       args: \"filename\": \"<filename>\"\n3. list_files: List Files in Directory,
-      args: \"directory\": \"<directory>\"\n4. read_file: Read file, args: \"filename\":
-      \"<filename>\"\n5. write_to_file: Write to file, args: \"filename\": \"<filename>\",
-      \"text\": \"<text>\"\n6. delete_agent: Delete GPT Agent, args: \"key\": \"<key>\"\n7.
-      get_hyperlinks: Get text summary, args: \"url\": \"<url>\"\n8. get_text_summary:
-      Get text summary, args: \"url\": \"<url>\", \"question\": \"<question>\"\n9.
-      list_agents: List GPT Agents, args: () -> str\n10. message_agent: Message GPT
-      Agent, args: \"key\": \"<key>\", \"message\": \"<message>\"\n11. start_agent:
-      Start GPT Agent, args: \"name\": \"<name>\", \"task\": \"<short_task_desc>\",
-      \"prompt\": \"<prompt>\"\n12. task_complete: Task Complete (Shutdown), args:
-      \"reason\": \"<reason>\"\n\nResources:\n1. Internet access for searches and
-      information gathering.\n2. Long Term memory management.\n3. GPT-3.5 powered
-      Agents for delegation of simple tasks.\n4. File output.\n\nPerformance Evaluation:\n1.
-      Continuously review and analyze your actions to ensure you are performing to
-      the best of your abilities.\n2. Constructively self-criticize your big-picture
-      behavior constantly.\n3. Reflect on past decisions and strategies to refine
-      your approach.\n4. Every command has a cost, so be smart and efficient. Aim
-      to complete tasks in the least number of steps.\n5. Write all code to a file.\n\nYou
-      should only respond in JSON format as described below \nResponse Format: \n{\n    \"thoughts\":
-      {\n        \"text\": \"thought\",\n        \"reasoning\": \"reasoning\",\n        \"plan\":
-      \"- short bulleted\\n- list that conveys\\n- long-term plan\",\n        \"criticism\":
-      \"constructive self-criticism\",\n        \"speak\": \"thoughts summary to say
-      to user\"\n    },\n    \"command\": {\n        \"name\": \"command name\",\n        \"args\":
-      {\n            \"arg name\": \"value\"\n        }\n    }\n} \nEnsure the response
-      can be parsed by Python json.loads"}, {"role": "system", "content": "The current
-      time and date is Tue Jan  1 00:00:00 2000"}, {"role": "system", "content": "This
-      reminds you of these events from your past: \nI was created."}, {"role": "user",
-      "content": "Determine which next command to use, and respond using the format
-      specified above:"}, {"role": "assistant", "content": "{\n    \"thoughts\": {\n        \"text\":
-      \"I should start by reading the instructions_1.txt file using the read_file
-      command.\",\n        \"reasoning\": \"The first step is to understand the instructions
-      and what is required of me.\",\n        \"plan\": \"- Use the read_file command
-      to read the instructions_1.txt file\\n- Analyze the instructions and determine
-      the next steps\",\n        \"criticism\": \"I need to ensure that I fully understand
-      the instructions before proceeding to the next steps.\",\n        \"speak\":
-      \"I will start by reading the instructions file.\"\n    },\n    \"command\":
-      {\n        \"name\": \"read_file\",\n        \"args\": {\n            \"filename\":
-      \"instructions_1.txt\"\n        }\n    }\n}"}, {"role": "system", "content":
-      "Command read_file returned: This task_id is 2314\nRead the file instructions_2.txt"},
-      {"role": "user", "content": "Determine which next command to use, and respond
-      using the format specified above:"}], "temperature": 0, "max_tokens": 0}'
-    headers:
-      Accept:
-      - '*/*'
-      Accept-Encoding:
-      - gzip, deflate
-      Connection:
-      - keep-alive
-      Content-Length:
-      - '4384'
-      Content-Type:
-      - application/json
-    method: POST
-    uri: https://api.openai.com/v1/chat/completions
-  response:
-    body:
-      string: !!binary |
-        H4sIAAAAAAAAA4ySQW/aQBCF7/0VoznbCAKhwTdu4VipVSvVFVp2B3uT9ay1Ow4Q5P9eGUNITdXm
-        +mb2vW9m54jWYIa6VKKr2qWfH/X35cNr2D0tXl7IzR+j+jJfLVfNj+VhjAn6zRNpOb8YaV/VjsR6
-        xgR1ICVkMJvMH2az6XSxmCVYeUMOMyxqSaej+1SasPHpeDqeYIJNVAVhdsQ6+KqWtfhn4ojZ4n6a
-        4NX7TZ90unhR7ipNxvM2QV16qyli9vOIFcWLb/COMEMVo42iWDpKz0LcTXDMGQAgRyl9U5QSc8zg
-        LJ4LtJdOzHEFTGRAPARSBqQksBwlNLoDjOu7kewFttYRNNFyceroWtcnTfuqUmxGOSbv/QOp6Nly
-        0Yd8/Ydrh60sR1DG2K6q3B+9IKUSuGJuvXN+NwysneI+K4Vvkf5O+ZEp85xTWLJyh1e66YPOxJBQ
-        qCz3Zaa9QBSq44BIBytW21gN90wcm0CXsbaNcwdo2FDoPvKWDTa09YGgDl4TmdMX+EH0cBuxJvV8
-        yd1Z5/479ijH3qBNLsdzXtrN7bCqqPd+W/AgXoVieHJ9oeu9Pr9FuUCcQM48ObfYJri1bGO57g8L
-        M4zia0zQsqE9ZuP2V/vpNwAAAP//AwA6tkHK8gMAAA==
-    headers:
-      CF-Cache-Status:
-      - DYNAMIC
-      CF-RAY:
-      - 7c961c723e9db8eb-AMS
-      Cache-Control:
-      - no-cache, must-revalidate
-      Connection:
-      - keep-alive
-      Content-Encoding:
-      - gzip
-      Content-Type:
-      - application/json
-      Date:
-      - Thu, 18 May 2023 18:20:09 GMT
-      Server:
-      - cloudflare
-      access-control-allow-origin:
-      - '*'
-      alt-svc:
-      - h3=":443"; ma=86400, h3-29=":443"; ma=86400
-      openai-model:
-      - gpt-3.5-turbo-0301
-      openai-organization:
-      - user-kd1j0bcill5flig1m29wdaof
-      openai-processing-ms:
-      - '15191'
-      openai-version:
-      - '2020-10-01'
-      strict-transport-security:
-      - max-age=15724800; includeSubDomains
-      x-ratelimit-limit-requests:
-      - '3500'
-      x-ratelimit-limit-tokens:
-      - '90000'
-      x-ratelimit-remaining-requests:
-      - '3499'
-      x-ratelimit-remaining-tokens:
-      - '86476'
-      x-ratelimit-reset-requests:
-      - 17ms
-      x-ratelimit-reset-tokens:
-      - 2.349s
-      x-request-id:
-      - fb7c07381cb16d986c67870da065c441
-    status:
-      code: 200
-      message: OK
-- request:
-    body: '{"model": "gpt-3.5-turbo", "messages": [{"role": "user", "content": "Write
-      a concise summary of the following text:\n\n\nLITERAL TEXT: \"\"\"Read the file
-      instructions_3.txt\"\"\"\n\n\nCONCISE SUMMARY: The text is best summarized as"}],
-      "temperature": 0, "max_tokens": 0}'
-    headers:
-      Accept:
-      - '*/*'
-      Accept-Encoding:
-      - gzip, deflate
-      Connection:
-      - keep-alive
-      Content-Length:
-      - '273'
-      Content-Type:
-      - application/json
-    method: POST
-    uri: https://api.openai.com/v1/chat/completions
-  response:
-    body:
-      string: !!binary |
-        H4sIAAAAAAAAA0yOy2rDMBRE9/0KMWvZ2LHTJtq1UCh0VdrQRVOCIt/EcmxdI92QQPC/l0Bf22Hm
-        zLnANzBwrRU3jH129+TeX8dudVqc2pfuoZvdr8JynpZvh8XjMzR425GT70XueBh7Es8BGi6SFWpg
-        yttFXVd1Uc40Bm6oh8F+lKzK55kc45azoipKaByT3RPMBWPkYZSN8IFCgqlLjT/0b1xWGsJi+99k
-        Xk8armXvKMF8XDBQ+mFG7gkGNiWfxAa5GnIQCld7G5QPSeLRXR+UsIpkG2XVzvekgh2oUWv8q6RN
-        lctZ1sgxaex88KndRLKJAwyS8AgNHxo6wxTT53TzBQAA//8DAC1VZVJZAQAA
-    headers:
-      CF-Cache-Status:
-      - DYNAMIC
-      CF-RAY:
-      - 7c961cdfba61b8eb-AMS
-      Cache-Control:
-      - no-cache, must-revalidate
-      Connection:
-      - keep-alive
-      Content-Encoding:
-      - gzip
-      Content-Type:
-      - application/json
-      Date:
-      - Thu, 18 May 2023 18:20:14 GMT
-      Server:
-      - cloudflare
-      access-control-allow-origin:
-      - '*'
-      alt-svc:
-      - h3=":443"; ma=86400, h3-29=":443"; ma=86400
-      openai-model:
-      - gpt-3.5-turbo-0301
-      openai-organization:
-      - user-kd1j0bcill5flig1m29wdaof
-      openai-processing-ms:
-      - '1995'
-      openai-version:
-      - '2020-10-01'
-      strict-transport-security:
-      - max-age=15724800; includeSubDomains
-      x-ratelimit-limit-requests:
-      - '3500'
-      x-ratelimit-limit-tokens:
-      - '90000'
-      x-ratelimit-remaining-requests:
-      - '3499'
-      x-ratelimit-remaining-tokens:
-      - '89461'
-      x-ratelimit-reset-requests:
-      - 17ms
-      x-ratelimit-reset-tokens:
-      - 359ms
-      x-request-id:
-      - 2a29243842f43d86ed8f521a227768e0
-    status:
-      code: 200
-      message: OK
-- request:
-    body: '{"input": ["Read the file instructions_3.txt"], "model": "text-embedding-ada-002",
-      "encoding_format": "base64"}'
-    headers:
-      Accept:
-      - '*/*'
-      Accept-Encoding:
-      - gzip, deflate
-      Connection:
-      - keep-alive
-      Content-Length:
-      - '111'
-      Content-Type:
-      - application/json
-    method: POST
-    uri: https://api.openai.com/v1/embeddings
-  response:
-    body:
-      string: !!binary |
-        H4sIAAAAAAAAA1RXXa+yvLa9379i5bnlJCIiLe8dUED5sEURFp4rUARRRD7aQvefP1nrSc7OvmnS
-        dqaZmWPMOUb//a+vrz9d0ZTX6c8/X39ej3H68z8/Z7d8yv/88/W///r6+vr69+/6X5FlW5S32+Nd
-        /Yb/Xj7et3L+88+X/P8n/wn65+vPKOcm21tTHnPjCRXYeFnL3IMsirHQMIfIT97MIFsYcPGaUrhq
-        KoeZ9cGOeRzYKnzkF8z2V1kOWGK9XBgh/0n2pFyjpXsyDl+ZFBD7wvNCXJ9FCT7K804ul0EaGEEX
-        CdrKpsZ9MczFhMhKA1OPPIZycCkoDY8t7B3nQ9zGX4JFUkZ3+5JeMUPnfRLMuG9dAC9cwfCSxIU4
-        Z9sOkg3eMMPdwYZ3xieFzk2/E2Pmg5gI5L6+y8OQ4RLUQoy1rMFm0zfMf0brhmWBYsO4iVJSlqAG
-        zFzpLlSP80ACpsxoVtz8CQKgCnJYR59gATxbNLOIIizRuC9mXx6gVvheT9zd4TU8leOl04b51TDT
-        8raIIYlHMOmlGitU6xA/zn0HjuDps53prAPaNz2EkhtxPIZPdZg7RmWwFbuY2KrsNB/nbp9ADvqK
-        oX12D5bp3l1hfn48iMlnNNBqiAwYo6Yhpu5HYC6kswtXugSIVasqmuXL5wrOQPewhh40oI38MUBe
-        XQlzs8ZuFPtZZuCVhZyuYuU+LH31ikDrNwYLN9cQ0NiOfZ0ryZrOaSnQvGWmD291+yFYdvpgKTHf
-        w4plPrmXLw4+obFQ/Wp/n7Gs365gyLsEwrCUSnYwV7tiU93iE3Q3+5rsj9FZyOvVroLRnNfMneu1
-        +Pjv6AokuZqorpJnwSfxosBeZsx2b92LZZIZV12Z4RYr07YpFnGsXJ31qUeQfHgF80FbRdB2opHF
-        8uGFRmppe9Dl7ouEJ+oM8z4LXZi+/ICERjDEC563NpTzWiNI2HAYj3Pfw4TGF+K9iA54mXw0UBqt
-        SdW1R1HnGW8VJLGzx+a0dDHHaq+A5V4pDF23THAVHAyY3A2Z8iB6gvkulyG83AZODu/HtZkuyyEH
-        9CxhhrvaF4uSb13wet+Tv/X85ZvGEA7w6Hp1I4qE2HCTfV/xMMu7ZoTzbg802NSMqKoZ88Fbznpt
-        0oKQ7K0N895XW9jfxhvbJTkLFjzPrmZOm4lq1mSgNQg+NnQg3BA3EnSYjfBxWpWLeqTqa3aGuU3D
-        HlorLyEBMxFaJ14pg1rEEZUH94KWPr5wCEwXUX607IaZS/2ETpBZLL1+HwDTkv0DNuFU0sXdWYVs
-        fNcpxLRC5DopdrDU65cMMUZrzCusFJ2jn0IYlemaEIXKweIoVal/KHPIQTKRaPEqbGFelYQdVPKM
-        F/5QXOg3oUHSDs5gYW6Kf9+n8OFSxIsRRPB5cnJiUnEI1pOmjpAr32s838kkqHMklaZLRYo3nmkK
-        qm8/HHhbK6XS7GIx/vALPkgIyf4SmgM31q6lxe/0g+EWh41i1HsOb3DRiHHNp4DPIfKhG1kN8fex
-        Fwiu5Sd44NGO4edkNkuwBi0MqvFBjL0jECt2oIX+Ur4oDDmJeR+qFrxbe+VnvnjB/HbEFcbv84eQ
-        G38AfrcKA0y6TIiXkod4P9dqB13tfmGm0qBAvB4fDibSnkh4eOnFeE1bCozsvjA/V5rf/Qhey+dN
-        JQ1VsZjlUtPefbL84t8wa6QYko10YqR8ReK3P4DfVipBsnKNRZ+0GKpHMVC1XfpYnOBxhMr6OLP9
-        WroinuvhFZprtqNLf7sGE4GqD16rM2VGm6FiiY+0B3MqI5YVlhzTwfA1LUgeEd6cilgwOFeZ3tLU
-        xcpPPnwZKgpWfbAm5r14Nlyd5kr/nr0NlavhUXBpCnuwRNGJfvhKiGmdDhyWBT+xZB/ioD+tXQrR
-        iZjEf0ZJw8xHlsGkP7jMmTcuWC95G0EHUw2vb49QzEbYR5u3Et+ZgUmFBic7Vb/6ROd+1Yj+YWsn
-        SA+uzLzduC+4LgwLHqLmTBWzaAOx2U45oNANmeGcaDNNG2DBw8XfUzn2xobPnlNC9Y4PxJQP92L8
-        THkOr8bRxFVz6dCyOet0e07PJrtqKG/m5TZI21IhHsM/eC115u3BML8bgnZsN/ztN9HpDtlNzalY
-        GvljbS9k35JzuX00otA6C3S+YpDDfhnEOLV5CMvB2BDvMpSNkLJ0D98xkamwljSYmlsog9T+6ORg
-        S1azfE/mqKfik5BDfq7jJUC7PVDd94VuVs5OyL94Yx0dMHS9ehAtOanwSEDPwmQyxPp8fVGIcKFh
-        IB3O4r257kf4aAzETpIUgnmJohI2UfViwdxxMUXt8AR66Ljk0Gh+MOfHwYBz6nZUirJ3s1y8TwcD
-        cVxh8TndAv7L7/fb0oi/lkwxfe5JBwXkAYvQWQ2oNz5aeIb0SciGZWJM+sdVz9hFMLS2YrSErz6H
-        5V154e39cwaLy182GL79EY+nBxX8VB9LfdkNN7ygWSpGpZz2sO6UC94Q2Q24xK0znNrxyPb0UcXd
-        Dd0VODDLwfdMHIsRxn0J18d8xMBOnGYhVGQQaXZOok/wFtQPjVD/BENOLDRL8eLGRgbO1aIyZOpd
-        IC70ksLWLSf8uWySYtoyzwfD4ywxPLtUiBpyBc6YYGKRKQime29kei1bA+ZSQsRyWrsjjA08MCuJ
-        5UCc28Mehop7+5sP36XwCsPtJWGIXXu0DIalQcmpE2Ju03czv8YLhk28udE1CTy0sG4uwUXPGvy9
-        ct5iZFChML3WKdaqaxgLStETGlUSMiL1FRCb8ahtf/SHFMxsgklogQyS+0Iw9PResGEdLOBC/Jbs
-        trtjM4cYY5ggpWE4IKtgou9ahv7VNtn3h3mI4Xknwx99pKveixD3rWrRkWLtqO69L2JWT3UEnx8o
-        yDkDYzxM5qmCaXdDzIYdBhw2ogd9pzJ2H+G5WY49VyHoRUmB/A6D2cXAhj/zh5BCQmgsk1oFV/Ta
-        MjcwKRC5P0dADg3OTmi/Q0tSAQPeLyeZ4Pb71tCg61zgG37CgnT0kDiSroORzC54FSurgQV5c4Zs
-        +6TEZF2B5mPzUv/Of+G8tIZL+k0GqwURWg7VC0yX51aDJFLOZPdcvpsJnfSn5l9dk6Hu4wghN4YG
-        v+N8z9Bj46KNu+Eu/Mablh0seR3P62YVaV2Nn5RLdTt0h2DLtVu1xnh8TgUQnyDLwS/ext6JA2Gr
-        UIPtsV8xO4HHH/0UJygDa09nmDyAMCKcwu17a+IlTvRBgJMvQ1q8JGL7YRH86q9+x/YDy0Z7KsZD
-        MHP4M6+wopW7uDEc9QF3cxqQHZHbYOT3k6Vf8rNKThucgrkwL7I2SFFP7LqK4qXu8hQGQBNUfp23
-        zRR9PhFYtvpEsD6chBjtCOvt1A4kiLTPMHPb5ODHP2LJ6gEazV3mw8ldlX/rz69eEW6rWu8YueeS
-        mEDwcbVzmprk109w+VSWmqpuP8Tkr1HwH38HZ19L8RyO8cC6LY4AMG1E4qbS41FHl9PWDQ9XrJ1H
-        paBuVWhgaIsjMz27RsvItp2m9tmdMuHWzQL05wlmzpixeBMawbz2shN8FPsPcUZtHbM3RFDzEhIx
-        I4hswMP7voeeIw0sDDmLx9k7lPDX7+0MOypEkA8pXJV6Q5WseQ5zlrwe4Ld/AukyNN3qCkrI1E2M
-        K+veox++qNC+7R2GNZUWvJXzFjYhK5ldDVaxbvfzHlRaeyX+eUxj9g6TUI/y6EGydumLcdVj6Vcf
-        6Pbb5oCbu2gPutQ60SuwVwUPP2UJPZe6JMAcxou3VWygueqFXPfQDZQffwvdyGjIN38chsGo7g8w
-        tJcjCUWHhh89KaGj0xOVN5YD6I3lFRijFtCZz01DzYyMMNe2DgsJqNHoTKYFgTIFhMTmPIjvewjh
-        2c/PzCqOfsyfuZqDj9LeyW6lrQHP4qMN5/qkYYWPb8Gn1LR+9Zcub7OKJ/ocfSguY0XC7Iybpc5M
-        HxiqZNAuUKzh7//4p57Mjr1woHVm7kG1XZsE/fCBuU7QaTgfdYIfzbmYDXi0YL8ptnQtXX2w0MvL
-        1h9zfSBoExpI/vG7+k//4fdb9wrmA4eC1/uWsP8DAAD//0ya3Q6CSLaF7/spOn1LOiICVcwdfyIC
-        VqkoYnJyAogIiCBQBVQy7z4BO5O5JRJiqvZea317u40ogylN3Fqez3Pxv4BXVL+Cj+sXIuVUWMXa
-        QsACi1/xMHViZp1vNpz7K8bOUQBTmSYJYA8tpA9Utj6pHXWA94EmKBthXowDGzKZlfJEtZ31LcZU
-        vlfQXeEWcf5NL9aHoUlAMAQP0o78p+3D7SWAa8uL0Ai8KJ4YNQcQN3sdH9CQu+0zC6Hc3sQd3rL+
-        3g5rXupAtR/feHuDBhPKlnKLP6a71N2zxe8u+RMxlHfGtG71o1xGBCF+XxSAWENvwcdh/Mcvdzl3
-        TJU5T1F3aq7t9PVPExxikaOnMZIZsYpTBQPtuqXm96EB4YAfPHjsKcaIPF8GnYLJg3JutYS/wtGY
-        NpsjVCQtS396Q9u1MUHhlun4ZulWK/inqoaDltpzvaCYRaE5QLFbQfrLl+R2/Cqf6eBhT9c4g9Xx
-        qwLi0zvQ7WkK2JwXRXnWPyJ3qlswScxKeT4PpHBaAboBqwI0vxKPZ/4SZzdhdCCSyBWtb9AAo7E+
-        8gA83x7dq1LpTluDV0HRJSd8y/ZZPL7UjpMPddhjGz2GmHnO2YF6VnvUPtS5T2xnF8BVBI6EMxOZ
-        jZUt2cAvzgE2BQG7A9ebNYz7w5Uetmxop9yczooc2Bzdl1U15//+CC3b3ZNpxWTQqbcmgBn5Urrl
-        Bd1dz/cFtC4XUY88gd/Jtw5ChMYjNZMiBYR12IR6svtS3RqklhzRXYdZoAFqpn0LGNSkGuBkUKlT
-        RXlLQy07K7x87vFeBGox3qdDCKZnLqAPYpovrIoHgqwUp8WvuLT0ryFk7/qA9Wq9b4fXSyx//u+Z
-        jp+226tUBEs9b7NXPefJOoW3/NtjQ4VFzJr3JvrptSchr53K9sOBxs946pXSVIy7NuLA3J9Rj4bc
-        YF9RS6B96wjZXJHot8xoLzCXbY2eXgczHtHjXMqz3pPSKu2W+Z2dwRUmHPVWXs46L3Eg8Lnkgw7M
-        AqD7PvYILnxjupypT+Z8DqNNdaAWn40GUV/2BDIh2+No5mPDia8vwNvxGQ1nvzmdRC+EkdfaPZSi
-        wh/1ykwWvca6tcvjcZNPiaLX2g2/onMSD6wuVOCRg4HPkhoUZR4r3qIX2J2addurd2WCl0F74G23
-        3cWflW1C+C35BLGn6LBmf7VCsB38AbHb7uiuWTcECjAjsPRjl+3KF/qnXrR17w4nDchwPl8c9JLh
-        jxbXCPANjjF239goNuCsC2JzZnd6OHsK6JN268HRcQBZfXI95ot2XwKbEzokXAfVGIauz+BBO1Jq
-        FNkjplHoTdA8phx14mfUDvIunuBq0jBWA9502SaxCThx7oca7+8M17yBQPJ5tWStV29jSruEh88h
-        Ykix6rQt8TvmgE3LHRqwSYx+QLdy0TNq3CBnML2rEKSG52Lk3/KWKu1bBVJCKLabNwKTRG4ymH9P
-        Vs9qXTB6W6lgmPyc8PdB9rtWelnK6NgAbXCN/fXs1xe9wxYhoz/4yKkgv+MeVAu+ezB24TWF9HvZ
-        08Vf8c0QWkC92vLMH7qiqQKzhvX96pCpZqorhB8rgMdTS6gG950x+nljwsc5MAkE5jOmh0rWlzyA
-        HWwdYiE4NjxURe+98DfAUMZ9oXZuEnJ9OSufmJZEQPrk39ia8qgdoV2EMDtT49f/qJo9M1kvyROr
-        gOQGQ5lQyzSNEmrMeZKqWzEDb+7jz3zlBQiQqwrKEmqIFArHlgU0dSABwUhVLd3O/ayE8LZL4x/f
-        q99mK4CZL2H7go/G+NGVCcx+CzvqLfF/9Z2nzxfadtuPX6XNzYbKRnfn/v8CbLXdHaEdpnusny8h
-        GL+aCOEGxDsieY8iHgssBcv7FA0nFayxYxBoVysfa872zUaHLyB4XXyRDCBv4zEBaQRm/028nVPF
-        Y2ZlAXCm5E11V9LAsPTzyY5Eqm3Ckyt9sZnAKpNKrGf6Nh5F/WgqjvE4ULseVLaRr3YG00k+YeeL
-        WtDXuX+Bze6zw9YzsAE77/sjkGLlgtZ7DRqsnSwL3tP7z+8UY1U9eDj7e4yc6gOa1XiHSz6i2NOD
-        lqpHdAG7jjUUw8vDnf2SCp8vB1F3enCsX3ikH0eQjPfTpiBXgjL4qi2OOmeyYuQYlxnggWrT6BN/
-        /N5CzAKWf4vx/nAefXYwgwFYtlyS5tnwoGPhnQeLf7UBnPwhRw2BsT498UE0+pa9HDMCvHu6Usf2
-        G2M8VkUJ35nl/PSEdmaI4MynqG7BYzza8X6CbOCfy/di9pQ3HJz1nHpjKhT1MQ+OcLdtW3q4upIx
-        EH2y4XxedK/2fTyVpP+CSpyUH08bRHEXwPdBT8kYJvti7DdAlb/7PaQqyF1/kx0cCyz8aUgqg/Vf
-        jiGwzDvSORuyeV4Bii49kf4SuAYvX+h56YcU5QUfL3xuqVeswb3nMtGWBFisNELNZy4BFrqcCWY+
-        QGae6m6M++0Cm2eS4csrG/xhPfL64q/wQ1vt/M1u5Ak4PLyYhpGGi3GFhO7Hb+Z5xU/f4OmSelRd
-        OQoYboLk/HiumqEg7ud+K9lFHVMNeLI/+2MOttGzJBLPHu56vj9ymPABPpzDS8GDSros+oT17wO6
-        fXjts4WHoxfwIp9xSL3A0yXxqFUPsTvkbqnC5+O2o4fuSfx+ehQQLvxLP7WvlnjvPIQMTi61NIzj
-        oZUaE3KMnamm2Rf/N+/4TNyH7hraGMOQXC5Q/EZPIq9Cxub+qsOmX33JmKO9S2f9lek6j//Rbz4z
-        0G9+JAufuzsseiak+4keTkVVdE891iEbhCeizSV3p3uwdpQVRwKseeI3nvbJPYImyxoyBLxpdBs3
-        PUPx/LKo/jK+xpiVWxVerlWFMfdVGbkSK4feV3Tp1oh9t4lRf1n0gu4HZ8vW15UN4cyHSRJm2/i7
-        qs4yHN/XAwIPP2A/vrbw5OhkFmA66M4FTHYoYk/Gp3iS/EFW5vtN5CrSi6FxNg7w3H1I9bKFLXP6
-        CYHidFbRoKVvn1iZL4I2epRI3GYpmNpDGkqfz3Sllnw+Fky0R1455UqAgKvcwBQZ1VkZwsqa/eLR
-        H99S10HnTCeKjaYxOuH1FeDsh0mPyjYWZr4BNhxdkdcT9+DHM0IaMySvuRcgtWMPUIav11KPLRH5
-        +Aw7yzbxtfI/7VAfeAFs78Ajo2Zf4qneuSZsSL9FZelfGFPSUw5n/Uf83K9HUpa2MjxXJ2w5a9Gl
-        1kY0QceHGkWh4hbCrd8TOPNswqdS3jIFcAh+njJA73FjMcaFqQMvr9wn4GBlcfchTw/Eb97BgYm+
-        7bt4mAJISnNHT/cHisdyVVvwY6wwWjUX3RiUAzVlqcUSUfD97g/vXZPBMTBrHF7wYFA9eeiQeLc7
-        3RMP+33mAwEu8ztr0+pAMDbvI7Q8nNDt9q36G2ycINg/BBMbysoshpwLE3CPLX/+vxoY4uRrSpd9
-        LVFvt7rE/GdMZLjVNUZ3O6ONx0fE62Dxq3ax2gJyc0gKZaLe8Kkwbu6g3l4XeJWeLT6cvQcbCb8O
-        wF48A8QWnveqowsMtNsWfRa/GnJ5DnLM3YjYeck//GaZd6nmI2vHoOZD+Bh2DEmhphdd7pY6ECJB
-        XvKFT072tV7mLRTJ3aYdjGLQFe59tumh6lE7HK/6BMVOgTTMuZfB3lQ5wkauJ6rbZHC7zuAgXN2q
-        EO/zenAnJ0hVeLYMDVVEtt1Nd3lFCok/HDbMoWtpevJKeL6eKrzwy/ZiZ4ninf0b4agt+gsfh8eh
-        tRCc53mdcuwmqFBnxK5rN4D6QnCRr5WIqLW+rly6KxsENV7p0Pg6lDGBj72o0P0aoK/4xkVevs4O
-        mPMm1fjDyp/5Sw3neRoS5vnzeMGRB0wN3bEjVZeYfKI7B+PG1emcb8H0BC8E3Izk1OYvqrGe9UvO
-        qwCQl1AYhqAr2Rfy+Fpjt9gKPgsTfJYffX7F2rV5GwsfkALdytDmM55nfxQ4wGwbjHfZXo3Zkk8t
-        7tVR54tc1lf26MBzb68oFuQvG4KbX8KJjDHpVNf1WT/uz/ANzjHi5nzLEr6rQfA4jmRKTcIG6z45
-        yl/LVsC///jzz/9bNgyq+pG+58WAPh37v/+7KvB39Ij+5nnhbyr8NhFIF2XpX//6Zwnhr6atq6b/
-        /74u00/317/+BL9tg7/6uo/e//P4j/lb//7jPwAAAP//AwASNOx34SAAAA==
-    headers:
-      CF-Cache-Status:
-      - DYNAMIC
-      CF-RAY:
-      - 7c961ced5dc6b8eb-AMS
-      Connection:
-      - keep-alive
-      Content-Encoding:
-      - gzip
-      Content-Type:
-      - application/json
-      Date:
-      - Thu, 18 May 2023 18:20:14 GMT
-      Server:
-      - cloudflare
-      access-control-allow-origin:
-      - '*'
-      alt-svc:
-      - h3=":443"; ma=86400, h3-29=":443"; ma=86400
-      openai-organization:
-      - user-kd1j0bcill5flig1m29wdaof
-      openai-processing-ms:
-      - '45'
-      openai-version:
-      - '2020-10-01'
-      strict-transport-security:
-      - max-age=15724800; includeSubDomains
-      x-ratelimit-limit-requests:
-      - '3000'
-      x-ratelimit-remaining-requests:
-      - '2999'
-      x-ratelimit-reset-requests:
-      - 20ms
-      x-request-id:
-      - 4f05526f33549566dbf4ffdf2fe94818
-    status:
-      code: 200
-      message: OK
-- request:
-    body: '{"input": "an instruction to read a file named \"instructions_3.txt\".",
-      "model": "text-embedding-ada-002", "encoding_format": "base64"}'
-    headers:
-      Accept:
-      - '*/*'
-      Accept-Encoding:
-      - gzip, deflate
-      Connection:
-      - keep-alive
-      Content-Length:
-      - '136'
-      Content-Type:
-      - application/json
-    method: POST
-    uri: https://api.openai.com/v1/embeddings
-  response:
-    body:
-      string: !!binary |
-        H4sIAAAAAAAAA1R6SxOyOrfm/PsVu/aU/krklrBn3ORugqKIXV1doIiAiFwSIKfOfz+lb9fp7okD
-        TKGQlee21n/866+//u7yurhNf//z19+vapz+/h/fa/dsyv7+56//+a+//vrrr//4ff5/K4s2L+73
-        6l3+lv++rN73Yvn7n7/4/77yfxf989ffUNrcKUqxZi6lui/gy1hjoibJgc16wvHQtg8r3R0LZ+Bf
-        9tuAza25UU+dSL2ci0mSiK/X1OXtdGCb0Grhs7VNtJVMvV41/+JCNwve2Ctwla/qdTLAFpoD3nkR
-        qhfx6HKwnW9H6lbBB8ztifdBJl9MuiemNywjNU8KH2sP7A/mDaywemqgyv0rRVKrAX6KtkgJucsG
-        LTzEgO1qEIKDV/g0aI6GyVuUIHgerhX2h3fIBgM/BTX0rx4NlEdXzwp3N2AAqg/dZyqJR+HopLB6
-        Mxlj6rvBLDRKBa1L/ET8VdiYM5MfnDy90w326HbM59VeNQAKYUa5s7sGi3TkbZC82zvef257c77H
-        HwjUirRkkbdNPF7SmwHCKEOIy68XNodcloIkiQLCm20APnDjjbALxgIjkPPBbLCDBa8ePmITvzaM
-        BOAjAHV521SfZTMXr0nqQno+zFjrr+kwX7fPFD72yQcHtbPNx5iTC1icAMO6vWnYcqpNCSJ/GpHI
-        H4KBjWM2w7y2QjKfCt8U8DlMQZx+9lSz2zeYt49nCi9hodPQnJFJyj5WVPrhKiIN14qxjSpmsMn8
-        HofnRMpXSVkSsJ3HAj/ux9ak01IranxdJ7TxdC7+oDHmgH5QOup+IJfPMbcUUN+bJjoGOYp54Foh
-        DKMU0XBToZq+KnGEu2gHaTiZc8AK+TMr73PVUX+skbnVOd5SFYhCBJ2wCFZ0OhxVkB8KvAtHbljQ
-        LMM/9XU7KG4+o4vOA7LZyRjtCi9nZH0Y8ClmZ7yv32LMrMyy4L5PXLQNx2JY7Gq3ws+5v2KMnjRf
-        Siz1wEuSijpij9hSHRIJgo1eIdngq5phqe7gfcp7BIabzFjnwQiGoQDQNmFjMLdR4cJlLHf4KvGZ
-        OfewXuHl6jxpmOCQzeDAEjidNnscbjdLsPDytQTny6dABGV9zPpTUUKZjBvs4ZDVBMBHA15RHVPT
-        nUqTvT3dVUPuvMFWwEEw08e2gCnyRKqdij6YA0O6gVpPIgLeZGHz65q5QPscN4h7oWmYKTHazYVa
-        L3J5DI9g4D+Ig76zbTHu66De1o1vKNtNoxIhx9t6IWE0q/EYPqj9tIZ4uPNRB7ULN1FUnq8mQYWb
-        wf7RxIS5eResstVVsHODEOvcrQTLbDkSzD7+AQm7k2Muz7M3A9REJs4Ki+Zzc9INdTnnT8QH3A20
-        MWkVKERyRG3LU+rVF1ICC5ldsHeOn/m8eRIC58NtoN41mdjysL0SKjFLyGAUcJhtrr1BVbMMjD71
-        0VxERfzWvx3ivVVQMLWG38qD9C7Jwm5FvbR22UCRZDf8w6dFuScJmMT3guY31mrRhX0DxZzrv+d9
-        CtaNoGSQu6wQI+DBgDCLb+E4Ox+yzmSOycxJRzjezg327sMak47vbXjdKxaSyHZlNJW3AlSkXiF5
-        sc6AgYcgwc+pktFCr2swHloVAeekPLDO+R2jv3oNDKDT0PoYgN36TwmV96nDfmHhfMbHWgA9KRjV
-        dDsBy+0Rcsrd+7TU8S+TSQgSV9i4fIrD7hbXi2HtjrC5tTdqPxMzXgE2Vpg2Z4L1ImvqlcTnFT6a
-        XqN6v57r1RzVDpBynxG6Ee/1Mlv4z35Sy8g3+Qj35xNQ0ptLPRzGw6IubwLVG33S8PPWTAbh1VcE
-        9uTJ3A/zMPbSfoZzeQmIIG6fjO0/Q6bcjKDANhKbmiU0blTLzXWi1m8xX7t+5WDWggNih4tnzuAA
-        TpD5oUWLixXnn4ftVdDbGREOH/cXINFZLOHN8AqKLkmQb0mYznBJOUaGA6tzcpIKDYAHjOiZOVrM
-        do9zCKXjOab2CvcxTfptC9VDdqIe19ZB5/e8D8TNSOh+TVHAzr1fKCexGOmuUdu4ofmlgHIJNbrz
-        IlKv1qZbodQlF6zzvcjG02Zs4fXZediMmGyyYZZWyL8lk15w9KyXLLIISNuW0OCRaGyG7iZRXnx8
-        wXtvF+bs1polvMyZhJTvfq/RWaxgEj1k7HjzXC/VoVDA+jqV2OemznzXbd9Af3Mm2HmVJ7YUmpQq
-        1wdKCFN6n80f8dhB2ck/SIrHwJx7XefV5qr7WLvE93i10yiE63NBaAsWLxYen26GWxINaHWmNp8X
-        1RDAyM85LdBoxFtx33NQU16HLz9Jw9SIXQQu4U2nl89WzscbioQfniFVPFT1LL5eHbjc5xg78csO
-        GC90EGrWNUfqBbcx23XXEGqbyMRBRpucgbXXlAYMBOOnbAyLsG07uGRWTK9IAUN/OewKOPXwgHfC
-        IY3nk1t2qk0Fl7pq+6knK95XMIC9hx310Qysel5vilqNLRI2QGELGOpCFacIYm2Xg7iLLhDC9E0Q
-        EvZcFIzia+pAJp9NqtHj/o8+gGtUQCJ4O1BP0hHa8FKGNlpDYwg+E+VuMG0bgq/BbNbrF7/hl0+w
-        Pp9ZPHeffQnU8shTR5+aYHaSflZ0OrxJ7HqzWfz2tw4/dyJ02w1jzkcsIDn47p96WJwBSlAbyIIi
-        ESYm1XfrCBdDpTQYbjJgDrnfwACghl3mi3E7XcAMJ7MH1FVPh3qWmDIDHt9DbDp8EM/XSjhCUAYm
-        4s/PrB4HX+IA6zwBlV+9sN4iOYPyVczRWMhnxrL8E4F29/4Q6RS/wZw8Uw18zt0Vp2lyikeutcY/
-        +GStxIxZB942YJsoQ8uzudV/8CHk/SP1BoQZcU/TSX4+8wMNuGprkrOxC2FWnzdIPIUVW/r9g4PZ
-        xz3QLz/HM4ueLnTepwM+J0/epM7KbgBL14F6drTWn5Y+MnDI5hu9juRpzoOaSPD3fQgeVcAokk+Q
-        jUKHNvLJyCfBBLxivuY7UbaLE6z4bGWgurwceoy40ZykS2aBiz1QtBH5Jej4w+0IquTxpqETFiYb
-        ru8OYikfSBnsm5yoZ2wo0kXbIe7WNPUaiAEPQZWZhH313TpvPR9YmcCQeHdr0F/CdwG/+hGJcYzM
-        6avPlbe+NtRGUWdO93VAYHfAN2onnWwu6a66KehmchStS2AKUX2twE3c89Tbpr65SKiwwVH0PbLQ
-        6zFg+0+dQuCpIXbyJBvm9P7yIeGVkNpE1tjazyKC0mHPqLFoXf6txxXeXqBCKuS1fJtF4QjlWT9i
-        xNL3wO6t0KvZLt0T9tY2wzT2rxP86kECVt8y5x8eGqeJw57jvYNR/zw51cp49jsPw7K8NBdeRzXB
-        TjvoMTsechvivh8IPCdpTMwl7mDjCinW6XU1ieY/fGintMHaqfCD9QhdCUxqan7xSo3/8G9U+TyR
-        r93rTz0qjnCtqaPxtGZSEfXg6wfw/nBX4zWqDxX8CKaKupirzbGt9QgOupMiFs5hTbYxz0P6phX2
-        I3xlyzuQR5CXXYZkdSJfRm8VkOL4QjUfhDGr26qB3/eBA6OANWvmK4G8HJ7p4c66YDTY1QbvLc3I
-        51uPS4nnThka8UY1/4TB7LeJD5/lYaFmNeQmvcw2gXef2dRh5jGmv/sVNtQRu7rqMPmanSjd5nOi
-        ximDAc0uwREO7wPCtl+V5iyxdYbsEydkEjb9sGznewWl+vOinryxB/Fqvgx4s7ICh+ZMzOmYPjt1
-        n8wCPudZN4zIKggI91yO1u15BOwYqhbgdCaRN31X+Xp5HFu1gQvCWimAP35SeoR7DxdfPbTyN0kA
-        TRD5OI86gU0PfaiAu68cbE2rkYuIZRV842eNNnyq54uUzxasa8iTQQbpMHEbyMPOMUeyyvATU+ez
-        KUA7LA/s9kjIv/gxglo/RdQl2yNbNaS6ijUdX9iR/TJYubfiQsa5CpEoeceMCFsDhk9SEnko34xk
-        ksdB2a097P3w+WzsEYBH9iYwwSFYf3pJaIYT9U50icngshIWo3FBM9XO5mz2dwtEr9FGHPBuwVwK
-        2g1qWfagocu947Y2zZMqeqWEcarq9fZ61UbVv3oS9qPnAVAoAld5VuVCg31ogzXvKZSHZnvDWixO
-        +SL3cwJkyj+o1naWuW3pJQP5td5SzKfPfH7ZVIOnk+Bir5WHnGmTkMJPMw00d0UjZlAEvuKHVUru
-        X386wry/AWqjglqHMDHZY6/Zalf4EVKcaDRZmOx8MD61C5Kj0WL0pbgC3EUOJPGZew2smQ8j4NRV
-        w7a41RnxilsBUCCGSIk7NSDh7qqB/JE46BVyQr30+wsH9Rop1C6DhM1mf7ahYxQTkc+xHs+X9umC
-        L58Q6I40//lleCzoEa1ffzhHfWfDcA/zn18Caz9vkBI7J0BvX3/a6QkngL11tqi9mhKYz9plVpS0
-        cDFyFTnv9fs2hTthp6HZbt9sTivTVR9FD2hwl2E+HuUyUb/6B+8yDIPZ6z0NumtT0KDR/GBM7y8X
-        8vq4p6f93AZLcCtblURahy3todWi4CspuL3kivABB9l6JZkAhppCxN7aYxjF16uX1/am4b2QZ8Ma
-        Faz6gw9Jr4X5oErkCN4HNSFt/pyG/p6VJTy7K0c9/yUGzGWkAfrqZHj3oPtgTmJDgYmevbErPnIw
-        1/5VgeKV9qiUDhmbN5QJv/9Dv37EZEYQCMpbEBTETW0xzDunKn/4RmikawN/iTkD5tfnlv701Xro
-        +g4ag1DR4MDMfAluXQtbYjyouTesgTfKFwSZcqupF160eG0UHMFv/VCP33/xCMU3WCRmTLHGHcAs
-        z47y8xPUa895/s1fNKAgsNBgOeB6fb8+Atw1M8GOfSrr1hzVXpEXfyVza/Hm3NbeEbbKZ0P3XZ0O
-        y/BZQ2U78DJa2vshWDvZtWAxahd6fjUVmL75ERDZUUd8996Cxdh7R9iXUovUsgyDr19IwFYNAhps
-        21Pw42fwXGlN4CZK6rV2ngncYdnDP3+7ngN4Up5MNJF40RNzPAG7geWgdTS6vLZ5c3LLHuz4TYnk
-        L78t1FFWmRxclzpimrAp8j4p1N76hmyo3wWTsx0NqFIvpjZ5d4z86gECdKcYFkpMbB1bioke9h+9
-        Owvlrfo9L71WTcuW5XjW4PTONuh5Luq6/64H96L2MbLEECzWa+7UzeNgYVKTW07HN1x/+gUfv/ww
-        FveDBWfewdhyo3PwzTMUaF0OTxwewzJffnnUZFsTkU/uidFTmZ/AfndrsCNJbiDeW66Hhury9Kpf
-        uIBoz/IIv/qRBkXA5+vrGLRwLQeCQ6dITHZwBg4uTv/8+mmPCXa8hlBJtITelpQfxvSKXdDdtZmG
-        +5cJ+IAfIpDP2xDvHzKOp+pQSH/0EhE3ljnt0qSH3/NAQ3fE+aweSaGABxdh4x2sQ7+CXfbLz+j+
-        gu18rbnXET4P6EHEW8PYN3+6qS9R+KC1aoRg1JpIgM7x80CvB53MNXGSE9yb+4buG8Sbv3wPHkab
-        /PIItoD37gYFObGxQ8iefYwNRaB0M4saNr8wloYfDX75jYi9c4jX+U19aMyjQ/23FsX8yts8GD4V
-        wtbe+9TMEa8FnI9tQK1QXIYPnhwbfvEV/faPjy48B9Wat6mlPcqarsU4yg9eWMkxNIJALOTPClrX
-        zKlv7zY1i5vlBL9+ef/za8snWzj4w597g/jg6/ejP3pHsvPXQE5SYvzyECJXR8QIOl0j8diQyx9/
-        RLRnF0F7CBJq77nZpIX8XH98in95HDuzpQUqDWJqRBc8DKh8pz/9jPVUYXV/CnQEH3VVIvVzm8wJ
-        yHOrRsX7SZ0nLfM1ys4VoKZaUI0zazZ2jyRVvnnS189GA+VsdoMfbfNGEm9L9Vit5waM8+5DhofV
-        McqvBvzpx2/ewIbxFew0uIrzEZuWXQ+L721vcNb8K6oc+wPmXahV8DAhRK2CsmH56llg4rb9Pg8x
-        F908+nCZjz41M30N/ujzL3/gYDnQYeV3bwJvfXMia2e94+6sXVaYHfWJailDA2iqsAG2W67YV+xh
-        mKrsKKntKG3++HkBprIEXQ9usf1osmAinNnAt4USvENeHaz42qeKpd4vhHMVOZ5h6RaQfysmtia0
-        xuzpnUO4ngyEMb2VQSc7Vwuig3CgOtzAfHyCQwP8sExpFojdQBr3VICubEyqwXYTT0SeGogV8U4e
-        1HdNpurVSfX9Q0p1DF6gN+auhO7GDKj2pLhmh1DnoD8/MLaUhbJ1W+kclFMKCLd/bhl5Jc8WfP0b
-        Wd7J61t/cgKxat+xce+2AaN+noDzWjnUao5L/MVvBFJZK2k4waYmR+gq8HpbG7rLM3eYf3z0MXYO
-        tsXDAbCnJSK4VgqhHv/YDpP1kjqoR8ylu9yd69V4NyX45oE0COM1n7UkIOD3Pk1zT9jA2aCA3rvn
-        f/djLD4ipHzzISLGL9sU5nnwpbfAK0h6yQdGRuteKl9/98ePUymYSiUQ1Qvprk+NCdx79X96iwZb
-        KQwW+/6eIZimCIk4eg7jaisG3GbVmxpnURv406ZpoHAqKrJWAgmYVfQWVMuIx9n2QX95iwAfxxDh
-        WDBRvM2vjAe2Ha/U2s/2T0/f4OXWsa8/euaframN8Kv/CONsBSzrLfSBft9vsft6y4zaH+sEmt1d
-        IkDZz/UccscMfvNV6l9pDwRm8Q24F08f2/ARmIJ7NRNAP7DCJhYvbKobX4PdPG9J5UxtvDyNpIP4
-        9HkTduZe9WiHoAPdIp2pe4odxn79iC49c9QGbZJPGqdBeEh2PQ2czycgZ2Mf/vQ7tfujFc/H6hEC
-        qo4t3TGnjKf92+Ch6h8otWo1rJdb1nIQMHImm6dcDc1Udwm4V9b9y09avq6bOgPbrHxjbbcZ8uWA
-        lBJ882lqfvPAJUiNFj7wmqPikgz5agFjVb/5LsapNQWsT/kKfvM1IgipGhPFW3p1uFg3GmpGG8/4
-        doTQNIwr/uaF8ZTUGwMePj0kCyNCPWB+18EiG3fUcE+myVfTplUaqiHszTcvYM0ACGxv4x6HnQ9q
-        cjOaCH71NL6dkzRfCrILofNODtjgDnuwmjWqIDYvZyIImyujzb1t4U7ujtTVPnBYwqHk4YPnV2q0
-        Ry6Yvvk7lKnwQBv0xPniecYJvGNboNbxUtXrvNVd9dvvQKIkdQGr03Oh/vJGw9ifY0a8LoR6AGqK
-        L4GUE4D9FS72UyerLxa58DtP00dYyDZ58sFXf0VwcsI9etb6M/gc4qiEKzI9uvtoKyCbKThCzml8
-        HNHjFLBia85wfZxzVO7yPJ/5LI3gmawGNSdnH8/6YxWgOOgQzd/+BBP8NVW7AURYy5UrYPZUnYDT
-        ooUAE+imcH0lAoTvISDSV+/2v/z8mw+T+LBbzGl5uT5chvSFdwQNoK3U1YX24CW/foq59PnLhuq+
-        wzR5DQ6YKfFbwAtzjaS2JPHs06MPtzMpEBAWrZ7TQYmgv7kQjMQpNJf1BY7w9341dr7WbW0Gya9f
-        R+TZX4Kv/5fgs7VMem4cLl4CjFrl7EkFtrz8Wc/7za6EoEpNijw2gYkYzw5G3qSisyKdAI/RXoDd
-        3Zi/+umUs+W0bWGPjjrWjEMdE3Mr9zAe0QO7J8XKp08mQyiWPMYHewoZqwetASfhHJLPt7+wNu7t
-        Br/6GgmX0AtWSZET8PVfRC1XK1jyuodQiZcEB+Grz+dVGnkw6VeAnVNoMGL7gQW2N+6Kdx/ZiWcW
-        mi48VS+Xuu3a5ou3LxOVun1ENcyXYE6v2IcceGr06niOyaaNrIHYLXJqe5+hnrAQWLA03ivGkrcF
-        C7aiSP32E/D+qOhgaz2PvTou2MO7V2OAr989qd/6w3aiLOa0f/v8jx8In8dmzeufDwfbVbGwYxtd
-        TZ/eGcFDV9/wHsW7nGkwKMFXrxDhIRyDxTxm2Q9fkDIfBLN/7V+NaoeWRX/8TK2issFhChHVjIMZ
-        b3958qAIJUoHpwcsDZ+akuqTj3fQJuZw5N4SOB6PL6rzkAK6CcNGtu9pQiN1CZjAYp1AMRN9JOnV
-        Yi6FCE/g5xf3R+XJFjxhGzBVz3Bwl28xuxiyAtJzdPv6p/uwjCWHANs9j1ir9PfwzeszyNMPR50U
-        05g0h6iAOv8Mqf3Nm1cHn0I47FaffPMZRj9PqYIfKVKp5eX6wPq310E2QZdabrQ1WfDQffXv31TA
-        f/7rr7/+12/CoO3uxes7GDAVy/Tv/x4V+Hd2z/7N88K/qfBnEoGMWVn8/c//GUL4+zN07Wf631PX
-        FO/x73/+2op/xg3+nrope/2/1//1/bX//Nd/AQAA//8DAMTreL/jIAAA
-    headers:
-      CF-Cache-Status:
-      - DYNAMIC
-      CF-RAY:
-      - 7c961ceecf67b8eb-AMS
-      Connection:
-      - keep-alive
-      Content-Encoding:
-      - gzip
-      Content-Type:
-      - application/json
-      Date:
-      - Thu, 18 May 2023 18:20:14 GMT
-      Server:
-      - cloudflare
-      access-control-allow-origin:
-      - '*'
-      alt-svc:
-      - h3=":443"; ma=86400, h3-29=":443"; ma=86400
-      openai-organization:
-      - user-kd1j0bcill5flig1m29wdaof
-      openai-processing-ms:
-      - '19'
-      openai-version:
-      - '2020-10-01'
-      strict-transport-security:
-      - max-age=15724800; includeSubDomains
-      x-ratelimit-limit-requests:
-      - '3000'
-      x-ratelimit-remaining-requests:
-      - '2999'
-      x-ratelimit-reset-requests:
-      - 20ms
-      x-request-id:
-      - 5493bb4bfa500c5e23dd98b708655864
-    status:
-      code: 200
-      message: OK
-- request:
-    body: '{"model": "gpt-3.5-turbo", "messages": [{"role": "system", "content": "You
-      are Follow-Instructions-GPT, an AI designed to read the instructions_1.txt file
-      using the read_file method and follow the instructions in the file.\nYour decisions
-      must always be made independently without seeking user assistance. Play to your
-      strengths as an LLM and pursue simple strategies with no legal complications.\n\nGOALS:\n\n1.
-      Use the command read_file to read the instructions_1.txt file\n2. Follow the
-      instructions in the instructions_1.txt file\n\n\nConstraints:\n1. ~4000 word
-      limit for short term memory. Your short term memory is short, so immediately
-      save important information to files.\n2. If you are unsure how you previously
-      did something or want to recall past events, thinking about similar events will
-      help you remember.\n3. No user assistance\n4. Exclusively use the commands listed
-      below e.g. command_name\n\nCommands:\n1. append_to_file: Append to file, args:
-      \"filename\": \"<filename>\", \"text\": \"<text>\"\n2. delete_file: Delete file,
-      args: \"filename\": \"<filename>\"\n3. list_files: List Files in Directory,
-      args: \"directory\": \"<directory>\"\n4. read_file: Read file, args: \"filename\":
-      \"<filename>\"\n5. write_to_file: Write to file, args: \"filename\": \"<filename>\",
-      \"text\": \"<text>\"\n6. delete_agent: Delete GPT Agent, args: \"key\": \"<key>\"\n7.
-      get_hyperlinks: Get text summary, args: \"url\": \"<url>\"\n8. get_text_summary:
-      Get text summary, args: \"url\": \"<url>\", \"question\": \"<question>\"\n9.
-      list_agents: List GPT Agents, args: () -> str\n10. message_agent: Message GPT
-      Agent, args: \"key\": \"<key>\", \"message\": \"<message>\"\n11. start_agent:
-      Start GPT Agent, args: \"name\": \"<name>\", \"task\": \"<short_task_desc>\",
-      \"prompt\": \"<prompt>\"\n12. task_complete: Task Complete (Shutdown), args:
-      \"reason\": \"<reason>\"\n\nResources:\n1. Internet access for searches and
-      information gathering.\n2. Long Term memory management.\n3. GPT-3.5 powered
-      Agents for delegation of simple tasks.\n4. File output.\n\nPerformance Evaluation:\n1.
-      Continuously review and analyze your actions to ensure you are performing to
-      the best of your abilities.\n2. Constructively self-criticize your big-picture
-      behavior constantly.\n3. Reflect on past decisions and strategies to refine
-      your approach.\n4. Every command has a cost, so be smart and efficient. Aim
-      to complete tasks in the least number of steps.\n5. Write all code to a file.\n\nYou
-      should only respond in JSON format as described below \nResponse Format: \n{\n    \"thoughts\":
-      {\n        \"text\": \"thought\",\n        \"reasoning\": \"reasoning\",\n        \"plan\":
-      \"- short bulleted\\n- list that conveys\\n- long-term plan\",\n        \"criticism\":
-      \"constructive self-criticism\",\n        \"speak\": \"thoughts summary to say
-      to user\"\n    },\n    \"command\": {\n        \"name\": \"command name\",\n        \"args\":
-      {\n            \"arg name\": \"value\"\n        }\n    }\n} \nEnsure the response
-      can be parsed by Python json.loads"}, {"role": "system", "content": "The current
-      time and date is Tue Jan  1 00:00:00 2000"}, {"role": "system", "content": "This
-      reminds you of these events from your past: \nI was created."}, {"role": "user",
-      "content": "Determine which next command to use, and respond using the format
-      specified above:"}, {"role": "assistant", "content": "{\n    \"thoughts\": {\n        \"text\":
-      \"I should start by reading the instructions_1.txt file using the read_file
-      command.\",\n        \"reasoning\": \"The first step is to understand the instructions
-      and what is required of me.\",\n        \"plan\": \"- Use the read_file command
-      to read the instructions_1.txt file\\n- Analyze the instructions and determine
-      the next steps\",\n        \"criticism\": \"I need to ensure that I fully understand
-      the instructions before proceeding to the next steps.\",\n        \"speak\":
-      \"I will start by reading the instructions file.\"\n    },\n    \"command\":
-      {\n        \"name\": \"read_file\",\n        \"args\": {\n            \"filename\":
-      \"instructions_1.txt\"\n        }\n    }\n}"}, {"role": "system", "content":
-      "Command read_file returned: This task_id is 2314\nRead the file instructions_2.txt"},
-      {"role": "user", "content": "Determine which next command to use, and respond
-      using the format specified above:"}, {"role": "assistant", "content": "{\n    \"thoughts\":
-      {\n        \"text\": \"I need to read the instructions_2.txt file using the
-      read_file command.\",\n        \"reasoning\": \"The instructions_2.txt file
-      contains additional instructions that I need to follow.\",\n        \"plan\":
-      \"- Use the read_file command to read the instructions_2.txt file\\n- Analyze
-      the instructions and determine the next steps\",\n        \"criticism\": \"I
-      need to ensure that I fully understand the instructions before proceeding to
-      the next steps.\",\n        \"speak\": \"I will read the instructions_2.txt
-      file.\"\n    },\n    \"command\": {\n        \"name\": \"read_file\",\n        \"args\":
-      {\n            \"filename\": \"instructions_2.txt\"\n        }\n    }\n}"},
-      {"role": "system", "content": "Command read_file returned: Read the file instructions_3.txt"},
-      {"role": "user", "content": "Determine which next command to use, and respond
-      using the format specified above:"}], "temperature": 0, "max_tokens": 0}'
-    headers:
-      Accept:
-      - '*/*'
-      Accept-Encoding:
-      - gzip, deflate
-      Connection:
-      - keep-alive
-      Content-Length:
-      - '5352'
-      Content-Type:
-      - application/json
-    method: POST
-    uri: https://api.openai.com/v1/chat/completions
-  response:
-    body:
-      string: !!binary |
-        H4sIAAAAAAAAA4ySQY/TQAyF7/wKy+ekakm7QG4gEIu0FwQUIYKq6YyTzO7EE8042pYq/x2laSmk
-        CLj6ed777PEBrcEcda1EN61Ln93qz+tX+i7qN69vv9xl9Y0r1/r9+sO927/FBP32nrScXsy0b1pH
-        Yj1jgjqQEjKYL26eL5fZcr5YJdh4Qw5zrFpJs9kqlS5sfTrP5gtMsIuqIswP2AbftLIR/0AcMV8s
-        li8SvJhfhFWWoHhR7lLK5k/7BHXtraaI+dcDNhTPxsE7whxVjDaKYhkwPQvxMMKhYACAAqX2XVVL
-        LDCHU/Ek0E6GYoHvgIkMiIdAyoDUBJajhE4PgHGTzWQnUFpH0EXL1bFjaN0ca9o3jWIzKzD51T+Q
-        ip4tV2PIx7+4DtjKcgRljB1U5X7rBamVwAWz9M75x2lg6xSPWSl8ivRnyv+Zsig4hZes3P47XfXB
-        YGJIKDSWR5lpJxCF2jgh0sGK1TY20z0Txy7Qeayyc24PHRsKw0des8GWSh8I2uA1kTl+gZ9ET7cR
-        W1IP59xH69w/x54VOBr0yfl4Tku7uh1WDY3ePxc8iVehmp7cKAy9l+fXKGeII8iJp+Ae+wRLyzbW
-        m/GwMMcovsUELRvaYT7vv/VPfgAAAP//AwCbQVH08wMAAA==
-    headers:
-      CF-Cache-Status:
-      - DYNAMIC
-      CF-RAY:
-      - 7c961cf1db74b8eb-AMS
-      Cache-Control:
-      - no-cache, must-revalidate
-      Connection:
-      - keep-alive
-      Content-Encoding:
-      - gzip
-      Content-Type:
-      - application/json
-      Date:
-      - Thu, 18 May 2023 18:20:31 GMT
-      Server:
-      - cloudflare
-      access-control-allow-origin:
-      - '*'
-      alt-svc:
-      - h3=":443"; ma=86400, h3-29=":443"; ma=86400
-      openai-model:
-      - gpt-3.5-turbo-0301
-      openai-organization:
-      - user-kd1j0bcill5flig1m29wdaof
-      openai-processing-ms:
-      - '16004'
-      openai-version:
-      - '2020-10-01'
-      strict-transport-security:
-      - max-age=15724800; includeSubDomains
-      x-ratelimit-limit-requests:
-      - '3500'
-      x-ratelimit-limit-tokens:
-      - '90000'
-      x-ratelimit-remaining-requests:
-      - '3499'
-      x-ratelimit-remaining-tokens:
-      - '86473'
-      x-ratelimit-reset-requests:
-      - 17ms
-      x-ratelimit-reset-tokens:
-      - 2.35s
-      x-request-id:
-      - afbc07cf3229ad67b238205f07128b91
-    status:
-      code: 200
-      message: OK
-- request:
-    body: '{"model": "gpt-3.5-turbo", "messages": [{"role": "user", "content": "Write
-      a concise summary of the following text:\n\n\nLITERAL TEXT: \"\"\"Write the
-      task_id into the file output.txt Shutdown\"\"\"\n\n\nCONCISE SUMMARY: The text
-      is best summarized as"}], "temperature": 0, "max_tokens": 0}'
-    headers:
-      Accept:
-      - '*/*'
-      Accept-Encoding:
-      - gzip, deflate
-      Connection:
-      - keep-alive
-      Content-Length:
-      - '292'
-      Content-Type:
-      - application/json
-    method: POST
-    uri: https://api.openai.com/v1/chat/completions
-  response:
-    body:
-      string: !!binary |
-        H4sIAAAAAAAAA0SOwUrDQBRF937FcNeTkDZjLbMTROrGjaALkTKdeW2mTebFzIutlPy7FLRuD/ce
-        zhkxwMI3TnzXt8Xdyr/xib3vnIlPn6/7x6/V8yG/NN/38wdo8GZPXn4fpeeub0kiJ2j4gZxQgJ0t
-        lsbUpqqNRseBWljseinq8raQcdhwUdXVDBpjdjuCPaMfuOtlLXyglGGN0fhXX/FsqSEsrr2SxXzS
-        8A1HTxn2/YyO8p9z4JZg4XKOWVySSyEnoXSpjynLMHqJaaeE1XGIQkoaUuLyYR2DiklYObWNLank
-        OgqKR+lHKeUkyqVwGSeVm1ECH1OJSWMbU8zNeiCXOcEiC/fQiCnQCbaaPqabHwAAAP//AwDS2fYx
-        bgEAAA==
-    headers:
-      CF-Cache-Status:
-      - DYNAMIC
-      CF-RAY:
-      - 7c961d64efccb8eb-AMS
-      Cache-Control:
-      - no-cache, must-revalidate
-      Connection:
-      - keep-alive
-      Content-Encoding:
-      - gzip
-      Content-Type:
-      - application/json
-      Date:
-      - Thu, 18 May 2023 18:20:36 GMT
-      Server:
-      - cloudflare
-      access-control-allow-origin:
-      - '*'
-      alt-svc:
-      - h3=":443"; ma=86400, h3-29=":443"; ma=86400
-      openai-model:
-      - gpt-3.5-turbo-0301
-      openai-organization:
-      - user-kd1j0bcill5flig1m29wdaof
-      openai-processing-ms:
-      - '3063'
-      openai-version:
-      - '2020-10-01'
-      strict-transport-security:
-      - max-age=15724800; includeSubDomains
-      x-ratelimit-limit-requests:
-      - '3500'
-      x-ratelimit-limit-tokens:
-      - '90000'
-      x-ratelimit-remaining-requests:
-      - '3499'
-      x-ratelimit-remaining-tokens:
-      - '89455'
-      x-ratelimit-reset-requests:
-      - 17ms
-      x-ratelimit-reset-tokens:
-      - 362ms
-      x-request-id:
-      - 37deb1e35b3f533f3f5147b0ca370ebf
-    status:
-      code: 200
-      message: OK
-- request:
-    body: '{"input": ["Write the task_id into the file output.txt Shutdown"], "model":
-      "text-embedding-ada-002", "encoding_format": "base64"}'
-    headers:
-      Accept:
-      - '*/*'
-      Accept-Encoding:
-      - gzip, deflate
-      Connection:
-      - keep-alive
-      Content-Length:
-      - '130'
-      Content-Type:
-      - application/json
-    method: POST
-    uri: https://api.openai.com/v1/embeddings
-  response:
-    body:
-      string: !!binary |
-        H4sIAAAAAAAAA1SZWdOCPLulz/eveOs9patEpoTvjEllTBAUsY8AFUFRGZJA9p/v0mdXd/WJVSql
-        Ge6s+1or//1f//zz77tsr9X073/++ffZjNO//+v72aWYin//88///q9//vnnn//+vf5/T1678nq5
-        NK/69/jvy+Z1uc7//ucf8f9+8v8e+s8//9are0o3qfIEc7oHI5j1640kYyUPE5fLHJ5tVFMrfG2C
-        +XhFI8BWQ6h7CxwuLVnkwHpuVkhRjMhmlmIT8Co+PgItvPFZ1xHSJv814sgnl2ExP6CBFZXu2Abn
-        ZpjrHBlg9ZgTipA2D2yjDCGEmzCn5WsaB0LmrII38bQigpE7gUzEEwJ23Oyo396VgRcby4J3jbwJ
-        lIAXMH9zYTDBlkw9c5/yWQ6dN+RnouLgEe3a5bnSM6jnZwPvbNCny6o6FTB4aiO155PaEpkaPtwf
-        NBNB5NiB7Oh7H5SX15asDD6k43DzIAwPhopkqyyC+XQlCJxNtMbWYzADqbyee3DPngW2dpusZf3L
-        7aHSPQaafudL6XsY4eWzyslapWYrnxmLoeDcG+rivLDp9dmNMD86KXVOBAO2L0ilWmFqYJMnlr0o
-        KwzBem8wuol2BDDw5AyqE/vg/dpuAXnDtwGYGEs4KxwCFkfLC7Brwgc+q8BpJe1VCwC4do5Wz7Nh
-        i8r63ANF72dq09OjXejx2WkvPkKaTe84YGbJD2CS2YgNXbVLBqMVgeSlPTBeXWK+5E8mQd4tJvZ2
-        TRzMABICx1cDcdDCG+CUNQWkSOjJ8l2PWQyeLizffUueHygBLk+yBUkhVzhQaolzEpYH2HdoRzfG
-        piznvFBzbe+JD6J0EJTL/Rb3YD+qB6JmD6VdXGy+YUErlW6S/Nj+7cdjQC727XAoZxcGV007qwEN
-        hJkHPKvTHNa87vHFuozpVNkHCaLjkVAzGaN06WOVgY+0xTjwPNOeIkPOwEMOFyQWqzvgYXLXQHyi
-        Jpnx2PCeawcXeE0XohmPFmfhUXuDppwn8lbqF++jQa21T7la4d2FvQOyXG2mX1QjwCc3BHzuddDB
-        JWkAUc09BzzhnQPzYQfwNk1Pg+w+xYe27rd3okEJtMx7xg381iPS6SFJ2fF09mF4sFRq0O7NWeup
-        MdRKRcKnllWA4PFswVByK7zpq3mY+e10gH3p9kgs0Krls2p0WtwsV4rTri6pCed+pa9uW6JchsMw
-        Ub/zIXf6K1oew92eP9FsqSPrCPmswLmkkaRAaN8ub+oImy5dwI6E0JYfEQKP6DWw8PyqfvtBo3ah
-        9jsWrhYErpljY79nLUne5A37Y/Ah0/J8pDN+bnNVioI9dWrWtss1066wwuMHkZHilFf7owVHdPEJ
-        HFwhHe7NuYAuP9/xpWu7crkJQgbND4qRtE8t0AN7znXFuCyEnAZ94I6+d+FNOvbUccddy1erRIEo
-        OhTk7eWbch599IY6yk16ckdpeB9ap4ePIXTJWzEmeyqDtIGRFWyxQ5eB89pcueB6D05EuExbzpOg
-        R2A20hqjVeOkMyM6AqSSdzSEo8/HjJ56uOd6Sc39KPNeHS4LDJD4pJvMa0rmPfMaln2P0HpVtzbb
-        Hvj7p09EST5jMDRFMsKtLdyQwgUCqFI4EkxsA9GUnh7DcrPdBCD9muDveRiYPeYI7kgUIXKPxmCa
-        tnsRJIVzwJs0D4Lv+H3gvnIZuxIO0uUpSz2MHH+mCGs7WxqYIABaGDuaT5HMif52r7AR1zfqjleP
-        i+GTGfCrH9h4rncpNxXKoL9eRBpGTjT8zhMMJb+i2HvI5bjAc/bTK3reWEYrnbx3pclpYWOcHnMw
-        7jzD1ZtRDPBmKyUpi7UPgr497HEkSgYXU0kSYTolkCgKBcFU51sLfPWGrMIjGmakW5X+2OwwNeR3
-        B+Z+o2UQ0N0VDZz27TAq3gNCnj0Rb4/bQVw/xAV2Y6MTKeOQj30jLSAwxD0tnklRMtauGezUboO3
-        D9kJprn1CDxmjyui/fmW9uljFsFOjXskVettIEmWVkAs9ntq1rcpGClQJShG0o666cdspQdeFpi7
-        doD9Ip7BvOVTAuqqamk4qEZLj05gwf1BMWl6fmwCnt649tcfrREuJTWNrobXs2tjA8014I9GUWBS
-        2ney8Ai1o+NcmeadGop3xSoG3Jf2V+1yBQA7on0pFxRIDIgHDWG0/dTluHlPIqSFtaMh85OAen5A
-        gGbJG+rYpdGOzXFkcHcMKmxO5oZPxtLFcG1b5d97WYpUUdvsJYg3u2wKliXJE9iG0KZZtd7ayyZ7
-        S1AY+y3enciVT8KcjLDFCqClsM/LJa7S/tc/qfE8hq1cbHwDOJTmGHMwDexjqQ/AhfnwPW8BWNZo
-        UuBmy29kvcsme+lzdtVxfLfxKdL1dNY3DgRj2SRoddwWLX1qcgG/eoLEvY5KPthrV/evZCLdyXHS
-        OW+ULdh5/oLtTf0JqE4ECxI8r2gQfrqUJZnaQ22BOt3pUmMzVhtQx1PnI2k4pcO8tkml6uDGCAtq
-        xAkKhAUms1vi3WYc7VlQ9wU0FFtDwqp5pFwfvBC6ZipgE5dlOdsgrMCivkzyCblsL/rbqIAqz29q
-        VI96YK7qE/AUCobmbgUHPhpuBiwjPmH36JWckVP/P/Vkiy4DlMCjAtsC5jh1DIVzHiUHeJNzl375
-        q/1wehhhLPAd6WLu2nMz3ogm3eP6rz5lFZ0zsJ79N7Zun6ikGcsXzSAGIPNJP9g86kAHxVG9Y6yG
-        Yrtcm6cAmesesGVu7pzu1G7RQGgQvMk9uWT1Bms/vcDbZ5fYi2qftR9f0pCc43IOwncOhusxQXSl
-        DwNT9PygHekbU//ErGB+jqsQfG6rI91cC96+U2CM+rUNLOzr0j6Yr6lKIFCCmPobvWnnEeWNhq/3
-        Ez7tiR8s16vqwtdrTGisved0FKS8h4YPA1p8n//1c4hfTw9jaXTAjO/7ToNb7/nVm5rPH4+62mON
-        dxhn2ziYk/NSaKXduTSqkj7g5RRpIHvNJXX2Okl/4wFVMKXYtgybr09keED1zgyK89M4THv9IwAp
-        DwmuoodbshEkB5h95i22au2QruvaGfWvvmF3iCw+CZ+DAUPF3dHw3HXpENM9A/GZjNQv4j1/46zw
-        YVJsDzhYzW4r5Z+ph8vYqoT6zmJzvt+5IPXDkKbNeuBkWBsS0Ks8w7djdyxn7dBL4K6MOt3cAx/M
-        bT418I2WnDpIb/kcvhWmffebesasBuS5WmdwVyOVumFOwff8vkF9vSLsuKAADEYy0c9F0mGzvckp
-        y0Ad/tWb4r3ygYfWo/nxPSkPRcUn6SZJkA3YwbZ6lgfiUSQB+1qX1JjlTblEw1yD2y6JiRAWlj3D
-        WhchiaUrRmCW22Uf1z5E3slByWsISpbveAzdOJvROy8mTpXeRxoeuhvGDNilVAOvBmd+yP94msjN
-        6gHCzHpg9zKILV/t9j1cpu6ETUHcpGI2NBIQG61Fyr26lyN4AgYrKt5xeYVGu5TFjv3Wg7CDteMM
-        HqUCboa1hub1MnNy8t5X8OWpv/617JYZgapgW7oXlypdpAVCgF8vjzrC07TH4rBN4Ph4OPTmO0nA
-        rUpQQAxE/F1vzMdVct/CIJQ0oglZAEg7DD0IkPSku/Xhk375s4f+m450470+7dOwWgI+G3jCyc1b
-        2iVctaMm9kCinmMFwVycdpYmizeXbrXeHqTv7/3xopmMUzrX+daAg3x2cMHEyzC/5/oBVZm/CYyc
-        afiMFoYgVwIbqXfZHZbCMhM9i+mRrHs4pstWeBB4jvAVo0t1Kz91vMtgs1k2OMw7xgcTqm+wbC6c
-        zNTUhkU7tZ1ijHZM9P1NBF+9eYCP6DxodL4vgLfCnelVvpSofh9le27YvQM/XnA25XEgnhzVYNp/
-        OA3T4weM54fdA5/PHjVdEIB5dwMOjE+TiY8sStN5Lm0DkqemYkNzs//hJVSXAQ5e0Z6PhzKCUI9O
-        LTXx2IA5MlYZbPYLpWG+lQLS7KoOnk4gxd4KqCkV1Xqr9124w+iDe7tveZ+BmxtdqBsq/sAyfq/1
-        O3ps8e6AVP7l+Vo/l5gj5R6cwbzbrQw1zZBE3UU4lyzjnxquZ/eNT59kKJl73/ZQKToT46zzuaSC
-        1IXguK2pJV3rYdD6zwgL9aYQialWIPWGmEOveYQ0r+F24I65NcB3fEQ5Fm06FS8nB2IgVdQKpTzl
-        PCoyKBw7A2/qIbbfZ9GzoJ+MDkWCdQjm1f4m/NVHJEtBIBPn8IZc4AfqjIvZLt/5alVEBKI2J7tc
-        uL/voL27Hn/5gS0/fShB794SMrtgAPPD4QdwsUDy9Vcm+I7P0qQGT0QvzTbg53jdwMnrb3grn/fD
-        8vVT0LRcn26DvTr89Fi3LzedBh/BC/h0KAzQeVVEi+pOStZ6cwKnXS9ifJPngS1i8QbheiegXKl3
-        XDofeaU/X1lPiOsVw5w3zIHUXX2wLz77kh+w1EDh1glI6xa/nfu1qMCDdcopvrvKwDbGXVDbZjUS
-        qXAQl9fzp4Ac8g9Snb2QEussuVpdXBW0PnojJ0FwimElr9doVb918Lfe3/3+69+fKBYJzCoqEPDV
-        cyZ7tga+/piay/JKl1eewz++//Hl188WMBycFZKFzbrkh91K0qaG7ImwVfgwlWmC9OJQXn71lC6F
-        5cUAfzoRTfGqCOZpe5Zgt6sa1GrqC/B3mlq6StmBxhZ+21wj1xo6+ZCQNxcQaFM6J/D68nPqu5el
-        ZGW8r2DNm57opj4P4/SqXT3h/pbMyTiVy9cfwyK9xtRujrM9+vrJAPP5uKdRfFuVsx7ZbyjfipG0
-        QycDpjyrBOpVkSHWOrFNliSOYT3XK6I/bcn+5jk9UOa3i+Cg1sNsWMMIIyMo0Srrek4Ed0PgsNnf
-        abmuw3Km2/mg//gt/OZDU6PUMbxPQ01i+XRLR/WYaVD0xJkew7wGywY1LmyzlUU9zZf5wvYKg1//
-        is7zOeDru5OK4H1fe9Rz9tf0U9yi8ecPaRzNQ8lWfpNDbNWEovVsgRlNkQM9//ZC19fVTQmNOk37
-        +gWKtnnO53CcOvBI3BPeqj36rnfWwO52WxNmYTegX78H1IRGeCceOOAs1KQ/ftmP9yFYQnkylK+e
-        0ihASvmcpEPx8w/4eA96Tn1pX+mtYLr4/q0XFl7mA+yNHcLm2m45ddZFBYOzZmH89U9sDZkI79On
-        xhERT8NSZYnw40m6lc5VwJzDwQXfPAt9vnovdn686GpGWuqZMxo4KMYDXG9WKREvt3mgtSn7wCub
-        Dc4Tby5JsdgStOoCkwfSbS7zTdprdzimNCZdWvKLdz3ATmoh6thbG4gtbRsYtKqJsZPGLQ+6yoHM
-        8QXEn9t3yo64uEKy4SZ2Yj0H7OpqMUhMo8XHFZVKNtpnRxPTNaPbfWpxfmZKAgWnbRDxPj6X6LMX
-        wJevcPrs2oDTerK000Mokbwd7wMLPqOo1Xr7JpI/C5xdQrqFQPD32Lt1Y8CMgY2wukvRLz8b5vVK
-        fcBOaV80WO0jPvK6voKv3/yr9w+aNltA/dXh55/BFHuXGn7PCw7JmaULfmMfPsuDQcT3XbPng+Qv
-        8Hh4cJqvDLlcskvyhm0h5EgvzGjgU74V4cocG2q65T7gqHS3sMpZSbHJa/7tVwfg3CcHe9nasImy
-        247wUJ49BHY7GSyrsWIwzUIJV8P5Ccb6GCXQf08jtRSBlZ0RDS4cjUrC9om3Je9TrYbkKi50/4nP
-        dr93Tg+oPJ4G4aLLOPt6B3gEb5XA6ayBxelTC258tsbOAfWA6LFTgGTlUsQn+VDSj9w72v4DK3qK
-        iTgwNsAK6ODCqPXShLZnJih+/va33+W8O8ECbkXnhIPXFLY0lvMKKrh+fPmuTRfBjYh2JK8ZvTbj
-        GPBuZcbakxUV9potAOxq8AcEmT0h8XPHA2XhIunZc2bU21j1wD7bLgdwjy2MFkOy5wNxHJg544AO
-        X76VHjfm67/1NY8XZ1j/8snqLkbY8xttmJkENHgqtQ91NiAuwe0+K7AYLi0OyoEMTy0cXUjVzR1/
-        81s+X2jzgBZKBoo8Lw6m93Qd4ZdXcIRufilm8jUDpuX71GtOdip1Y+BCzJ8ch2bTp/M9TGr9tk8x
-        9gaXlotemwt8Ve81mtDNT7nnB6PmxoeZphaWbdYvogtzKcip+eUt/npFIez2lzuR3wtr59f6mMPH
-        O1iR2jU+4J1y31Kf58OR2s9j2c5byiowsgfBeT2s7L/86SM5mG5ewW3oQKA4mv9ZfGwm4dIuWAkb
-        UGSli03h4A/Lrtca8PXD9JsfAL6+jwYEyDj//ODXj7OtfuiuHRG/fv/Pb/7yyHo5GfbStqPwWx/q
-        n1brkpruE0EJu5DiY3dMe8i5AO/+g1E8+GbL7DFGsK6uLQ6frjf88mj9MUczNpBx/R8eWOI2Ruqu
-        iW2x9vaLvrmtY2oH8yb96nENM5eY6KRvVpxmLF5gdqUfatAtsrmSbH11ezY0Aq6wHsZXc4p//Q4N
-        41XhY/hkFpSHMkO69mpS+irPBCpli4i4ASwdv/clkKOhwugj5Pb4/X8IL9GAg6TYcTGy3Ct4jMHx
-        bzzyco4k9X7so18eZX/1r4Lf/BHBu3xqX7UUdPB2TJ5IeF3f6fye3x2sgBwQtemkllef/VZnUnz/
-        63frwLkTvTTuK+p+eWg47GQRdv09Qev8kwTz5/yodcJghjfSlbbLcYot2J+CA90OJz7Mx2KvQegE
-        Glo91Gc5yQ+D6MLxYXz5C6XkZN6Z/oj9kXowNAMZZUKoXRxF/54PVs559qohqs8B3Rw/r5YfDm4O
-        16VNyOg0B0C+eRmQ/WyP/f3tCUaLbSx4zB8edlf1ErDkyjJ9Sj9XjCg9D4v8MitYnl+MsOdxbFnt
-        nRf49RfY7GLSdjQiGoTv1MWGgy/2lz8zqES1iuDDPdi9dRclKFh3mUbz5mAzcNG3cFweZ1ysN0+b
-        jfZ+q5P3esbO0rb28vN3fen3CDrpvV22hGZ/fKF9873lddht4T17FWhUw83AYzm+6leI+NfviyW7
-        xAzqNn/IRPEUIxB//ezLH+iXh3Mo8BzA9979+rUh+PMnFGxC7IxJB+iz0ELQYg0gKU6jki1jKsDs
-        tuzIutRaPnZbpMARvk5IF7MuGL95EuTO+4pTJgtg9M03/OW15HVadeVPn2Fjs4La58czkJw+NX5+
-        BzvK4QHGI06usLEoxNYx39t8uYeNGiGPUiOe12CRLC0Hb0GL0WNZpJKJSieAU6QdCEOzwRcVlC7s
-        3JKi+UKOfPnel0HzHSxklcu7chY+lQGuLPTJIk2cL8mo1PC55Dvsg8xM5T7VGgjXh5heApSn3Kg/
-        CQxaYOJffvXNK5afvmOjsKqWkdunggfnZKP5E6v2U5IXTf/Nz2gfPSCSxnsdHJ2agHxwUq5uk/43
-        P7ROlQ1gsxsq2nMpdqj+5nt8+dgIVLookR/fUyPvO9jWlkjW2+zUTt/7HPDzS9buOadc6a0QTM24
-        x6lltPz9uw8M1xsBNSu6K+fV/iTAh4ou6Hf/sMbPbQEN2Zmo+YnPwdTdgxECzQd4V9wk+7PsYkkf
-        27ZDkPUj4Pdmn0Pn+X8AAAD//0yaXW+qMByH7/cpFm+JUXFI2R1SUGaFVmXMJScnFVDHiyDQAk32
-        3RdwOTm3velNX37/5/dUFKOXHYwb9276WkLsCi+tuyIe/3ukm3sMiSELRrYRUYf+YNHP8/NZe6Ug
-        252vbPKWfByYH+7vikh5jDcoDMrOe7MlUJwNGy+zCYjbq3mQgfHuddhJoYzq4f70eYfNOaxEVzmY
-        At2XZty4l++C+SHNQUk8ib0cqSO6w3bWgM25XGDY57f0pgWmGtE1YYpQTofiZlEZQHJZ470ipaJZ
-        mxJR28vnkbGJUZR8XQuizSx99eCZosq3LpDjPcIbSzPKlnJkqlf7ZmF0REVcB6q/AhMxtXq+48Xt
-        6UBdcHfsd/zB41vcJMtFovX80u10b1IKOwXZ3LxyE2/Ca6w2qC0vYMvgfOhzy1nff6mn7P6CYZ45
-        caPHna4qhH9x2OdHPsHE13q+5Ca42on+fBJ1eK+H/NUESWyrzpQU+CgiD4quQC5AQOpYP88MPBWA
-        4gaDoZ9F0zCoArU+lBGb07MPOyAEAHCeOW7dWlNUXlZLA/T8gzs7siyZdkQmaL9O0N0VREE8W+uG
-        Ziw+Hb6JuwuqzfMpAYFTSdghzUq0UuEZ2miwAr6fnp//DIZBlodR2osBddTW43+qwJiGdDydymMu
-        P0wEVtFLNHr9lRBGRZlnRf23zpPoVo1en2e/usGozmua/r/+1O/2/fQDAAD//wMA56ARGuMgAAA=
-    headers:
-      CF-Cache-Status:
-      - DYNAMIC
-      CF-RAY:
-      - 7c961d796cceb8eb-AMS
-      Connection:
-      - keep-alive
-      Content-Encoding:
-      - gzip
-      Content-Type:
-      - application/json
-      Date:
-      - Thu, 18 May 2023 18:20:37 GMT
-      Server:
-      - cloudflare
-      access-control-allow-origin:
-      - '*'
-      alt-svc:
-      - h3=":443"; ma=86400, h3-29=":443"; ma=86400
-      openai-organization:
-      - user-kd1j0bcill5flig1m29wdaof
-      openai-processing-ms:
-      - '185'
-      openai-version:
-      - '2020-10-01'
-      strict-transport-security:
-      - max-age=15724800; includeSubDomains
-      x-ratelimit-limit-requests:
-      - '3000'
-      x-ratelimit-remaining-requests:
-      - '2999'
-      x-ratelimit-reset-requests:
-      - 20ms
-      x-request-id:
-      - 259a30bd1c4bb76ed0f0dedd2ba64849
-    status:
-      code: 200
-      message: OK
-- request:
-    body: '{"input": "instructing to write the task_id into a file named output.txt
-      and then shutdown.", "model": "text-embedding-ada-002", "encoding_format": "base64"}'
-    headers:
-      Accept:
-      - '*/*'
-      Accept-Encoding:
-      - gzip, deflate
-      Connection:
-      - keep-alive
-      Content-Length:
-      - '157'
-      Content-Type:
-      - application/json
-    method: POST
-    uri: https://api.openai.com/v1/embeddings
-  response:
-    body:
-      string: !!binary |
-        H4sIAAAAAAAAA1R6SdO6zJbn/n6KN94tfUMEJQ93xwwyJQIqdnR0gCKKA2MmkBX13Tv0f6O6avMs
-        IPUJM8/5TSf/4x9//fV3U9TlZfz7X3/9/XoM49//6/vsmo/53//663//46+//vrrP35//8fK8l2U
-        1+vjU/2W/14+Ptdy/vtff/H/9eT/L/rXX38HSbemodseimmRmCtVyxSF89uykuHkfTZgCEVFA3QP
-        EPNcf0Db5LlQLC6rZH5KuwtsP41P8n1qMqa9HQ5tcX0iqCo8ffFXeYqkp9PhhDO2/bRUHge6/Tnj
-        MMVWMTPuncFZdWZq1ovlrZ+iuIFVmByoc+P7gm2g3YCncxb1WL0USzSnIQrWXEl39U5Dwmkvlwjn
-        6gmbjmn0s8mZBvzeBy2SdYKtWy5dyMJhrTOf+jxH2IIXvqd412otW/roLEF8Ph+pI7oXNrRWy6PV
-        WasJuZcWElC3eaC9sy4pri6hvoTjPMDZ5p8heiVFscwobdDJWOnYGfeCNwWk9yXJlAqsnm4lY1LO
-        OohjWlNsmG+Pnk5LBKzZhFTbv9ZsOg+eAzTjTuG4eTzrnmzcDRw8sLGv7upiuY13F10C6YhNIfok
-        k3RXLjCGj5yGkIE3i5nWQKJlDB+T5oXmQ1YvQDxtg7293KKl/KwtNKoOj9PgYCfr8lQSJBBOCSG7
-        8WyusdHAZn2sibip3/rEc9cOTcHmTLMb7xUL6qYKpKfbhZOfBGgmUEqwHtcU74JDo0+fZdvBKMgl
-        drSLjxYrDjWocz3HDpyv/bQ7YA3qIPQJ8P6xXrIlGlDCDxdq0JfgMUG/a3CfkY1dET0ZM8VPBee3
-        wajfT1rB6HhPUX1pGXVjAYpFVMNh28fpSP2b1+izc2pTuOzPGZGLK2KUju0RNscaka3ZcN5UvAwD
-        iNARqgfHtl9QtEvh0W1qXB6fu2RqmsiCldcADRl8GOPrgKBLZnvYel0UxGqp41B/Iwnpk+bdL9F8
-        CdFkh2+q7KaqJ2abD1AudwdruTvpFPupD7eHn4XSjOeahlxmoPww6fgUYkAjOVmOvE+eAz4uvZqs
-        R5ILv/Omfnm/o2Wbcrx0H8UBGzVzijXkuYPsMtCxU601nTedA4daj3Oxsue6ekKlIAHrHx8asKRm
-        y1H98LD/NBY+umczIbuIabDeKw/swzwh9i6bCTZRfg/Xw0mpxV89+l2bUe8xhd4k9Q9tdZqeWxpc
-        b60+vbYbAr3XbLEq4Wcyn0/RArztXqk3Kq+kkYMyAvAjmfrZLWXLRhgNUG9XM5TDk9rPbvSI0RK8
-        HGpEvapPKL0eYYWOPjbRIqPxys2K3FYHPqxIfamn7n7WEI3jJ4Fz5SVsfncxqKJ+D1eOfEyY3xxz
-        KPddRWSrO9WTlfVvWHKgOD7A25uftziWZYcVoXAJqmIWg7shz+lroGrHCf1CfDkFcjNi6l3pqWav
-        VkuBPcIiXD+7Y886a2f8+ocGPVX0+ZlOBAQ99cik6UI9Wu2OA4SXG7YuRq7PLUSAJi9SQhqv9ISN
-        fJUh7pBsMc5rW2fxdObQ0L4z6sfvgC2bQX/ASyM2ta1+q498W8dy/F5kIhuHtB+ppiuAtRLI51q5
-        9bSvXgZcl/WGrDY7jKZwMQdksssJW2hGNbmetxoEq6ij0RpH3iTazwg9/C4NV63aFBMhrgW7uxxQ
-        LCKzX6Yxe29H0w+xRuS0mBUkvyHfDy22wBn0H14hqROu1OwOLJlP6smCUXV56naHVJ+LdVeCXG0i
-        apDnqp7WYZ+iMaxyvAtWJBl+9fCrRzt3IzTl7mXz639qq7tHP/lbY4E8yy70ErzEZLJCTdt2Y96F
-        zOuHfkwPaiQ/0OyFZJRyNlv6NoTd6shwwFy5ZrteAtDeZKbGoZ6LJbmhN1JirqF2zoveKN1wA1eW
-        7ekBOWI/T2Kbg+ydeax9zlH/recBrJvh47B0Ak+Q620poU+KqLVPHqyzT5KFyGGyaEZgQVRadzyk
-        sy+Fq4fdoeE9Bm9kr+cb3d0PN8Y292WA3d56hdPrqhX8s+0tsFNJpObVWtggWecYurk0qeElkj4/
-        3vsj4PnDsJ27E5q0d0uAq1SbaqfPg81iE8Xyra+e9Ki6BholUHJ41tsbEZMoSWbRu1XoKC0h1ijX
-        IWZlGg+W0DTU38OnH5t96oJWrGq8i4NNMZw8KqGHnjo4SXBUDJ9l7oDfbEccLvve+/ZTBrvy4lFf
-        L61kGvCUI7EvS2pk2GBLkfrwwwesPzWe0dJpHWjCbYKtL76I0roTJCGX3tjcvu/eTOptDILGFmqf
-        ymtCuc9AQLU3HVbIoDGSTGqI7HQj0kxd3nXDpvMbxOfSU3tTW7roN2UuFS/2wK7svvrFOJsGUifJ
-        xkYcnPqxPFeRnL5vA9lUQ8HYdz2YNAOc+cNTZ/32sIHYfztE+Mw6m6X0bQH/ygaskYR4NNg8Fbmg
-        JgnPTVbX4/a+D+Fkfy5YU3d3RlXkWxDpCk917fLth3UnwHlKGrKZGytZ//DEXWqTcERXvUUmhYZo
-        KslkSlo7meSFahD6zR4r/KtlMztfO3TEbob14iolY9GsUpjfyojjFq5oWiod4OONGvbqnE+m+H12
-        JLc5RlR5paC/61utQS4fy7DL63fx6z/kGG8bBzfe11mOJk2OuK7FOoHYGw7pVIFRigY2237Up54e
-        jF+9E64b7aK/4Mr/vSdbt03rheOaTnp9ut0XD8V65qwPoPrSs3B7ueKaaIfHG+ay3Iefm2cn7NW6
-        R3hpg401fzTrddL5OSz7psa61/s1myohlDTeyohEBqNY3ydJgk29fWBLOWUJm2ZP+KPfvH4V9sS9
-        Ox3YW35LfU9zPTqsdoCs/fCmRjeaaLLVo4S+9UC9wncTuj3gJ5xZmWPlOmUFa9cohzPNVtTcfQqd
-        fUC6IIPNNj5n1q1YTnayAX5/iOntlXLJKMhFDtiqjjRCi6zPbn8ut4goJOTSrd8vV74KkXL4qCGb
-        m1c9H/WmQamDr9gwLAst7SkCVH6YRHGQvvtJujsl6g4CpmrhN2xpTxkgECUW8k81rsVADxoQI7on
-        Cxc+PIYakSC20huszFuhGNjhkYHfKCts+RDX/EukDmTCucZf/vGWygoFJFyrFQ3ti8omxYmUn96h
-        hux99GHyEwHwpZ3CZW5tJmYv7gjvtYqpTTmv5r/4I/EBH9GzdEuTb//EIPq9gO3dye/ZAxMX5daq
-        IJwykf7Lx5q8Pg0HatQ7TZ+s0FXQp+pNqpvtqqfPDAiEa/Pw08torqJbg14Vd8QubhtE9qITy3f8
-        uWL/VJb6Ut96BRKUY8KKt9LP7ywJ4TCd5q/+TBkptgcCrWa/sEcPTTGVXBUBOpZJiMbO65l8brqt
-        9ZoUwsb9IZniSRogN04aNja8wCbmOQKMb0PA3pFTiuW6UieQtUbF7rM7JdP+qD/QoZLcUP7up1BU
-        GwOugtYRrtW6egzOEw8ky27YDjGwee9JBBJT9bHSHZaaaQd2hOR4CcIxZ4e+K6rJkDvsFDga1bc+
-        2IIcQaLljKwCzmfzTSve6H0uzqSphgJ1cXd1pDqRFPzVu/ri3pUO7fbGi55HKdenbZFm0Jrxie5a
-        bccmU+aPSI/TD02VKfCYI1we0syyNFy/V+d6CBJeQcrsi9ThAqWe7b0cS3mWX6iT4FmfFV+P0Qt5
-        LvWZt0IERbsjDO0zw2dzfiZLBlIkJOJxTc2v3pleInWRmJw6Ikui3YuvMHF//YjxeVsxJp+rBsXm
-        5oCjffosZsFeKzB46S7civDRm8dhATge9oxwobhKqI+nRb66Of/Fm0/CysQl4Hd9hr/9W0xnyBZ0
-        e4QZxrht6869Kw1SDi81lN4rqZgU9BQkm5o91u4kQWzXLwA/vW+X97s3fX+/HIqUEGHe8IzdRaUE
-        zSicP+c75SdFAaRlW6oxr0wmrBXZ9rk+VuF2jBI0+6k/wY5lIc6j+zaZot5qfviHd8veLb79y0HL
-        FyE2s02DhoMoDqBTj6eWG928efcac0BavqWqQz6MqtVF+qN/9Np9JsPulL3hwBceaZd9V8yEq0pg
-        padQ1THUnvFOWcFKjJZwMRVUL6+sB9ijnY13TjrX7WyOD6nchoju3Dbt//Bz1egaDowD3zOZ2+aQ
-        C02PLf7pJOtf/Z7iY0eDAzKLNoO2ghmGijpWJ6CvfjNA2DprWhw5JSF6/e7QRlckHL6GiLEnZ14Q
-        n7clVY6CxJb9ZW/Jh0GgGMf+EY2a6YfgK5cndZR58ijvVpaMPkcUshvv9mLm2Y7kJ/KLqvTwZvRo
-        Dx0q0o0UgqrI3mi4U4xa7zzTn35bSm04wtkWnkQSl7Jn/npXSa/qLJP1w26LqUtfGynSNZ5896cn
-        R/UjQC6nJVa211zvZJIofz7PQXbxZsDTW76qVkPDp5p6k6ZGAM/uFVN3xnP//T4JvP5xx6ql8cW8
-        FmmKjgfexx7pNV1Q1OUif+szFMNM9354A7ztXPFZ9j6I4aO8oLq/FNhWd1o9D90mhcGwZWqJ9dyz
-        rUs09NW3objJV4xJUWxJZkN3YVNckT7HZ2FC1mtRsH58dd4AOzQhODdP8iKD3q9F7/QAnpANtsR6
-        348Jvoaw9mWbBgme2dhayxM1aj1Sdzdp+iQMsoa4uK1wuK8XtAjMfYOzCMdQuk5bNLN6FaKRFhpZ
-        T2FedN266358T/0jf2JffRahcrUh2L1arJ+fknpB/c2TyH294b354JQu+MsU0JsQNWz4yIUPwbhu
-        yUo3cDENeJPDIbYfNOjfWzThq/sERar1sNpzbs8uuTrJzSWSqBYh2i/hpoi37mcWf+ejT8K2+qMf
-        qdOiSzGdmqaBeucu1HJI00+0bh7wWJtZuKBH2I94rLhfvkDt3Wmo58KcHCRXJ5HAkT8h5uV5Cn/8
-        3lfvLfLOjRGR0zs9HWKlnw91kEImm0cikiREkzkSgn78ZpUPvejVKpXA2u5VmisZSjqOaxrkBFJC
-        9RGhelExVyFnfz6EfLAKar54+RaqGlWj7leP/c4T2Oka0OPYuWjxn70DIiffqGFYbzTjsQJZNaM9
-        tr5+dLDVciN99TmR08ipp1hVcvCV8kn4OUr05ewKOXz1PUG27ifj/agPgIk1Y1wvdv8nb0H88KD5
-        Fy/pkzNLFJ2MkCoP2+lHvu1juOdpj4/H9TmZdenxlLeXDYfran0vpr253iCbeRZWg3fm/fFDskyv
-        ODSspviTl7BU4HEoe03/x796D/9AjVHaFmQg9VPaezeRSDLvofUPH9TOT+jlsEMe3dheBefi8KJq
-        nS9oppqu/fwrzkf1Uz+29zsHMjKNkHz5YkmkxwRXmgr0p4dJdmor0A7JFBKzKdFcnpsYLrZf44DJ
-        rj4pVngB7nxIsPqehnpW5lSDanvRMVbPy7/5LK3SGO992CN2jMNQuqT6TLarykVtdpeOcFK2LQ4i
-        KWTrT1Px4F95F++juO+/+/WGL/6E0sN2dcq7jQGiVV2ofxk5Nq3G7QPM4vDAQc7WPXmxxAE+rQzq
-        Zpu2n3gGBlxZvqch0dWvX35cQK6rlpqvq66zz/AU0C//S++HlU6v1yGC041E2OVf/b/99s7NZvzD
-        U9ZFXQeZYUt0d5a0QiD++oisxycMP2sx7lnymjJAKDuQ+XwfvJkpGw2KVJKoNQWZ/vNvqN4IGnY+
-        GdaHTHgOSA3f11AmwPqZap4C9XNqcPz1k013s0uQPS6ggad+2PA4SAD8Bo0h2id6PxUv34BvfkD3
-        F9FkrNiBK+WHRScrP5n0KdjFJRwlvCacVvQFC64goMIlJtZakBERi7Ukxf7TIcFa2HsDtT4TshvY
-        0+P2sukX7DQcakRpIut4dWdTNEYhvDs+D9HdnIvpHlkSvCo4hs9TGOpzethFW3IIxvC5qjp9CYKy
-        lJZ+fSLoMxv1oL3vg/RYyhV2v/g4eb0ywLrMHWx89Xl/4SdOpu6OUu1N3WJO6eYC9iMu/+hLtn0d
-        fFSUgUX9c+UVoiUX75//oXiRsCfmaKOh5qM4eFc6frGgvJN+9Ul3wSos0MdODbTRNSkUSULYaIb5
-        BAnKMA6qAepl3OU88MuUULecp2L45imwapEXoq9eEr9+B73HC6OYDKbOo/SQwjpPyZdP3J//U+SP
-        R7VwO73Hng0EUqlQxIpso15lM3s7E/KCKKZfPmNL34gVchb+SP/kZbBWU/mXh2mPe5UsKFLTP3nw
-        F488ul2UFGFizNQYsgdbXrX52F5Vo8EXHPE6OZbNG9bQnOj3PHUGpF6Qpi4Uh7jr2RSJ8wL6UBcY
-        c+vaW+6eJEH9KVQamvPLG771hDboKpO5zmO2cFzVyXttMKhV+Lue9tUUy/C+LmTWbx+dffUWcE/r
-        /ifP7XNr30h2w+1p8MkoI51ixPDVL788EpFfPfnr7I0DqxN7Ag3h4Niegm8+9/EWtxQNaV8VUvjz
-        w0L3umqAq9EjCM2XZJAb8wLTQ7gQkaVmQVr3JcCqeq4o/vLj8uCJIwUk0wjsTkGy7IrLEwzvqJOu
-        P7r1cnOyDL3y6EHmpVfq5a3eYrTNoxd2h5OaMGphTXpj/4mPb8vWZ1V0LNgfsYmNVtvporeqDcls
-        xh3dNZlei5+HF6Efnhr2pUq+fmWA2JQOOGyyZ0J4Se3kTLrI4ccZrS/+d+9fPZH1hqX1j/9AfE49
-        3X/5XnCtfSk/OqkOV6Qu0Tg07wkc42lTNYq9mgZXnpfTcBuFzO0Effr2E6rnj/CrB/QdcORQriQS
-        SoZpFuS3f199Rv3VJOlDuAQDHOpHTdU22SLGfZ7DL38m/Cidi0nYNo7kbTYO3R3qWF9Wmu7/W98e
-        19vi881j0F4jBrb18lXTL56jQTbP4eaAnj3Tz1cBpsFp8De/Kpi9SBq6BnoQpvI6SBhPNwLIotph
-        9Vns+uX08Cx4jyXDu+2a6OTFChc2XEMJtPFWJ9HxpYG+RdrXb9/ZDHjz/uWJOB6aOfnpeXnviGWo
-        WeqiL8qlbRC6uhbZfv3VFAKNIVXvHZlG9e1Nl0jh5M4pm3AW6wgRZ2ljiEL5jBXkCGh+PPEE9ees
-        /pk38I7tcrDXdn14NzOik+YuPaDO1ZxaPiz99JgernQQ9WfIgmNbk9Un4YC0iR2ukLP16Jdf4JdH
-        OE/tULOQiwz5W+9k22o7RJslkmRhuWnYXb/viPLOsYLNbhh/+Sea5SvfgZOqhPCryvXEelzx6KcH
-        LG197+et1Wnom1djM+C8ZGmp8IarTtWv/mh6dlruJaDLa8QWku5o1roLh16fZkeNZd/29LJ8Mvj6
-        D6pOwSlZ+n5n/dHz/LeeZnHZ8nC796uw3gq0Zrqy8SGw9uF3HqYn6/beLuDu6uY737vqyz7HD4Tm
-        +4TVLx8tiiqVUOV9gd2TuLDlXWYKuMvdxKamn5I5Vveu/PO/1vaS9dO6nDj5Ox8k+zpf2GxmcIQ0
-        hh7jct578yUBH82LiMKPqUAyiLLWQGyegGwUe8cmQzoLED/dJxHvhO+bTRAd0bKSZqrlbqRPkrWP
-        4bam53/jtRJHAmBUZiRV86QY3TXSoL/tpF+e5/G3k8nBTed2ZHnclWJezcOE6uT0wU4a2WgKz5Ul
-        f+cNFMv80M9o1W3AdndtuN6npj7exJmTD2aU4j/5vDmSAULEnBC+eXv3wyO0GDusGqdTL16DY4de
-        3k0ikqZvvMFVdAmZB9/Bp1MpF6SW8hBcbb3GujLTZMnXLIRW1D+h9Eqv/fibHzTqfQzR2/qwKeGv
-        IZiqS6g7qp9+0N7tAKbkutT4zh8ZalYDonDLsPuwXW9URceAo5x9yGN38tCSR10JNm0MXBRCVM9T
-        HDWoRbYait98mJWb5CKr04GQ4W5QnTVLJsG1Ty7YWBBGy055Zb/5Dk6++p3Wk5rD2Qy9sLUvqs5e
-        +vYNkrkp8HlBUb3sIqbIn3a1DxHpNW+NN9oDbkF8wEq2afQvXwAUcXzHrhA5nmgHbYTEwMc41ssn
-        G9JbboCmTpTmWagXQ5F3jz/zPFW+iGxu7/cJmveVYifZnpJF91QFRpv/4APsSPLVyw+4PPgzGb/z
-        tuWnJ1203lPlOm2KqbosCnz5gdrfedDC3+ISZGcuwiXMtGTxtu8YhOWqUbuFsp77/DHAOExtCL5e
-        IVJVnAanMMFk2qdGQi/5boK+Dg4YZ6Ghz/krFeS/f7cC/vMff/31f343DN7NtXx9LwaM5Tz+87+u
-        Cvwzv+b/5Hnhn1T4cxOBDHlV/v2vf19C+Lvtm3c7/t+xeZaf4e9//bWGP9cN/h6bMX/99+f/+P63
-        //zH/wMAAP//AwCwMXtU4yAAAA==
-    headers:
-      CF-Cache-Status:
-      - DYNAMIC
-      CF-RAY:
-      - 7c961d7bcff8b8eb-AMS
-      Connection:
-      - keep-alive
-      Content-Encoding:
-      - gzip
-      Content-Type:
-      - application/json
-      Date:
-      - Thu, 18 May 2023 18:20:37 GMT
-      Server:
-      - cloudflare
-      access-control-allow-origin:
-      - '*'
-      alt-svc:
-      - h3=":443"; ma=86400, h3-29=":443"; ma=86400
-      openai-organization:
-      - user-kd1j0bcill5flig1m29wdaof
-      openai-processing-ms:
-      - '107'
-      openai-version:
-      - '2020-10-01'
-      strict-transport-security:
-      - max-age=15724800; includeSubDomains
-      x-ratelimit-limit-requests:
-      - '3000'
-      x-ratelimit-remaining-requests:
-      - '2999'
-      x-ratelimit-reset-requests:
-      - 20ms
-      x-request-id:
-      - ce0d5cf1ec445bd32d30652ce9e95e35
-    status:
-      code: 200
-      message: OK
-- request:
-    body: '{"model": "gpt-3.5-turbo", "messages": [{"role": "system", "content": "You
-      are Follow-Instructions-GPT, an AI designed to read the instructions_1.txt file
-      using the read_file method and follow the instructions in the file.\nYour decisions
-      must always be made independently without seeking user assistance. Play to your
-      strengths as an LLM and pursue simple strategies with no legal complications.\n\nGOALS:\n\n1.
-      Use the command read_file to read the instructions_1.txt file\n2. Follow the
-      instructions in the instructions_1.txt file\n\n\nConstraints:\n1. ~4000 word
-      limit for short term memory. Your short term memory is short, so immediately
-      save important information to files.\n2. If you are unsure how you previously
-      did something or want to recall past events, thinking about similar events will
-      help you remember.\n3. No user assistance\n4. Exclusively use the commands listed
-      below e.g. command_name\n\nCommands:\n1. append_to_file: Append to file, args:
-      \"filename\": \"<filename>\", \"text\": \"<text>\"\n2. delete_file: Delete file,
-      args: \"filename\": \"<filename>\"\n3. list_files: List Files in Directory,
-      args: \"directory\": \"<directory>\"\n4. read_file: Read file, args: \"filename\":
-      \"<filename>\"\n5. write_to_file: Write to file, args: \"filename\": \"<filename>\",
-      \"text\": \"<text>\"\n6. delete_agent: Delete GPT Agent, args: \"key\": \"<key>\"\n7.
-      get_hyperlinks: Get text summary, args: \"url\": \"<url>\"\n8. get_text_summary:
-      Get text summary, args: \"url\": \"<url>\", \"question\": \"<question>\"\n9.
-      list_agents: List GPT Agents, args: () -> str\n10. message_agent: Message GPT
-      Agent, args: \"key\": \"<key>\", \"message\": \"<message>\"\n11. start_agent:
-      Start GPT Agent, args: \"name\": \"<name>\", \"task\": \"<short_task_desc>\",
-      \"prompt\": \"<prompt>\"\n12. task_complete: Task Complete (Shutdown), args:
-      \"reason\": \"<reason>\"\n\nResources:\n1. Internet access for searches and
-      information gathering.\n2. Long Term memory management.\n3. GPT-3.5 powered
-      Agents for delegation of simple tasks.\n4. File output.\n\nPerformance Evaluation:\n1.
-      Continuously review and analyze your actions to ensure you are performing to
-      the best of your abilities.\n2. Constructively self-criticize your big-picture
-      behavior constantly.\n3. Reflect on past decisions and strategies to refine
-      your approach.\n4. Every command has a cost, so be smart and efficient. Aim
-      to complete tasks in the least number of steps.\n5. Write all code to a file.\n\nYou
-      should only respond in JSON format as described below \nResponse Format: \n{\n    \"thoughts\":
-      {\n        \"text\": \"thought\",\n        \"reasoning\": \"reasoning\",\n        \"plan\":
-      \"- short bulleted\\n- list that conveys\\n- long-term plan\",\n        \"criticism\":
-      \"constructive self-criticism\",\n        \"speak\": \"thoughts summary to say
-      to user\"\n    },\n    \"command\": {\n        \"name\": \"command name\",\n        \"args\":
-      {\n            \"arg name\": \"value\"\n        }\n    }\n} \nEnsure the response
-      can be parsed by Python json.loads"}, {"role": "system", "content": "The current
-      time and date is Tue Jan  1 00:00:00 2000"}, {"role": "system", "content": "This
-      reminds you of these events from your past: \nI was created."}, {"role": "user",
-      "content": "Determine which next command to use, and respond using the format
-      specified above:"}, {"role": "assistant", "content": "{\n    \"thoughts\": {\n        \"text\":
-      \"I should start by reading the instructions_1.txt file using the read_file
-      command.\",\n        \"reasoning\": \"The first step is to understand the instructions
-      and what is required of me.\",\n        \"plan\": \"- Use the read_file command
-      to read the instructions_1.txt file\\n- Analyze the instructions and determine
-      the next steps\",\n        \"criticism\": \"I need to ensure that I fully understand
-      the instructions before proceeding to the next steps.\",\n        \"speak\":
-      \"I will start by reading the instructions file.\"\n    },\n    \"command\":
-      {\n        \"name\": \"read_file\",\n        \"args\": {\n            \"filename\":
-      \"instructions_1.txt\"\n        }\n    }\n}"}, {"role": "system", "content":
-      "Command read_file returned: This task_id is 2314\nRead the file instructions_2.txt"},
-      {"role": "user", "content": "Determine which next command to use, and respond
-      using the format specified above:"}, {"role": "assistant", "content": "{\n    \"thoughts\":
-      {\n        \"text\": \"I need to read the instructions_2.txt file using the
-      read_file command.\",\n        \"reasoning\": \"The instructions_2.txt file
-      contains additional instructions that I need to follow.\",\n        \"plan\":
-      \"- Use the read_file command to read the instructions_2.txt file\\n- Analyze
-      the instructions and determine the next steps\",\n        \"criticism\": \"I
-      need to ensure that I fully understand the instructions before proceeding to
-      the next steps.\",\n        \"speak\": \"I will read the instructions_2.txt
-      file.\"\n    },\n    \"command\": {\n        \"name\": \"read_file\",\n        \"args\":
-      {\n            \"filename\": \"instructions_2.txt\"\n        }\n    }\n}"},
-      {"role": "system", "content": "Command read_file returned: Read the file instructions_3.txt"},
-      {"role": "user", "content": "Determine which next command to use, and respond
-      using the format specified above:"}, {"role": "assistant", "content": "{\n    \"thoughts\":
-      {\n        \"text\": \"I need to read the instructions_3.txt file using the
-      read_file command.\",\n        \"reasoning\": \"The instructions_3.txt file
-      contains additional instructions that I need to follow.\",\n        \"plan\":
-      \"- Use the read_file command to read the instructions_3.txt file\\n- Analyze
-      the instructions and determine the next steps\",\n        \"criticism\": \"I
-      need to ensure that I fully understand the instructions before proceeding to
-      the next steps.\",\n        \"speak\": \"I will read the instructions_3.txt
-      file.\"\n    },\n    \"command\": {\n        \"name\": \"read_file\",\n        \"args\":
-      {\n            \"filename\": \"instructions_3.txt\"\n        }\n    }\n}"},
-      {"role": "system", "content": "Command read_file returned: Write the task_id
-      into the file output.txt\nShutdown"}, {"role": "user", "content": "Determine
-      which next command to use, and respond using the format specified above:"}],
-      "temperature": 0, "max_tokens": 0}'
-    headers:
-      Accept:
-      - '*/*'
-      Accept-Encoding:
-      - gzip, deflate
-      Connection:
-      - keep-alive
-      Content-Length:
-      - '6340'
-      Content-Type:
-      - application/json
-    method: POST
-    uri: https://api.openai.com/v1/chat/completions
-  response:
-    body:
-      string: !!binary |
-        H4sIAAAAAAAAA5RSQW7bQAy89xULnleGXCmxqwcESdH0UKTtoQqEzYqWtpaW6pJCjBj6eyHLhh0V
-        Pfg6Q84MidmDKyEDWxuxbddEq3v7k+Vt9ePtrqliun9a331+fNzwty/LryVooJffaOW4sbDUdg2K
-        Iw8abEAjWEK2vF2naZLGyVpDSyU2kEHVSZQsbiLpwwtFcRIvQUPPpkLI9tAFajsphLboGbJlkn7S
-        cBY/EzcrDUJimgsovh002JqcRYbs1x5a5JNwoAYhA8PsWIyXMSZ5QT+esM+9UkrlIDX1VS2cQ6aO
-        4JHAnYxgDg/KI5ZKSL0GJ6ikRiWGt4UrlfNCB4B66XpZyE7UxjWoena+OjCHpUKoOOCW2tb4cpGD
-        vnQLaJi889Vk+VSjcp4l9HZ8AquAf3oXULV4XY65T9cYP1lE6jvj/wNeZzNzscGJs47b+QPRcx9G
-        SSPq4ULfUgho5epzuEOzPZm8uqa57jWT1KBPZTje/k8XvGlxcnn3q1kYE6p5jSZinD1LnGO825+3
-        7mOyTE8JDymPYXM/wKBh47zjuph6AxmwUAcanC9xB1k8PA8f/gIAAP//AwBIMOJo4AMAAA==
-    headers:
-      CF-Cache-Status:
-      - DYNAMIC
-      CF-RAY:
-      - 7c961d82082ab8eb-AMS
-      Cache-Control:
-      - no-cache, must-revalidate
-      Connection:
-      - keep-alive
-      Content-Encoding:
-      - gzip
-      Content-Type:
-      - application/json
-      Date:
-      - Thu, 18 May 2023 18:20:55 GMT
-      Server:
-      - cloudflare
-      access-control-allow-origin:
-      - '*'
-      alt-svc:
-      - h3=":443"; ma=86400, h3-29=":443"; ma=86400
-      openai-model:
-      - gpt-3.5-turbo-0301
-      openai-organization:
-      - user-kd1j0bcill5flig1m29wdaof
-      openai-processing-ms:
-      - '17177'
-      openai-version:
-      - '2020-10-01'
-      strict-transport-security:
-      - max-age=15724800; includeSubDomains
-      x-ratelimit-limit-requests:
-      - '3500'
-      x-ratelimit-limit-tokens:
-      - '90000'
-      x-ratelimit-remaining-requests:
-      - '3499'
-      x-ratelimit-remaining-tokens:
-      - '86472'
-      x-ratelimit-reset-requests:
-      - 17ms
-      x-ratelimit-reset-tokens:
-      - 2.352s
-      x-request-id:
-      - 042f52a1a1d192281b9f998842daa303
-    status:
-      code: 200
-      message: OK
-- request:
-    body: '{"model": "gpt-3.5-turbo", "messages": [{"role": "system", "content": "You
-      are Follow-Instructions-GPT, an AI designed to read the instructions_1.txt file
-      using the read_file method and follow the instructions in the file.\nYour decisions
-      must always be made independently without seeking user assistance. Play to your
-      strengths as an LLM and pursue simple strategies with no legal complications.\n\nGOALS:\n\n1.
-      Use the command read_file to read the instructions_1.txt file\n2. Follow the
-      instructions in the instructions_1.txt file\n\n\nConstraints:\n1. ~4000 word
-      limit for short term memory. Your short term memory is short, so immediately
-      save important information to files.\n2. If you are unsure how you previously
-      did something or want to recall past events, thinking about similar events will
-      help you remember.\n3. No user assistance\n4. Exclusively use the commands listed
-      below e.g. command_name\n\nCommands:\n1. append_to_file: Append to file, args:
-      \"filename\": \"<filename>\", \"text\": \"<text>\"\n2. delete_file: Delete file,
-      args: \"filename\": \"<filename>\"\n3. list_files: List Files in Directory,
-      args: \"directory\": \"<directory>\"\n4. read_file: Read file, args: \"filename\":
-      \"<filename>\"\n5. write_to_file: Write to file, args: \"filename\": \"<filename>\",
-      \"text\": \"<text>\"\n6. delete_agent: Delete GPT Agent, args: \"key\": \"<key>\"\n7.
-      get_hyperlinks: Get text summary, args: \"url\": \"<url>\"\n8. get_text_summary:
-      Get text summary, args: \"url\": \"<url>\", \"question\": \"<question>\"\n9.
-      list_agents: List GPT Agents, args: () -> str\n10. message_agent: Message GPT
-      Agent, args: \"key\": \"<key>\", \"message\": \"<message>\"\n11. start_agent:
-      Start GPT Agent, args: \"name\": \"<name>\", \"task\": \"<short_task_desc>\",
-      \"prompt\": \"<prompt>\"\n12. task_complete: Task Complete (Shutdown), args:
-      \"reason\": \"<reason>\"\n\nResources:\n1. Internet access for searches and
-      information gathering.\n2. Long Term memory management.\n3. GPT-3.5 powered
-      Agents for delegation of simple tasks.\n4. File output.\n\nPerformance Evaluation:\n1.
-      Continuously review and analyze your actions to ensure you are performing to
-      the best of your abilities.\n2. Constructively self-criticize your big-picture
-      behavior constantly.\n3. Reflect on past decisions and strategies to refine
-      your approach.\n4. Every command has a cost, so be smart and efficient. Aim
-      to complete tasks in the least number of steps.\n5. Write all code to a file.\n\nYou
-      should only respond in JSON format as described below \nResponse Format: \n{\n    \"thoughts\":
-      {\n        \"text\": \"thought\",\n        \"reasoning\": \"reasoning\",\n        \"plan\":
-      \"- short bulleted\\n- list that conveys\\n- long-term plan\",\n        \"criticism\":
-      \"constructive self-criticism\",\n        \"speak\": \"thoughts summary to say
-      to user\"\n    },\n    \"command\": {\n        \"name\": \"command name\",\n        \"args\":
-      {\n            \"arg name\": \"value\"\n        }\n    }\n} \nEnsure the response
-      can be parsed by Python json.loads"}, {"role": "system", "content": "The current
-      time and date is Tue Jan  1 00:00:00 2000"}, {"role": "system", "content": "This
-      reminds you of these events from your past: \nI was created."}, {"role": "user",
-      "content": "Determine which next command to use, and respond using the format
-      specified above:"}, {"role": "assistant", "content": "{\n    \"thoughts\": {\n        \"text\":
-      \"I should start by reading the instructions_1.txt file using the read_file
-      command.\",\n        \"reasoning\": \"The first step is to understand the instructions
-      and what is required of me.\",\n        \"plan\": \"- Use the read_file command
-      to read the instructions_1.txt file\\n- Analyze the instructions and determine
-      the next steps\",\n        \"criticism\": \"I need to ensure that I fully understand
-      the instructions before proceeding to the next steps.\",\n        \"speak\":
-      \"I will start by reading the instructions file.\"\n    },\n    \"command\":
-      {\n        \"name\": \"read_file\",\n        \"args\": {\n            \"filename\":
-      \"instructions_1.txt\"\n        }\n    }\n}"}, {"role": "system", "content":
-      "Command read_file returned: This task_id is 2314\nRead the file instructions_2.txt"},
-      {"role": "user", "content": "Determine which next command to use, and respond
-      using the format specified above:"}, {"role": "assistant", "content": "{\n    \"thoughts\":
-      {\n        \"text\": \"I need to read the instructions_2.txt file using the
-      read_file command.\",\n        \"reasoning\": \"The instructions_2.txt file
-      contains additional instructions that I need to follow.\",\n        \"plan\":
-      \"- Use the read_file command to read the instructions_2.txt file\\n- Analyze
-      the instructions and determine the next steps\",\n        \"criticism\": \"I
-      need to ensure that I fully understand the instructions before proceeding to
-      the next steps.\",\n        \"speak\": \"I will read the instructions_2.txt
-      file.\"\n    },\n    \"command\": {\n        \"name\": \"read_file\",\n        \"args\":
-      {\n            \"filename\": \"instructions_2.txt\"\n        }\n    }\n}"},
-      {"role": "system", "content": "Command read_file returned: Read the file instructions_3.txt"},
-      {"role": "user", "content": "Determine which next command to use, and respond
-      using the format specified above:"}, {"role": "assistant", "content": "{\n    \"thoughts\":
-      {\n        \"text\": \"I need to read the instructions_3.txt file using the
-      read_file command.\",\n        \"reasoning\": \"The instructions_3.txt file
-      contains additional instructions that I need to follow.\",\n        \"plan\":
-      \"- Use the read_file command to read the instructions_3.txt file\\n- Analyze
-      the instructions and determine the next steps\",\n        \"criticism\": \"I
-      need to ensure that I fully understand the instructions before proceeding to
-      the next steps.\",\n        \"speak\": \"I will read the instructions_3.txt
-      file.\"\n    },\n    \"command\": {\n        \"name\": \"read_file\",\n        \"args\":
-      {\n            \"filename\": \"instructions_3.txt\"\n        }\n    }\n}"},
-      {"role": "system", "content": "Command read_file returned: Write the task_id
-      into the file output.txt\nShutdown"}, {"role": "user", "content": "Determine
-      which next command to use, and respond using the format specified above:"},
-      {"role": "assistant", "content": "{\n    \"thoughts\": {\n        \"text\":
-      \"I need to write the task_id into the output.txt file using the write_to_file
-      command.\",\n        \"reasoning\": \"The instructions require me to write the
-      task_id into the output.txt file.\",\n        \"plan\": \"- Use the write_to_file
-      command to write the task_id into the output.txt file\",\n        \"criticism\":
-      \"I need to ensure that I write the correct task_id into the output.txt file.\",\n        \"speak\":
-      \"I will write the task_id into the output.txt file.\"\n    },\n    \"command\":
-      {\n        \"name\": \"write_to_file\",\n        \"args\": {\n            \"filename\":
-      \"output.txt\",\n            \"text\": \"2314\"\n        }\n    }\n}"}, {"role":
-      "system", "content": "Command write_to_file returned: File written to successfully."},
-      {"role": "user", "content": "Determine which next command to use, and respond
-      using the format specified above:"}], "temperature": 0, "max_tokens": 0}'
-    headers:
-      Accept:
-      - '*/*'
-      Accept-Encoding:
-      - gzip, deflate
-      Connection:
-      - keep-alive
-      Content-Length:
-      - '7290'
-      Content-Type:
-      - application/json
-    method: POST
-    uri: https://api.openai.com/v1/chat/completions
-  response:
-    body:
-      string: !!binary |
-        H4sIAAAAAAAAA6RSyW7bMBC99yuIOdOGXcupo2sKtDn41qCbAoOhRhJrLipnlNgw9O+FLLkKVLRo
-        kCPncd4yeCcwOaSgK8Xa1Xb27qP+crO5O3x9rG4eP793/M1c58fth/rT9ucWJISHH6h52Jjr4GqL
-        bIIHCTqiYswhXV5tkmSVLNYbCS7kaCGFsubZar6ecRMfwmyxWixBQkOqREhPUMfgat5x2KMnSJfr
-        ZCNhJB+BJJHAgZUdR1fXb1sJugpGI0H6/QQO6UIcg0VIQREZYuW5sxk8o+8inDIvhBAZcBWasmLK
-        IBXDcADwwN0wg1vhEXPBQVhDLLhCURiLJIw/P3QTI3oWuYmoOcSjaMj48ox1G7v+tw7OKZ/PM5DP
-        dSIqCt74ciqmK9R7YYozT2i4bnjOBz5riydFYji6oEZrJCoaa49T9toq3xPPxB3hXzy9INuEX0fD
-        RhtyU/foqYmdnmJxO2QZg4hQ/MOKDr4w0fXLr0lPNar9xdmTsfZ/U84z6HlaeSnK4O+PnnjlsJcY
-        w0xsqFhO+9UDz67aEfxWPSsPBjLfQiuhMN5QtevbAikQhxokGJ/jAdJFe9+++QUAAP//AwCaFRy5
-        0AMAAA==
-    headers:
-      CF-Cache-Status:
-      - DYNAMIC
-      CF-RAY:
-      - 7c961e011a59b8eb-AMS
-      Cache-Control:
-      - no-cache, must-revalidate
-      Connection:
-      - keep-alive
-      Content-Encoding:
-      - gzip
-      Content-Type:
-      - application/json
-      Date:
-      - Thu, 18 May 2023 18:21:13 GMT
-      Server:
-      - cloudflare
-      access-control-allow-origin:
-      - '*'
-      alt-svc:
-      - h3=":443"; ma=86400, h3-29=":443"; ma=86400
-      openai-model:
-      - gpt-3.5-turbo-0301
-      openai-organization:
-      - user-kd1j0bcill5flig1m29wdaof
-      openai-processing-ms:
-      - '15096'
-      openai-version:
-      - '2020-10-01'
-      strict-transport-security:
-      - max-age=15724800; includeSubDomains
-      x-ratelimit-limit-requests:
-      - '3500'
-      x-ratelimit-limit-tokens:
-      - '90000'
-      x-ratelimit-remaining-requests:
-      - '3499'
-      x-ratelimit-remaining-tokens:
-      - '86480'
-      x-ratelimit-reset-requests:
-      - 17ms
-      x-ratelimit-reset-tokens:
-      - 2.346s
-      x-request-id:
-      - 6917f9c0094e53549e1ae88e9612033a
-    status:
-      code: 200
-      message: OK
-- request:
-=======
->>>>>>> 6e14782f
-    body: '{"model": "gpt-3.5-turbo", "messages": [{"role": "system", "content": "You
-      are Follow-Instructions-GPT, an AI designed to read the instructions_1.txt file
-      using the read_file method and follow the instructions in the file.\nYour decisions
-      must always be made independently without seeking user assistance. Play to your
-<<<<<<< HEAD
-      strengths as an LLM and pursue simple strategies with no legal complications.\n\nGOALS:\n\n1.
-      Use the command read_file to read the instructions_1.txt file\n2. Follow the
-      instructions in the instructions_1.txt file\n\n\nConstraints:\n1. ~4000 word
-      limit for short term memory. Your short term memory is short, so immediately
-      save important information to files.\n2. If you are unsure how you previously
-      did something or want to recall past events, thinking about similar events will
-      help you remember.\n3. No user assistance\n4. Exclusively use the commands listed
-      below e.g. command_name\n\nCommands:\n1. append_to_file: Append to file, args:
-      \"filename\": \"<filename>\", \"text\": \"<text>\"\n2. delete_file: Delete file,
-      args: \"filename\": \"<filename>\"\n3. list_files: List Files in Directory,
-      args: \"directory\": \"<directory>\"\n4. read_file: Read file, args: \"filename\":
-      \"<filename>\"\n5. write_to_file: Write to file, args: \"filename\": \"<filename>\",
-      \"text\": \"<text>\"\n6. delete_agent: Delete GPT Agent, args: \"key\": \"<key>\"\n7.
-      get_hyperlinks: Get text summary, args: \"url\": \"<url>\"\n8. get_text_summary:
-      Get text summary, args: \"url\": \"<url>\", \"question\": \"<question>\"\n9.
-      list_agents: List GPT Agents, args: () -> str\n10. message_agent: Message GPT
-      Agent, args: \"key\": \"<key>\", \"message\": \"<message>\"\n11. start_agent:
-      Start GPT Agent, args: \"name\": \"<name>\", \"task\": \"<short_task_desc>\",
-      \"prompt\": \"<prompt>\"\n12. task_complete: Task Complete (Shutdown), args:
-      \"reason\": \"<reason>\"\n\nResources:\n1. Internet access for searches and
-      information gathering.\n2. Long Term memory management.\n3. GPT-3.5 powered
-      Agents for delegation of simple tasks.\n4. File output.\n\nPerformance Evaluation:\n1.
-      Continuously review and analyze your actions to ensure you are performing to
-      the best of your abilities.\n2. Constructively self-criticize your big-picture
-      behavior constantly.\n3. Reflect on past decisions and strategies to refine
-      your approach.\n4. Every command has a cost, so be smart and efficient. Aim
-      to complete tasks in the least number of steps.\n5. Write all code to a file.\n\nYou
-      should only respond in JSON format as described below \nResponse Format: \n{\n    \"thoughts\":
-      {\n        \"text\": \"thought\",\n        \"reasoning\": \"reasoning\",\n        \"plan\":
-      \"- short bulleted\\n- list that conveys\\n- long-term plan\",\n        \"criticism\":
-      \"constructive self-criticism\",\n        \"speak\": \"thoughts summary to say
-      to user\"\n    },\n    \"command\": {\n        \"name\": \"command name\",\n        \"args\":
-      {\n            \"arg name\": \"value\"\n        }\n    }\n} \nEnsure the response
-      can be parsed by Python json.loads"}, {"role": "system", "content": "The current
-      time and date is Tue Jan  1 00:00:00 2000"}, {"role": "system", "content": "This
-      reminds you of these events from your past: \nI was created."}, {"role": "user",
-      "content": "Determine which next command to use, and respond using the format
-      specified above:"}, {"role": "assistant", "content": "{\n    \"thoughts\": {\n        \"text\":
-      \"I should start by reading the instructions_1.txt file using the read_file
-      command.\",\n        \"reasoning\": \"The first step is to understand the instructions
-      and what is required of me.\",\n        \"plan\": \"- Use the read_file command
-      to read the instructions_1.txt file\\n- Analyze the instructions and determine
-      the next steps\",\n        \"criticism\": \"I need to ensure that I fully understand
-      the instructions before proceeding to the next steps.\",\n        \"speak\":
-      \"I will start by reading the instructions file.\"\n    },\n    \"command\":
-      {\n        \"name\": \"read_file\",\n        \"args\": {\n            \"filename\":
-      \"instructions_1.txt\"\n        }\n    }\n}"}, {"role": "system", "content":
-      "Command read_file returned: This task_id is 2314\nRead the file instructions_2.txt"},
-      {"role": "user", "content": "Determine which next command to use, and respond
-      using the format specified above:"}, {"role": "assistant", "content": "{\n    \"thoughts\":
-      {\n        \"text\": \"I need to read the instructions_2.txt file using the
-      read_file command.\",\n        \"reasoning\": \"The instructions_2.txt file
-      contains additional instructions that I need to follow.\",\n        \"plan\":
-      \"- Use the read_file command to read the instructions_2.txt file\\n- Analyze
-      the instructions and determine the next steps\",\n        \"criticism\": \"I
-      need to ensure that I fully understand the instructions before proceeding to
-      the next steps.\",\n        \"speak\": \"I will read the instructions_2.txt
-      file.\"\n    },\n    \"command\": {\n        \"name\": \"read_file\",\n        \"args\":
-      {\n            \"filename\": \"instructions_2.txt\"\n        }\n    }\n}"},
-      {"role": "system", "content": "Command read_file returned: Read the file instructions_3.txt"},
-      {"role": "user", "content": "Determine which next command to use, and respond
-      using the format specified above:"}, {"role": "assistant", "content": "{\n    \"thoughts\":
-      {\n        \"text\": \"I need to read the instructions_3.txt file using the
-      read_file command.\",\n        \"reasoning\": \"The instructions_3.txt file
-      contains additional instructions that I need to follow.\",\n        \"plan\":
-      \"- Use the read_file command to read the instructions_3.txt file\\n- Analyze
-      the instructions and determine the next steps\",\n        \"criticism\": \"I
-      need to ensure that I fully understand the instructions before proceeding to
-      the next steps.\",\n        \"speak\": \"I will read the instructions_3.txt
-      file.\"\n    },\n    \"command\": {\n        \"name\": \"read_file\",\n        \"args\":
-      {\n            \"filename\": \"instructions_3.txt\"\n        }\n    }\n}"},
-      {"role": "system", "content": "Command read_file returned: Write the task_id
-      into the file output.txt\nShutdown"}, {"role": "user", "content": "Determine
-      which next command to use, and respond using the format specified above:"},
-      {"role": "assistant", "content": "{\n    \"thoughts\": {\n        \"text\":
-      \"I need to write the task_id into the output.txt file using the write_to_file
-      command.\",\n        \"reasoning\": \"The instructions require me to write the
-      task_id into the output.txt file.\",\n        \"plan\": \"- Use the write_to_file
-      command to write the task_id into the output.txt file\",\n        \"criticism\":
-      \"I need to ensure that I write the correct task_id into the output.txt file.\",\n        \"speak\":
-      \"I will write the task_id into the output.txt file.\"\n    },\n    \"command\":
-      {\n        \"name\": \"write_to_file\",\n        \"args\": {\n            \"filename\":
-      \"output.txt\",\n            \"text\": \"2314\"\n        }\n    }\n}"}, {"role":
-      "system", "content": "Command write_to_file returned: File written to successfully."},
-      {"role": "user", "content": "Determine which next command to use, and respond
-      using the format specified above:"}, {"role": "assistant", "content": "{\n    \"thoughts\":
-      {\n        \"text\": \"I need to list the files in the current directory using
-      the list_files command.\",\n        \"reasoning\": \"I need to check if the
-      output.txt file was created successfully.\",\n        \"plan\": \"- Use the
-      list_files command to list the files in the current directory\",\n        \"criticism\":
-      \"I need to ensure that I check the output of the list_files command to confirm
-      that the output.txt file was created successfully.\",\n        \"speak\": \"I
-      will list the files in the current directory.\"\n    },\n    \"command\": {\n        \"name\":
-      \"list_files\",\n        \"args\": {\n            \"directory\": \".\"\n        }\n    }\n}"},
-      {"role": "system", "content": "Command list_files returned: [''instructions_3.txt'',
-      ''file_logger.txt'', ''output.txt'', ''instructions_1.txt'', ''instructions_2.txt'',
-      ''auto-gpt.json'']"}, {"role": "user", "content": "Determine which next command
-      to use, and respond using the format specified above:"}], "temperature": 0,
-      "max_tokens": 0}'
-    headers:
-      Accept:
-      - '*/*'
-      Accept-Encoding:
-      - gzip, deflate
-      Connection:
-      - keep-alive
-      Content-Length:
-      - '8308'
-      Content-Type:
-      - application/json
-    method: POST
-    uri: https://api.openai.com/v1/chat/completions
-  response:
-    body:
-      string: !!binary |
-        H4sIAAAAAAAAA4yRQY/TQAyF7/yKkc9p1dKyXeUGEtIihDgg0EoEVdOJm8x2YmfHDi2t8t9R0pR2
-        g5A4jsf+3nv2CXwOKbjSqqvqMFk9uMdvyoenL0c+Hh8/58/Pn9xu8fHd4f3+ARLgzRM6HSamjqs6
-        oHomSMBFtIo5pPO7++VysZytVglUnGOAFIpaJ4vpm4k2ccOT2WI2hwQasQVCeoI6clXrWnmHJJDO
-        V3fzBK7w68frRQLKasO1dH+/bBNwJXuHAun3E1QoF3DkgJCCFfGilrSzyaRIXYRTRsYYk4GW3BSl
-        SgapGYrDBx60K2bwwRBibpSNlI3mvCfTiKfCaIlGrezWg100jqvKUj7NILllRbTC5Km4AEv7s2/u
-        p3JjQ+hhnkRj47rcYizlXTGisRENsdk2sXv3ktLZqTFuOVZjtTpYOgtNzFfBf9u8jTRiuOjVOy/V
-        eAVI0sSOadX8X44NbjliL6Td1jq1sWWp0e4uUnsfwnXVxPtpBufmNrmcbUjw19XIVnjmvEg8krOx
-        GB/89lBnwNsQXga55pTGORTZNiH8+mOuNzj4zKiFNoGtJy/l+kyFFES5hgQ85XiAdNb+aF/9BgAA
-        //8DAPlSRNWFAwAA
-    headers:
-      CF-Cache-Status:
-      - DYNAMIC
-      CF-RAY:
-      - 7c961e726bf8b8eb-AMS
-      Cache-Control:
-      - no-cache, must-revalidate
-      Connection:
-      - keep-alive
-      Content-Encoding:
-      - gzip
-      Content-Type:
-      - application/json
-      Date:
-      - Thu, 18 May 2023 18:21:30 GMT
-      Server:
-      - cloudflare
-      access-control-allow-origin:
-      - '*'
-      alt-svc:
-      - h3=":443"; ma=86400, h3-29=":443"; ma=86400
-      openai-model:
-      - gpt-3.5-turbo-0301
-      openai-organization:
-      - user-kd1j0bcill5flig1m29wdaof
-      openai-processing-ms:
-      - '13501'
-      openai-version:
-      - '2020-10-01'
-      strict-transport-security:
-      - max-age=15724800; includeSubDomains
-      x-ratelimit-limit-requests:
-      - '3500'
-      x-ratelimit-limit-tokens:
-      - '90000'
-      x-ratelimit-remaining-requests:
-      - '3499'
-      x-ratelimit-remaining-tokens:
-      - '86482'
-      x-ratelimit-reset-requests:
-      - 17ms
-      x-ratelimit-reset-tokens:
-      - 2.344s
-      x-request-id:
-      - 274d376b18f9ea63882695e0033e4b02
-    status:
-      code: 200
-      message: OK
-- request:
-    body: '{"model": "gpt-3.5-turbo", "messages": [{"role": "user", "content": "Write
-      a concise summary of the following text:\n\n\nLITERAL TEXT: \"\"\"2314\"\"\"\n\n\nCONCISE
-      SUMMARY: The text is best summarized as"}], "temperature": 0, "max_tokens":
-      0}'
-=======
-      strengths as an LLM and pursue simple strategies with no legal complications.\nThe
-      OS you are running on is: Ubuntu 22.04.2 LTS\n\nGOALS:\n\n1. Use the command
-      read_file to read the instructions_1.txt file\n2. Follow the instructions in
-      the instructions_1.txt file\n\n\nConstraints:\n1. ~4000 word limit for short
-      term memory. Your short term memory is short, so immediately save important
-      information to files.\n2. If you are unsure how you previously did something
-      or want to recall past events, thinking about similar events will help you remember.\n3.
-      No user assistance\n4. Exclusively use the commands listed below e.g. command_name\n\nCommands:\n1.
-      append_to_file: Append to file, args: \"filename\": \"<filename>\", \"text\":
-      \"<text>\"\n2. delete_file: Delete file, args: \"filename\": \"<filename>\"\n3.
-      list_files: List Files in Directory, args: \"directory\": \"<directory>\"\n4.
-      read_file: Read a file, args: \"filename\": \"<filename>\"\n5. write_to_file:
-      Write to file, args: \"filename\": \"<filename>\", \"text\": \"<text>\"\n6.
-      delete_agent: Delete GPT Agent, args: \"key\": \"<key>\"\n7. get_hyperlinks:
-      Get hyperlinks, args: \"url\": \"<url>\"\n8. get_text_summary: Get text summary,
-      args: \"url\": \"<url>\", \"question\": \"<question>\"\n9. list_agents: List
-      GPT Agents, args: () -> str\n10. message_agent: Message GPT Agent, args: \"key\":
-      \"<key>\", \"message\": \"<message>\"\n11. start_agent: Start GPT Agent, args:
-      \"name\": \"<name>\", \"task\": \"<short_task_desc>\", \"prompt\": \"<prompt>\"\n12.
-      task_complete: Task Complete (Shutdown), args: \"reason\": \"<reason>\"\n\nResources:\n1.
-      Internet access for searches and information gathering.\n2. Long Term memory
-      management.\n3. GPT-3.5 powered Agents for delegation of simple tasks.\n4. File
-      output.\n\nPerformance Evaluation:\n1. Continuously review and analyze your
-      actions to ensure you are performing to the best of your abilities.\n2. Constructively
-      self-criticize your big-picture behavior constantly.\n3. Reflect on past decisions
-      and strategies to refine your approach.\n4. Every command has a cost, so be
-      smart and efficient. Aim to complete tasks in the least number of steps.\n5.
-      Write all code to a file.\n\nYou should only respond in JSON format as described
-      below \nResponse Format: \n{\n    \"thoughts\": {\n        \"text\": \"thought\",\n        \"reasoning\":
-      \"reasoning\",\n        \"plan\": \"- short bulleted\\n- list that conveys\\n-
-      long-term plan\",\n        \"criticism\": \"constructive self-criticism\",\n        \"speak\":
-      \"thoughts summary to say to user\"\n    },\n    \"command\": {\n        \"name\":
-      \"command name\",\n        \"args\": {\n            \"arg name\": \"value\"\n        }\n    }\n}
-      \nEnsure the response can be parsed by Python json.loads"}, {"role": "system",
-      "content": "The current time and date is Tue Jan  1 00:00:00 2000"}, {"role":
-      "user", "content": "Determine which next command to use, and respond using the
-      format specified above:"}], "temperature": 0, "max_tokens": 0}'
->>>>>>> 6e14782f
-    headers:
-      Accept:
-      - '*/*'
-      Accept-Encoding:
-      - gzip, deflate
-      Connection:
-      - keep-alive
-      Content-Length:
-<<<<<<< HEAD
-      - '245'
-=======
-      - '3334'
->>>>>>> 6e14782f
-      Content-Type:
-      - application/json
-    method: POST
-    uri: https://api.openai.com/v1/chat/completions
-  response:
-    body:
-      string: !!binary |
-<<<<<<< HEAD
-        H4sIAAAAAAAAA0SOzUrDQBRG9z5F+NaTkDSx1dkVF4q4Uhf+VMp0ctuMTeYOMzcghry7FLRuD5zD
-        meBaaNjOiB1Cn6/u7MuR3PMqPNws4lu6jU/h1d0/duvvdQcF3n2SlV+jsDyEnsSxh4KNZIRa6Gp5
-        1TR1U14vFAZuqYfGIUheF5e5jHHHeVmXFRTGZA4EPSFEHoJshY/kE3S9VPhPn3FVKgiL6c+kWc4K
-        tmNnKUG/Txgo/TUj9wQNk5JLYrycDtkL+dO9yRJFRynjfbbnMWZ+HHYUk8o2WNRVs0GBWWHvvEvd
-        NpJJ7KGRhAMUnG/pC7qcP+aLHwAAAP//AwCOA+/QQQEAAA==
-=======
-        H4sIAAAAAAAAA4SSy27bQAxF9/0KgmvJsGrXD+26KJAUKNpFCvShwhiPKGmSeagzVGPH0L8XY1lO
-        YQfp9g7Jey6HB1Ql5igbwdK0Ol1+vP/xXX35lDV3H5ya3nxujbh5Wv/J5t+qt5ig296T5FPHRDrT
-        amLlLCYoPQmmEvNssZqvZ8vlYpWgcSVpzLFuOZ1N3qXc+a1Lp7Nphgl2QdSE+QFb70zLG3YPZAPm
-        y/kywefZZz2brxNkx0KfpdV60ScoG6ckBcx/HtBQGMd6pwlzFCGowMJyhHSWycYAh8ICABTIjevq
-        hkOBOZzE0wPtOIoF3kJoXKdLCCw8w3YPnkSpbA3cECgb2HcyooZNNuEdQ6U0QRfGili9OWrSGSNs
-        OSkw+dfKkwjOKlsPfncNQaV8YAhMLagA7KCzJfmYo7xyhSg+NoJjqaffnfJUgqvA0KVTq4UdTFL4
-        GuhlvGgXxdfiFYVN4b0Vev9ELwOVxOSNssOzpd0QJ1wQSa9YSRXMuGtLdCQgGzofmwXD7avxq07r
-        PWypcp6g9U4Sxd+5zB5aEg+jy6PS+v//eYw6KXAY0yfj0ZwWdXUzVhgaHM5LvYAQvr48teEh1j63
-        X299hDiCnHgK22OfYKWsCs1muCLMMbBrMUFlS9phPu1/9W/+AgAA//8DAABeWuzpAwAA
->>>>>>> 6e14782f
-    headers:
-      CF-Cache-Status:
-      - DYNAMIC
-      CF-RAY:
-<<<<<<< HEAD
-      - 7c961ed56c24b8eb-AMS
-=======
-      - 7cc6279c6ab63ac7-DFW
->>>>>>> 6e14782f
-      Cache-Control:
-      - no-cache, must-revalidate
-      Connection:
-      - keep-alive
-      Content-Encoding:
-      - gzip
-      Content-Type:
-      - application/json
-      Date:
-<<<<<<< HEAD
-      - Thu, 18 May 2023 18:21:33 GMT
-=======
-      - Wed, 24 May 2023 14:16:35 GMT
->>>>>>> 6e14782f
-      Server:
-      - cloudflare
-      access-control-allow-origin:
-      - '*'
-      alt-svc:
-      - h3=":443"; ma=86400, h3-29=":443"; ma=86400
-      openai-model:
-      - gpt-3.5-turbo-0301
-      openai-organization:
-<<<<<<< HEAD
-      - user-kd1j0bcill5flig1m29wdaof
-      openai-processing-ms:
-      - '1393'
-=======
-      - significant-gravitas
-      openai-processing-ms:
-      - '27497'
->>>>>>> 6e14782f
-      openai-version:
-      - '2020-10-01'
-      strict-transport-security:
-      - max-age=15724800; includeSubDomains
-      x-ratelimit-limit-requests:
-      - '3500'
-      x-ratelimit-limit-tokens:
-      - '90000'
-      x-ratelimit-remaining-requests:
-      - '3499'
-      x-ratelimit-remaining-tokens:
-<<<<<<< HEAD
-      - '89467'
-      x-ratelimit-reset-requests:
-      - 17ms
-      x-ratelimit-reset-tokens:
-      - 354ms
-      x-request-id:
-      - 76a6cf1a80c9f0180afad58c7e54ed90
-    status:
-      code: 200
-      message: OK
-- request:
-    body: '{"input": ["2314"], "model": "text-embedding-ada-002", "encoding_format":
-      "base64"}'
-    headers:
-      Accept:
-      - '*/*'
-      Accept-Encoding:
-      - gzip, deflate
-      Connection:
-      - keep-alive
-      Content-Length:
-      - '83'
-      Content-Type:
-      - application/json
-    method: POST
-    uri: https://api.openai.com/v1/embeddings
-  response:
-    body:
-      string: !!binary |
-        H4sIAAAAAAAAA1R6TQ+6zJbn/n6KJ8+WuREQqOPdIe8CViko6mQyAUUERRSoAqrT332C/5ue7o0L
-        RCSnTv3eTv3HP/766+8mq/Jr//e//vr7VXb93/9rvnZL+/Tvf/31v//x119//fUfv8//cWdeZ/nt
-        Vr6L3+2/L8v3LR///tdf4n9d+f83/euvv8/dzaa8XB4rvj0+rsBrK2PXy/RC4+Z1VKDFcsYIKAyN
-        U69GsHWojVsLf83hNrAOTaO9Ylu/z4LP8rkxUCnfjiQczIIPzTPTAD93a+JW1SbgjfpJYXMp1gQb
-        Uc+L4/GiwdpuA7zg6aal0zkeIEkeJdOZjKvlxVIxvB2voc1hV5hs40EE6+U6ZhbBfjaa6VUD7Wwh
-        Zl1TAXH36+hQfwSRwuFecH7SxFCr3tINr65exbuCDclKeC1MYh3FQ/V5yOdBK/V6xayhN2PxYX0a
-        iKtyj+Uwlds2R7q2eq+/ZyzD/VKx290AsM55jVd+jwLm3i9URYrvEKuxWcsX4Gsgnq4VWdN1207j
-        +Mhhz+8OM4trWA2K5DtI0coFPZ22rin56ecJxUhkEmyENZ/2namv1IyYVJu8XUAJigeQhpIwy0av
-        uC+/7wa06fZkppSW2fD2jgDVe3kj+vIJnMrqhMHMY07CV3s0xwu5iOgVpgpxjoYfDw4uvrDRsE3c
-        xK4CeoCTDJ0bmmynHkTO9wyF6GmZexY8bBaM1Z0fQFVDg1nHjZkNYn4XgImpy/zzoTG5HMUdfNfw
-        pHM/BPRDnyWcxvRCPHx8m0N1DXwYy69LnPNwruh0L3K4O8+Qbe/tDn3S1XmC6nA94NEkfcWjNhlg
-        dw1fzDW6p8kf+icHUAvMLL0pMrqKTjL0lx1hfvIczElK3k/16m40shnLb8DER5fDOeNrYr4iAQ2p
-        WjxXj/ItMN2FsF2mlzKHS+t7hOj6OeivBy3RgOo5MfftI+ZbiDtYfOSU6Ocb4/RzzGVEbo8Sw932
-        EfdEH7S4xxJF224XcGDHDtDuWlH06Q2+9FldwnroFax09302MV2L1M7FJrGJuMumzzEXIfXXa4Jt
-        f4O+Z2FHoWnfK7ySoEXTwVcjTS0uZxJsLMj4KipS2GH1iyU192O+fIeAikTa4staF7MhsJR5P5Vr
-        5pmrLOYGgR10KycjllRJ7XBhVQMXZ0mxjK9F0I3vnQz2WEYseBdnc7KK1QGc78hJ+BXSYNhxni48
-        +/tlhhU57SBElg/x8F6QoOG3eJCtSPntVyrY/gfxoh381Vkd9L5JcRKPGHRd3YHyIQ4NHsEwiVIK
-        H3Y74EEd3Xb046uCDlc+kV//8sXx3EDyMUa8io8YMXpTPHBu1GbW87SOHzdDTaASZGDronq1fOEs
-        I5BTbUkCCK9xHyS2B0jxHJIAhBkrWsWHezYVZOMMnUn98DxAv/DezMjaVzbqqG5Q0188gv0bRTyj
-        WQcwZg2+u8e6HRbUd+B6hyc7a+nXpO8WInja4pVZUEctt2l5hVJ/rpiNyaXi4bvMgdSHLbMvkdz2
-        30LX0biUM1xKX9oOz0FMYftwKNvG07qaPpKKQb+t3mTzWF5itnp+zki9GZit2w2ppLYcIlCL7IzP
-        r6sYT1LCnihusy8e6Tpov7ZEa7TycYQ1baj4RDtPAEHJIyo+T4/sic0wBKNCAUXvlY+61LoKqHS0
-        M21dx+ZTFM3rrVj0D/711ztt0NzP2DzDlQ+Pqalhm79zshXFN59KepIhupxyFniX1qR7eZEgdniv
-        6FLRhLYJ27KBhZT4LHA+3KTj+LmC7liY3QQ35B2zcKh5vq+x9Uv2q9ezbGvEd4rLcjMd+ejtugb9
-        2Y8vQwi4uUIh6EO+xIsYS3xIzr4PgQ0yFU2qVb2jBha6VGZJD5qctqMdhD7i8Tskm5USmlMiZgNs
-        81fOjOrCq+77Dn1YngZGHL6OMx6obY6Krd9QeOkV4mJ6mtDw3d3Z3K8ma6ZDB71+f7FttiqrfmnS
-        RoHbIWX610k4DVw4IK8+UOIM9TebHP+kaYfR2RI73JvZZAOPAL1zgxmfQ9fSex4YIPHtgYTn74P3
-        6mGItOSc9FShVmNO0951INtqZyrksV6JPnlSuJXGyNzdsY1rwW1L5C2NiUrP1TvmyjEQ4LsWnhit
-        uY5G8/GpQcNpQj9eYZn8EX2vEIxmRcyIv7J+s8wVbYj3OsFmuudcfHRXNOMvuWjVLRtP+fcJU6s2
-        lArGo/p26TLR5v4lW3vZ8N51WAfucE1I6HYtYl8pBFCUXiRY6CMu2dFOBJQGLvH3cM2mjzSGcKyF
-        FzPi4plRvb/JiNm9RdLDxg2Ycj1/tW01cmb7jzYb2LN5gnpQG4ZfTzA5Taocis58YET2Duqg+dQw
-        OnlM1t/uiqYH1nYQG/KWGSUtsyHDFwXN64WlVjJN8bzuqLbNlAszE6HOuO0qISSmfyHmVNYxX9JL
-        A+XV6TCa8W+w26MAL6XuiFMWQ9yLeVOiay1YJKw9l0vd8lMCSjcu22Jjw/lOYwUqlaggXv+WMqad
-        IITgfLVZ2O3v2Sh1tgNr+xPgVSEk5uianoXwMUD020mt+W43wg7Vi41H+WTHFQ91JQSJeA6xth9e
-        PezoLMLQ3A644t9vRu1kbWhpIIbMOCQJmvby4oDGt3+iq9JJTa5czw0SXMtnfpBMwdtqpxAevl4w
-        Xx88c3S34lm7iYXOtqH2QuOx5wm0fhIQM6xTxH6/L4dAY+SYFdXUXFAEUvTYMSMd72g4vWgHqmMw
-        urx5RdAvzl2NZFQjCoOpc/lzrcrVSuWEGYad8Sl+1zUqHeWMJUzU9uO8fQf058Iljn1SW4oaKUIG
-        NiY21xf1+/hTg1qGFfGnV4ma4bzIgdZywJyj8c2mT6WEkEuKR5l2c6oxhMUZ2g+x6GNpCLz56Rnn
-        4RK2NrWcD9g/KyvPOzEyr39MP9WAofl2Jh4PW7MaTs7GBwGvKmaSXG6bs3YHFPn569/7Oeld69e/
-        WM3og0+PgkfId2OOh5P/bYesiBR45dik3LmZ8Ufi+wlJn4IRF794PKDXeADH6Wq6avIXH51ROMM2
-        tTGzn8WhnT7XtlR9X9sQMxi8bKSP0ILAndZ4MdgoYJGq+JDKioqXTG1NTpwdhQ8MhDjSFSp6H0Id
-        jXvBZMYRbauJPiECWPYmRjP+cikZPBi1R0GfM17yRDEBvGuzYYbsrrMJck8ANduaxPdbHYlPZeNA
-        ifnIvM4Q2vH2qeo/eE+8puU/fof8GFrsxNQ2mCwtMH76CqPjcgymm1jkMCX9gWF1WbRj9fYMsG/b
-        JTPztRlLraju/tTXstcLRDN4Fn/08Q1K2ZzxRIBZHzHvUr1MfpFPAxBUPIgtBq9schdVCcAxp1Ky
-        3Mb8FdcFdOk7xC2EEA8T+A7M+hYr220VvL77ukE7Jb3Qabxv24FvaAft1txhoV5jNEjr8vtn/YPk
-        YPI/9cmn/UTMOnzGnNe6thqqhUV5ayTVdFQUDKeg0OmUjgtO5aIroUmyD3HPRRdTty8LCCaRUpGu
-        2mxY974HrdNLzG3p1/zxE5gQTVTrzud45MOn+KMvNuubG9DTxrbgZF5SgvO4qIbDO9Xg8hR7tnmF
-        TTAVoW+guT5UboUk5uNhEf3wjlk764qGztZSdLRuCXP3N5KNuq87K1dofRbu/Shg5TumgCqpw1NJ
-        jXjpfh0DDnm9ougr1XyKKY/AOBoRlaP3I6BLXJXI+vjfGW9kPvz4iO80l4ReKWTTPQ90uGqnLSbH
-        TK+mpCcWUnb+iYUHA5tc/aww7KVoT7Yee/LBCpTzr1603bmXeLCLTwOWkAiY8+2ybcVG9cEZeUyH
-        B5LQn/VWfMGY+8E2+fs5eBoKIsyC+Ory6Xl3LVBvOmZrBFY83Q6OBdO5vBM33z3NTnhuPfgejz1u
-        BWxzKmAF//wJC5PbKZikly4gCCqC5YXYmE3RtA2EF3FL1pF+5uNR8gyoumNPjF0gIY7PewraRXEY
-        oa7VjtwonyjpqzV+e1LWdk9/1iel/539wzqj8/OhIMue4HasKzrvN/VSrUtaqOO77ezp20BGn9f5
-        +UcuxZV8BnsjU1p1E22nQH838PC2RxZuryb6gw/V8PWIg696sKxl1dMsdrXxc9jtKvZ7vwc6NyyK
-        i2c82clGh7QOJbyxjlXAZz2NksHYM3c95dXovA0HXtN+jzcZfaDONZYF9MHigN9zP/OtWeTgetNE
-        NszVUbMTGEW9lJt0OR0O2ZCcDR/Ox3uNp5VE2r5Y2x5comNOf3hJLc00QLRWByq9GqUdkt0qh/JU
-        X6kk1zQeId1N4Kn9khD0+ra9ycsnxLKaEi+4tSYlRlGCvTLW9BqxBg1qtXZAzICT4LgczQEf7RAW
-        hr+kUlwKVSPfinolnvKK+afuYI4RsX2As+izVFjfM4oM04D7LhqpanhKPD3rbECLw9chgbS5x0P+
-        QmeY1pVOFWRncTcWoa+N2fdNzOrQZMNOeHegLNaEmZcLqTrqfRu4iaVOV7o7mt/h2Jbo/o52VLrd
-        ThUzPhtBMZdDScJCKvm8nxXYVdj+6f1s6j5nCnt+c4g9Cmk7znoQNHxOSCicLsGwqFdnaP1DgCX/
-        EcTTqlAxypvXlq2XRo6GCQwHRl+oiKuQbcwXziKCfFF3bFOpJWflO+tQirINweHW4cO7GRIouvWD
-        bKTdOe7vL9eD04ZKJLjeUNZmUpPC4uInDB+xFkyZOUYr7fv0iX066MF4dDcWKFVV4KXRWcH07Isr
-        mvUX2WR0jaQiTWVg7fvKbCIOMZ2/BzyeGB3BfbXdl55FNOM581/HLOaCmn7hsEs3VA7TpKVS8q61
-        5WliGFnYD3rLi7Wff6YyCg/xqJxPCizpgJl7xWk17DhKEV8MC+bMeMh8mWPkpbJA5Z7imDrncbeq
-        zGHH9pLltZ3YjQlAt43pomJnPr2f7xoZu9Ig60e7qerRLEuY9yezPTi0YxYZFiLDrE/2fmROXbo8
-        aFbyybCUv7Jquqw3uqauizuxSj9p3z8/OvsnZp/fr7h7neoOUllTWZC9G97f7U8NcNyKVHg9IejU
-        w5v+8Itgqz+Zbc4BI1L2S2Iv1DiebCwmq77ZeHi0yghx7a5rYGZPykiuOhU9C2cKPc0rLGuPKqBF
-        aOgwOteYzfr+p+8OIA0FYZsnkzImP68dAA856Vi9nfnv+9Us8kGE7D8Lsxsm24PAFmRiG8k36zdd
-        WcO9HHSyvu/0mMM6mWAsRPhTv276bix09acdXc58IynKFK1mfGeG05OWrZ6PVH3uk5DC7HcGxQ08
-        zcxqSjbf+9akxjKdwKjUgAQW9k2eLHYN+vmr8Bs3qJNvzRMeKG3I7AeCQWquiqa0jcN+/T6p9VbX
-        9p/pgXmURC3PO1YgAW1OVAl0JZusQkrgaN0TYqGhCMZ1ribw44/tO9CrT9s/a5jzPDrulAPnn4ur
-        Q3HwPeKBxOOvUl0HNFofDw9j7bRMQXL40xPEtkZe/fS3tksvKfnlUYPEHs/VnBfRR/VZ8B5tXA/t
-        9T1nWF5YFV8fzhT9+OhhdnpGf35vyAfGts/Y4vKcB6FIM0v8YtV+xsfzhPi3bvFrUnTzz/v/9t/i
-        sqFofH6UHVRD47E5TzX5eDUBddf0hFWtWmXvR/TNf/qBDmJuVMvZb8BQBipe2APjXJi2AprzOSoI
-        xroa7vF0Xs38j1WcpxlfPT8p6FlUku37cjen7V7dAbUOwGy5xtko2qmM5jyJBWuu83GlygckXYmI
-        4bwl5i9vg5AZD2b3nhcvf/oji60eS8XkZMs1F3boh3eEThL6Jj1xIInlGwvIvkY8sO4yyvR3zuz7
-        /WGOd/vxhKHcqH/0BzNPnvDTp8RDi4Kz8RoAkq/UYEHmy+ZzzrvQCEnLzPb+ifv3ei+juf/xzjkd
-        EackHyC6LSnbrskx4OeG4x9+UeV4toKhfwwHdFjEazq4d5X/9CPSqwCYh0oa8LA4Tj//SQzv5rYy
-        VqpS1ZiTErMn60wU/EUOojPcmb6wwhb99KzFcptqFvoEY2lKZ/gEqUvs5f5ejW2p7CCeMh+//EeQ
-        DXFwBZSwQ8hCET/QgOxEgNuhl/HnLDsBt90BQ+RfXyTgcmpONZEPaCe/McEL/9V2mbsN0U01dhRJ
-        dWTy290QwGqXDN/eQdF2fMdT+KqNi5fqaczGPoxEmPuVbFIR4mb2e6hVkYeHT/Zqf/in/vKMzTaR
-        49HobhryDzUl1tBXMQ+L2wCyH3J2uIZ6LKFTUwCcZR8LVW1XoiIZzgonK4eO/grNesZytDn/IUYl
-        O/HyfWuvsHavCZWl67X9kwf5r2hifvP9BuN48QzwUlFgYUejYJrzOBSu1JSZ6quK+9NyiGDTpBpb
-        h4ZRiUbIJhRMMmXrtOlaWkpdCUMc6xg1fJXRdpsO2szn5GJ453hyHSX69RezF9gwxdve9+FefTTK
-        g6GJ2QJ8RWVuSTC45GKyXz6MNneTLvrvHv3BszTt7ZlvazSgsG0gC+0tcUWry9j9wUMgvneh2tiu
-        si5Vixr43UE/vsyoPPUFFFuvIe4YDhld7JscdW/NJX/8037d1CDKpyv+2nX6R4+gt3W64f6XJ2bf
-        toClknO2/vFtzbsGra/Nl4JqiUHzCqcUdsr5wsxyKVVDGTn433llsuwzSQg8A641WLh0fSMWYzXT
-        0BNRkVhLL8z4ZucBzHppnrd848mp+qc68wfDOLiZY8N2A9L9Oidme9/EUwkjRgJeVBREvOaDttet
-        Vfgt9iR5e1awHNyog2u+uTADdmc05+0UJWLxYPuRqXxcD9oBPtXqhdV80wY9yV5f9NU3F2I9jKkd
-        H0c5ha3GI7xcuJ9gyqAr/+h54fsp22FP1FR7FsSmC02PUd+WSgQfdxypUNAPr7t0kcCcV+NxCud5
-        zEJI4XvyFAzLkfL+LhxkUAY5o3O/xDTfXCZ4quqHrRffqJr90g5dPsmK6Wtrhwb51tRoffZShvdF
-        y7u3d4NfHj8bjGc75IuNAwdtGrEk1zju1AxStPoqCTmRfplx/E27n59ioWodTH6oUgqxQl/MeIhX
-        PlzhLMM1Dy7MetxfGS/k5598layPR7eaatvXoepOPR5nvp6c6vX85U2z3kIZlQK+W834TMhiaNvu
-        hydTtLXIz38Oea87q+37vCGBpi7NcajEBNIVPvzJX5YVhPDDfyo2pZGNi3GKwIo2AV5E1bOahquC
-        YUPpEcuPcxgP10zOf3xLNn/w6n2b0CNmNtsGfo9oe8+GP3m7pga9yaI2n9Bp8drO+ZPeij9/+NLR
-        BmttafNpYboWSh/di3mzPqe8tw04F6sES3tXqlhY3KZffehnfXubAwtSDaz+qzHLH0/tdCqjYVVt
-        ryJZN3vOua0mE+SOLeDTT0++TjWFlfMG2prj0qQlqBjN8xFaX+133FmBksJhc/6QNXmxisdFmUNQ
-        el/mnLQ6mF7DmaI536LLWDlnIymnAxIOgUJnPo45t2nx049snk+ZLb0N3updHq5sG9642XTCq4FD
-        xSN6HGS5nbRwmaDlcfVkeO5XPucjyBWFGoP6qNEvj4JPtXjRj9S3weDVvgcucbbEzc5eMLV1k8Nz
-        iZ9s87QsUzSbVwcn0DwWukQ1ebs3BOAoYjOf5tmPD1F0kyjT98tX261739eU/BhgJbgFwTzvyDXv
-        +aiIRQul4tazL9HjS5/EWX/arCvITUCFKIfM05cPczQfjxqYWxB2UrrCnPJmeYCjEz2ImTx4xXfa
-        u1RP6n4im7efx5SX5w5OL+2D2WMs22lRPfLV7cBksv1sTsHkLtoCZUb6IZ74jbK+25RPtHukGv2t
-        /5/6J5EZYfG63Feje1xbsDe1DdEdsWlnfkygfXYis5L9O+vWSyGHVckHLJwrD3H50pxXN/J4kK14
-        Ogb96ZMoII5SOOffHp/7OwSHnjfEui7HdprnlyvvIedUWUV1wIqV6iNvddiyXSwh1ITt9wspUy9Y
-        nfP4Wb/U2vXTbug8LzZ57U0hLLlQEb0RJs5J7wtwWOzXs158VpPVGDoQ3HyotFZPrXh4RxrsMPri
-        IXzqrXw7OA7c89uLBAe2DUbXeVOY+ZWljrk16artC2XOu5gd7qs5L6Plv+c9b43Gg763QngRd4WF
-        6TSg/vJIZfj7dyrgP//x11//53fCoG5u+Ws+GNDnY//P/zoq8M/0lv5TFOV/MvnPSQTapUX+97/+
-        fQjh70/b1J/+//bNM393f//rL/nPaYO/+6ZPX//t8j/m//rPf/w/AAAA//8DACu/PPXhIAAA
-    headers:
-      CF-Cache-Status:
-      - DYNAMIC
-      CF-RAY:
-      - 7c961edface8b8eb-AMS
-      Connection:
-      - keep-alive
-      Content-Encoding:
-      - gzip
-      Content-Type:
-      - application/json
-      Date:
-      - Thu, 18 May 2023 18:21:34 GMT
-      Server:
-      - cloudflare
-      access-control-allow-origin:
-      - '*'
-      alt-svc:
-      - h3=":443"; ma=86400, h3-29=":443"; ma=86400
-      openai-organization:
-      - user-kd1j0bcill5flig1m29wdaof
-      openai-processing-ms:
-      - '29'
-      openai-version:
-      - '2020-10-01'
-      strict-transport-security:
-      - max-age=15724800; includeSubDomains
-      x-ratelimit-limit-requests:
-      - '3000'
-      x-ratelimit-remaining-requests:
-      - '2999'
-      x-ratelimit-reset-requests:
-      - 20ms
-      x-request-id:
-      - 69c9f6768638230a3a1af1bcaf106509
-    status:
-      code: 200
-      message: OK
-- request:
-    body: '{"input": "a series of four numbers, \"2314\".", "model": "text-embedding-ada-002",
-      "encoding_format": "base64"}'
-    headers:
-      Accept:
-      - '*/*'
-      Accept-Encoding:
-      - gzip, deflate
-      Connection:
-      - keep-alive
-      Content-Length:
-      - '112'
-      Content-Type:
-      - application/json
-    method: POST
-    uri: https://api.openai.com/v1/embeddings
-  response:
-    body:
-      string: !!binary |
-        H4sIAAAAAAAAA1SaWQ+zupam78+v2Nq39FEIIXhx7phCmIJJyNhqtZiSACGMNuBS/fcW+Y6qq24i
-        AYZgY6/1Pu/yf/zjr7/+ruMiS4a///XX35+8H/7+X8u5NBqiv//11//+x19//fXXf/x+/0fLrIqz
-        NM2/r1/z38X8m2bT3//6i/+vM/+/0b/++lvZFxrZuG7R9SiZ7vAyuoDuL8dvN29faEScUyGqdiur
-        27hYjWRBzgvy3t/WjElTnSBO8RSafUkd9uamvcIqxaYvUKVATUiRBI6pi1j3Pzqaq6dIILQfoQ9V
-        lcXDU/Zy0G/qGbtP5eBOeWWcUHlWcoL4qtKn0Lc4qAKxocb3HLEhLZwrRKBg+pB53WVpYCQojkyd
-        cPJZjYWjatRwprPgS2Whsg24OYF9Yjhkem8N1Kfv2AG+TC5EEN4vNleSIcHYkj31xlQr1l3d+lKO
-        u9Z/R/cvapT7uQLZ+379jaiY4SwnGaDdtMI+28R+PCVeZULWZar//kRvNB+tIgIyfj1y2dye7uwc
-        Tj7kD21PvSF6FVM0dwKysnmNdfhAyCJvfMGx3CbY0t+FS5K0H8G4Smeqjl3cTZLyKdG0ZhrpkNsz
-        FiJXQYEtvKlTh1zX7WRVAnNfhtghrtMxd5/X8LnSA95lz7Lrm+A6QudlGrY4ySiILBUcQjfv6Ave
-        U3Zb72D5qAyOjr/pSqT/+T7dyhnI+pbkXe/abx6c79ogUvHtiq5JUxNW9pNQRbyA3utp7aBLLGZY
-        JxyKe5pnPoSb+xeHm5iE88c+Z/L7doyxs5VWMQ0vz5No2HRF5kEJ3bmdNQeyL2l8aZ+4bFJVcoaZ
-        uEeqZKsqnMvjwUOOzQLCFLJCY+JwEjjfjUHNQxzq62K/CrblyRGw8Z0vbJR6SwLqsRBrjTy5k6QM
-        JTSk8Cmeb6ibSMdZKBGlK8aT90EUPoKIipjM2MuFdzHvLwlAZceiz5h0jFnDu1cQvtsnPvRFhvq1
-        HnugEPVD3Cw/6f1KaEpAkQq+WAVvNolVd4XTukP+RiNjN13oW4Scfhy8uyVaN9nNqMhhc2bYfH8l
-        1gnbzkOlVOyI7NVaPB39iIPPW22o/hDSjqnns4e4XHax4lz0goWOUkKStRGZOKPspnU8tmDoDvh8
-        0+Y6mzlFkWMjWWF9fda6zbuBGtwLf8e7K7cvmKWkojSHvEAdtleKaWSOiKTGk7EiXhJ3Pk+FudpG
-        Z4ceqeYUM5JkDq2+RY6VvvqG41trrd/3pTtxCmK2CTcZ1OZxRb5NiuN+ij6JNK6Vgu4+YxaP5yrk
-        4G6IB+ydoms3mi8wt25UUKxu1LwbudfuDANGnt961YNNn/0nQEpqmdhC32fI8imOQEXwoM9ib6Nx
-        mW/w8YOUoGq105nmFQl6XNoe2359jBnK7xy4L4f/HYfMf4ABQdwf/HgX8fG8SjzYGvawIpuA9d1v
-        fkGqezM2eP/tTmrQCVKaFgdqXAZJp3vLb+Hqf2xf3mY9Gu5HR0TBKTwSqfJOxajy9V0KO+9J+E/X
-        umNIvB4t8YPU21fYDbHaRMiryg11EpOw/ntuKliHcY1VXRDZ/L4ECno39t7nK3un8yvhXaEh2Z/9
-        7XfE+rRd1zw0pc+whTZ5MdyPmoia+fTF/sB7cZ898ghx/X1P71LSdH3icCLwp6oh04583El4XkuQ
-        OqPxBXRgxWfuIguisFWofzul8dCeDhy8zBywGSiRPj6urwyUzV3De1Ywd0haZsr+JXao0+BzMZor
-        24CkOJ4Ign2hN9b0GoEGeU/4sPJ1ht8RD0086z4KtdSd8+PNl8icidQ8bn2d3jmPQ16wYtR/OHbB
-        7IaWkKXRgWqDwlxSdfgOtAwMrLkHJ/yz/uyNsqPeA7Fi4E4rBZb46U/BqXTHvbMTYNKNG3ZtkYZU
-        87oE3lpd0sP9ttH/5AuphwvWPPvV0ayqe9gHU054La3jsSHFDNez7xOu9IpucEJ7hH3A8iX+oq7V
-        3/cXnPH6Sp3le7OnAoCW9lijN82dDcYAUt2f/fGmkHhoHyVBWj/dqfa61CH5qgUBIikWtQMtL8ZG
-        bk5g0/eZHk7HUJ/VsdZgaU9qzyP6zK6xCdOX+nRfrs7xHKXcjI7keqdmY20YW13TCMJANPAzagU0
-        7xNGoCV3H3u3a9/NN50v0YPsYmxN77gjo1tHaL0xX/5a8Jpw7sPCAs4pESk/naOP52ztgSulGFuv
-        +4UNCmddYYoLE1vPXmPsIZw9eR/5GTaPW+IO5NgAXG/6Fuu2e2Ib/u4EyGr2R2weYub2fKQmSOM6
-        gxr2ywmX+OWDcNMUHJcOcsk9CgR4ma8lRr/7eGyfSYBc8VtQ3cDA5iGva6TrIfhAPkI433K7RGKU
-        OtjwdsfwN97yPIkt3qO8c0c4vCU4S/sTtr8nXmdVL5ToM8o29SUVdLrEP5SnNMOaqA06Q9HswZi+
-        Z8KW9x9Pz70PTx97WLtMdjxj0jhgBW2OjdBi+nSfZQHO0u5E1tmzLEjS5wGsi4uFHWOz0+fqfgRZ
-        yqQ3WYdpW9A08DJY4ic2eBQztrHqGU5RpmCNf4/6wM6dCMXZzbEthZU+HtStAfeVY+ED+ty7/kvk
-        ERpL6fy1r28LcmvqM1I2kUb3yBjdeatVI3TrYaKHW2e4f/K1F8iMjC2J3RkHiQX7bidTzzrPrK64
-        XQA8N4/+9NXnbqKXvYRQcX9gbK88t7fY84WWeEn1D38oRmlzq37x0/+a+FCM3Vp8gScmBYEedkVv
-        15aANgy+VJsyok/VCjLgk1VJNbbPGNNJdt/KY/CihlGewykLJQGWfIODUO7jhl6w+Fv/hHHQxcWZ
-        RYE0eC5Pvv3rGI9BK85Q4LwlJDR23VQODwU0y3n7nXwSUc/ekger5uFjZ590jK0taYZNmuhUfxK7
-        YCwoXvJPXxmN93UJXRsmtME5poaTvML5kscVqOWzIeLRMtzxca0TKPv0iPFqLLtxzV9quFqKiT2n
-        U9kk3UIeourhksmGBPWZU4qwTe01mXH3iVmovXlYv9Nkyc9FMW3I2QTbkVK678pYn8xwGCESTxv/
-        09VtPMoXq4VGXLd4/1yb8dx7xh1ou9mT29ZN9DGoNhyyjCzCejSHxZiO9/aPnh77ah+PbcU0GPGT
-        89lDkAva9qcKtBb1ZKo+t2JcvieIXnwlDaVfferebgZB8PhQBatCTG9JpKGHotZYv5oK4tl79uGQ
-        7iNqvpKdK6jjS0GnqrWW+TAUk/JEV/R9dxZV5oG57G2pRDbFxwkfImK6/DbV72hg5Y7uVvzszqLz
-        zOFSGxURlng/ac/mDCxYy9iYecz6t5Y78N2cPOwnh66jaixxUJzt3EdTYejzN3h7cPTvIg7d/I3G
-        8+2awfxSOKoJdczYQb/xYN3wx7/uL1Sfwjp1UHvy9lRd+s+0nddL4k4IqTXyCmLiNCfwEOONL2e4
-        cKf4fOUh2Wgt3enypZjeMOdQzPiKVfb6FON+E1zlva9dqd+L13geh/j60/vYzYyNPgqnO0HJO66w
-        5lC66NnbCeUOF5KZ19fuHMx7A7Btaj47Og6blvyK/EwwqZ1fOX2SsrkEJvkPqgrFt5titbmDKhkD
-        PtzXJ328Zp0PTfCMqVGT3mXCbTzBw85KMunCnc1ZOeVoO/KEGkv8pvVnJ0ApNg+qHtMH+qO3gkpr
-        CFLIu2NDMpmy8EVPn30HtdiEyNVgelsu1dTPuxibIJth/lY+ESQqdvP9881ht+6/dL/Mx/nUZlcU
-        mHsbY+Wmx/NDb0vgFF/xN8v18tFcRFj6T43NqWVjyT1P8PQPHj54tRbyd8XwYBei2F8lua7/9BJo
-        weeIVS1+sjpZvSzwM97EhyqV0Ph6BBEs+c7nneQVd9HuMSNSOwk1m+qEJiqhGn1W+8S/MHsf0xXf
-        RiJyFRvHvOW6faqbFphlI5Etv13rw4HPCQzDSqHq7fJBbKM6itS2tYAXni0m90p7GML2Q+TYe7uD
-        3YwarMNHjR17B2iKbcWRHVQmFBNbRyS4zRJotan6gnXcxfMD3BlWK+1E7Lr/hNRSUglRUULYNoy5
-        Y3L08qHg9xoR6MAVQ7G2Rwh4M8Xqoq/X6dngkeH0HrYTPC+8oZ+BxNyZ7tg3D9sqQB6sN8YLn8VE
-        RONu1CsIn8oNO5PfFz2Udwf0IDnSZMmXBMp9D0/wXj6fOYM7bNcvHnSB46lfRyic2s2WSApFR3/U
-        +Kobt5eyBhIZNd3fBD+cVf7JwTLe2HTuk1tt6fYErZ8QbH9H6o79tCEge58v3XFiog+gxCX4jZX7
-        Ndrk3exw5xZ51+7mbwLmddP1dYqgnuMvEZV+q/+JZ6HGB9RWn11HSPiwYKBCT/3Q+BSs7ssKnpO4
-        o+7pkseTvJ+vKK9VCVuFJBVMMi4ALDptSYDVazw6r7sJ7n4uqaoLd0QVeSWiWXwO1N2HdTwHlRiB
-        vXYeP/4qhFN7PSNDvm98sVW4gsB9q4DiniKqMu5VzE9fP4E6v1NsnHMj3lx38ojM5ODQA0lm1OMY
-        Bb/n0Z/eoCzoXlsp/G7JKrYmRB9EzlBd3pi/Cu0HY/ub4YB3BAXb8tVyxz3dVugUJQpOM0jR6B6V
-        EjXtJOCdC4duzjYVAM3qFTWfGmN9tJotmJpKotYp3KLBhTCDbdlW2H/SMSZIS2Y4Xjc13V25b9Fv
-        UzeSMO522Dg+tZhs/Pv5Nz7++mynxVSLeg/Um0KsSH3n0i51Tbi/zQuZCkNa+Iw34Si9XnhXuLe4
-        t23Gw8s3PKoLTzHsZYFVcLhHOlb36xHNuankYI2lRs8//lTmxoOF/7CayD6aTiv9Dgs/EA4la71v
-        d4opD57NY2cYaNEPt+ML5OCi0N06YCFltjdDFuAtkU5Ki8hJmWu01dYR3R3LazEbJ1WD63o/EAG+
-        Jep1P29hW9YVERZ9TLijFcAQ1h96xeevO73X8QxJK+Sk3jy+HdvJqggLH5O5krA7vh1LRLv0eqPK
-        bz00chPA6V6dqX7vvmzmuiRDXjm4C4/LxSTstDt87ZOIlThrwkH7Wqa0F4MTDZ+k6YbOuXjw88P0
-        9mR1o8MOOXxWu4TcNBJ07MPTM/rk2wvZhJtrzAzvkYHyHjl8tEJPZ+TwrmQzwQ5ZD1SIp7ErHXiC
-        /6K2bkFYn423Bq/OZiQHrnBp3fclPBh5kfDe7dFIGwDUTVrk530uumRdc7kYnC0ZV8t6HrjJUFCW
-        3g/4ufghpFEf/S8+//E3ludVyNYvB7zjRHCHsdzd4flSHv6bvXYF0+MXwG63+fqkw5946o+IAx+h
-        gTrKw/nz/nD1hpRaQWu77NPcW8QZ2xu2vvGto/aeb2FvpiY2+bpn4xyFCTpkK5N6O9qxOpArH2Re
-        3mDLmQGNl2EmcNxxNrYf3hjWQbUCVMdIx7/xaK1u6yGr5xtq0oHr5jQ9/eE3jH2Uu3TciQK8OpdR
-        d/ETZ2EVzaC3c09dzvfZz3+TP9J9R/X0FnXTdx8GYIZjjJ3dRdHHUNY8GHHK/fw5fbyA6P/6SxJ/
-        +yg6Ixw9efEfqJdt7I7Ywlr88QXV8bgtCJS4l65nz6dqmXVsrls5gs1HYlQJ4n0hiM7zJZ3ZC1Pj
-        2ow64+drBuNdiOneuj66P/kFl0eZqqanuJs3rhMgkVn73MOxu9ksy+QX7+le99xuhmN0Qj9/Bh9f
-        jT5CGVjwbbw7Xda7Pj9TZUZre+/RQ8PdUOnPzQuMtzdix5ctNKXr1YyW8SDyi3f0cecHtZw6s4b3
-        weVY1NZDP8NmNhH15bMaMtEzCQQxOWA7q94hOburM8rllqMH+/MKp+Nl6kHS+gjb61vg8gtfIPkD
-        Br4Kb4WxclIj+ccfvpqW6DsJ7wC9Nz6i/q5LioklWo2wms+Lnt+7cxUgHxz1+sbL+zP6SBTl5y/R
-        a5IOer25cDWSgtGnPz6f+iMD9KDynmpf4ePO4soa4ctynqzfRtexVPU5kEWK/QUf0CR4bwtlTXWh
-        vihU4cSJ7YjC1Oro81x07sKDPDKPyw2h8enmfYIIZKpn4vPiHy1+k/nzX/zNYXQ69FR4gKdibsnE
-        e/eOvrae9cevpuKgMf513NZQq1VNNtdEjocLbUTIETsNG8jUeOwCb0aOqYpkC+LgDmdue0f2nTti
-        TffnkJ1YGaCHotdYF29GNw6KHGyN78R86bwXGOnaY/THb3+bnqJPerE/gX0zPz46XfKw/gjVC07l
-        nGA1EjREK1dvkZB+dV/e3F7sOwlNAApeTYRfHXPGJuF9QvAQwS84cMPJiV4vKObDlVqlMLLxx5v9
-        0zxQI3MGnXGD28J9knnCdu0aTZ57VIAEXU/k+rLXN6qwt+Dqf22yWeoNFNyWoMsWTvTyNtyOLcdw
-        E8kOK/oqiUdzpRro/m3u/lpojXB4D2sF5lAQqHVuVJ2HMnBQdL/dfuvd7dV0dmTpdjn68vcxsuER
-        jBLcdeWNs9spDUfedTnI4teb7pU1FOxy2Z1gRw4CQdXb0adI0iqUBYctPqhVHY7fc1OifO1jqncp
-        Fw7LegGc9ts/vDis5aKU8XyZ8J7tRL0WS95CWL9n2C2d2J35T1BC8Vib9NFskDss/vUff9Z1+F04
-        3nDco81eWC39hXDkdpMFRz8Sqdbnd3e6SVUJY1rM+Ke/uiV+IcahkSrcoV78ATKizks0fG7XN/ZH
-        H50vWUz18d4X83V6GH/41JtqMRbW4yVAq2urY7VOdbaOup2Jmod4wxEEVbfwVwKrXHAXP94M1+fN
-        qUY+yzi6+Af6KJa8s43nLDww+CQxW3gEvTOhIzKsGtbk7mjI1/Vu8DdCtXanS+1a4LxPKlWa4hOz
-        8gQRGiTXot4hsFhvPL5nWPIFmekt16fl/p/fTDhLLdB4u84ZyMFNWepLOmNtH5Wo7fMcayfyjRm4
-        eQ9rTyjpH/2hbdc5bLmV6n8+IxcPx/Sewao7SVgpv3Txe96OvOQjMt+iSJ93zv0E/rDZkukTqWzc
-        pJcItpysYrfVvvokVcczjGutoFolUZeC4XIoEoMNdVHzReR5yTUpvZgZ1uaodOf8de4hsPk3Vgx0
-        Khb9VEK6Oj+we3h4sfAyo9cvn1ITz5o+subOwUdxHIq3olj0J+8xojwdsp9/2I3r98v76SOfb9cb
-        VKvX8A6GQzxfeIimPr3X4QiX8uZT10PHcBynsJcH+2xjrXlel3qL48Dx5e382Tny4SDdYuHHc1Rx
-        OT6uf/W7bfU6UZwYlrtpS8TD4p/54hAWiBFTE9B42et+vvAjsyq7/cPjl2cr/TsfOO9AxffP2UWb
-        SJ45uF3UA90blormCftnMMtOIi9+b4QTeSgE7va3pKoyY3eqxLT/4+diV1Tc0ZNOJ3gH5E6V6lWE
-        RHq4GtjebJPcoTSc9rGRwxS/zT9+cEe4Uvvpu0Wfn92Fpz24OWQiW0t3uv71uEe/+EUXvy+cxNsg
-        bKXb7Yh//DNhPiDIW6mVzxvmI5w69GxR6AarP/pv+PGM/r6MVFfUj/uHnx9gY2xeItdlIxcp8PPj
-        w3S9LsaNbvvoVz/CsXVEzItMA3H3lvqV9tjq7cdOEjDDOfZFJjrdxj+lZ4Rp9aFYuRXhaGupAcv6
-        9ldDZ6Hf+KIi7mdf0lOGpkmzEjiYrxvWvvfWHWR8NP7oBwtttEIQNryGPlH28YmalmxMVrX14328
-        E8NLTBY+QrN0e/zbb/j5af77c8LuWbLj6bTpa7Tr7i7W0lEN+T/65xYI/nRMt2hm+0sFGM0DPbyu
-        VJ8P3/NdkjqzoR56GeHw81uYb0zYZ0jUp1/9hD+VDVYvyYQ+yPLOsOg3H1Ykcf/o34UPcYjHbUeW
-        eg3glGyxtdQ3xn19ErY/Xpd82WLC2V1dUdITH3v5vSrGP/VnY775HB2UmOlr2ZLQOx+o7a2Ubtzo
-        qi+rkXtY9N3LpQtPysFXvGCrvh3Q6HXJCCZYLd5tbit9Ll9aDzb+8v4K0mdHdigioLdj/6eesMTf
-        /KeX6IUcppAt/MIcXvdIjsqJTf0jIoDq/Uhtmdf1UVt9TEnieBU/dkrd1Vl/46WLZZtUvbEXoo9z
-        EyBq+gE1SW4h/naVsj/zef+8ufEmqWYCF65rfOjyc9y+HnsOlnxNPaEk4ZizU4l6O7Vp4L4e4bz4
-        7fIvvy7+sM4+ei/Cu3H3BG0N1Z121tuU//7tCvjPf/z11//57TCo6jT7LBsDhmwa/vlfWwX+GaXR
-        P3le+CcV/uxEIH30yv7+1783IfzddHXVDP93qMvs2//9r7/W/95u8PdQD9Hnv5//x/Jv//mP/wcA
-        AP//AwDEWjwG4yAAAA==
-    headers:
-      CF-Cache-Status:
-      - DYNAMIC
-      CF-RAY:
-      - 7c961ee1c822b8eb-AMS
-      Connection:
-      - keep-alive
-      Content-Encoding:
-      - gzip
-      Content-Type:
-      - application/json
-      Date:
-      - Thu, 18 May 2023 18:21:34 GMT
-      Server:
-      - cloudflare
-      access-control-allow-origin:
-      - '*'
-      alt-svc:
-      - h3=":443"; ma=86400, h3-29=":443"; ma=86400
-      openai-organization:
-      - user-kd1j0bcill5flig1m29wdaof
-      openai-processing-ms:
-      - '32'
-      openai-version:
-      - '2020-10-01'
-      strict-transport-security:
-      - max-age=15724800; includeSubDomains
-      x-ratelimit-limit-requests:
-      - '3000'
-      x-ratelimit-remaining-requests:
-      - '2999'
-      x-ratelimit-reset-requests:
-      - 20ms
-      x-request-id:
-      - 31f1229a25281d1227d2f7d712e2648e
-=======
-      - '86499'
-      x-ratelimit-reset-requests:
-      - 17ms
-      x-ratelimit-reset-tokens:
-      - 2.334s
-      x-request-id:
-      - 518916964b78cdb0ae0001c2c19bb7e4
->>>>>>> 6e14782f
-    status:
-      code: 200
-      message: OK
-- request:
-    body: '{"model": "gpt-3.5-turbo", "messages": [{"role": "system", "content": "You
-      are Follow-Instructions-GPT, an AI designed to read the instructions_1.txt file
-      using the read_file method and follow the instructions in the file.\nYour decisions
-      must always be made independently without seeking user assistance. Play to your
-<<<<<<< HEAD
-      strengths as an LLM and pursue simple strategies with no legal complications.\n\nGOALS:\n\n1.
-      Use the command read_file to read the instructions_1.txt file\n2. Follow the
-      instructions in the instructions_1.txt file\n\n\nConstraints:\n1. ~4000 word
-      limit for short term memory. Your short term memory is short, so immediately
-      save important information to files.\n2. If you are unsure how you previously
-      did something or want to recall past events, thinking about similar events will
-      help you remember.\n3. No user assistance\n4. Exclusively use the commands listed
-      below e.g. command_name\n\nCommands:\n1. append_to_file: Append to file, args:
-      \"filename\": \"<filename>\", \"text\": \"<text>\"\n2. delete_file: Delete file,
-      args: \"filename\": \"<filename>\"\n3. list_files: List Files in Directory,
       args: \"directory\": \"<directory>\"\n4. read_file: Read a file, args: \"filename\":
       \"<filename>\"\n5. write_to_file: Write to file, args: \"filename\": \"<filename>\",
       \"text\": \"<text>\"\n6. delete_agent: Delete GPT Agent, args: \"key\": \"<key>\"\n7.
-      get_hyperlinks: Get text summary, args: \"url\": \"<url>\"\n8. get_text_summary:
+      get_hyperlinks: Get hyperlinks, args: \"url\": \"<url>\"\n8. get_text_summary:
       Get text summary, args: \"url\": \"<url>\", \"question\": \"<question>\"\n9.
       list_agents: List GPT Agents, args: () -> str\n10. message_agent: Message GPT
       Agent, args: \"key\": \"<key>\", \"message\": \"<message>\"\n11. start_agent:
@@ -4382,55 +3017,6 @@
       \"I will start by reading the instructions_1.txt file to determine the next
       steps.\"\n    },\n    \"command\": {\n        \"name\": \"read_file\",\n        \"args\":
       {\n            \"filename\": \"instructions_1.txt\"\n        }\n    }\n}"},
-=======
-      strengths as an LLM and pursue simple strategies with no legal complications.\nThe
-      OS you are running on is: Ubuntu 22.04.2 LTS\n\nGOALS:\n\n1. Use the command
-      read_file to read the instructions_1.txt file\n2. Follow the instructions in
-      the instructions_1.txt file\n\n\nConstraints:\n1. ~4000 word limit for short
-      term memory. Your short term memory is short, so immediately save important
-      information to files.\n2. If you are unsure how you previously did something
-      or want to recall past events, thinking about similar events will help you remember.\n3.
-      No user assistance\n4. Exclusively use the commands listed below e.g. command_name\n\nCommands:\n1.
-      append_to_file: Append to file, args: \"filename\": \"<filename>\", \"text\":
-      \"<text>\"\n2. delete_file: Delete file, args: \"filename\": \"<filename>\"\n3.
-      list_files: List Files in Directory, args: \"directory\": \"<directory>\"\n4.
-      read_file: Read a file, args: \"filename\": \"<filename>\"\n5. write_to_file:
-      Write to file, args: \"filename\": \"<filename>\", \"text\": \"<text>\"\n6.
-      delete_agent: Delete GPT Agent, args: \"key\": \"<key>\"\n7. get_hyperlinks:
-      Get hyperlinks, args: \"url\": \"<url>\"\n8. get_text_summary: Get text summary,
-      args: \"url\": \"<url>\", \"question\": \"<question>\"\n9. list_agents: List
-      GPT Agents, args: () -> str\n10. message_agent: Message GPT Agent, args: \"key\":
-      \"<key>\", \"message\": \"<message>\"\n11. start_agent: Start GPT Agent, args:
-      \"name\": \"<name>\", \"task\": \"<short_task_desc>\", \"prompt\": \"<prompt>\"\n12.
-      task_complete: Task Complete (Shutdown), args: \"reason\": \"<reason>\"\n\nResources:\n1.
-      Internet access for searches and information gathering.\n2. Long Term memory
-      management.\n3. GPT-3.5 powered Agents for delegation of simple tasks.\n4. File
-      output.\n\nPerformance Evaluation:\n1. Continuously review and analyze your
-      actions to ensure you are performing to the best of your abilities.\n2. Constructively
-      self-criticize your big-picture behavior constantly.\n3. Reflect on past decisions
-      and strategies to refine your approach.\n4. Every command has a cost, so be
-      smart and efficient. Aim to complete tasks in the least number of steps.\n5.
-      Write all code to a file.\n\nYou should only respond in JSON format as described
-      below \nResponse Format: \n{\n    \"thoughts\": {\n        \"text\": \"thought\",\n        \"reasoning\":
-      \"reasoning\",\n        \"plan\": \"- short bulleted\\n- list that conveys\\n-
-      long-term plan\",\n        \"criticism\": \"constructive self-criticism\",\n        \"speak\":
-      \"thoughts summary to say to user\"\n    },\n    \"command\": {\n        \"name\":
-      \"command name\",\n        \"args\": {\n            \"arg name\": \"value\"\n        }\n    }\n}
-      \nEnsure the response can be parsed by Python json.loads"}, {"role": "system",
-      "content": "The current time and date is Tue Jan  1 00:00:00 2000"}, {"role":
-      "system", "content": "This reminds you of these events from your past: \nI was
-      created and nothing new has happened."}, {"role": "user", "content": "Determine
-      which next command to use, and respond using the format specified above:"},
-      {"role": "assistant", "content": "{\n    \"thoughts\": {\n        \"text\":
-      \"I should start by reading the instructions_1.txt file using the read_file
-      command.\",\n        \"reasoning\": \"The first step is to understand the instructions
-      and what is required of me.\",\n        \"plan\": \"- Use the read_file command
-      to read the instructions_1.txt file\\n- Analyze the instructions and determine
-      the next steps\",\n        \"criticism\": \"I need to ensure that I understand
-      the instructions fully before proceeding.\",\n        \"speak\": \"I will start
-      by reading the instructions file.\"\n    },\n    \"command\": {\n        \"name\":
-      \"read_file\",\n        \"args\": {\n            \"filename\": \"instructions_1.txt\"\n        }\n    }\n}"},
->>>>>>> 6e14782f
       {"role": "system", "content": "Command read_file returned: This task_id is 2314\nRead
       the file instructions_2.txt"}, {"role": "user", "content": "Determine which
       next command to use, and respond using the format specified above:"}], "temperature":
@@ -4443,11 +3029,7 @@
       Connection:
       - keep-alive
       Content-Length:
-<<<<<<< HEAD
-      - '4431'
-=======
-      - '4445'
->>>>>>> 6e14782f
+      - '4429'
       Content-Type:
       - application/json
     method: POST
@@ -4455,37 +3037,21 @@
   response:
     body:
       string: !!binary |
-<<<<<<< HEAD
-        H4sIAAAAAAAAA4SSTW/aQBCG7/0VoznbKITyUd+qHlqUVlGkVBzqCG3WA95mPevujgUU+b9Xa0OI
-        QCXX+Xqfd/fdoykwQ10q0VVt0+l8d/fj4f7xy7fF4g/xAy/k/ntY3IWvo41ggu75N2k5bAy0q2pL
-        YhxjgtqTEiowG05mH6fjyXA8S7ByBVnMcF1LOhqMU2n8s0tvRjdDTLAJak2Y7bH2rqplKe6FOGD2
-        aTJM8HT7tT6cTBMUJ8qeSsPbWZugLp3RFDD7tceKwvGud5YwQxWCCaI4GtCOhTg62OcMAJCjlK5Z
-        lxJyzOBQPDRoK7GY42NJwLQVMBzENzpigQkgDjypAqSkt62wvB3IVmBlLA1gDqF0jS2gCdRNxpVl
-        7IF2VaW4iHcKB1KaMMgxecvgSQXHhtcnkP8IQbSmDAdQRWFiV1kwvHK+Uh2vlEoiNJOOT+R3nSwJ
-        +cpwT9Z5DEL1BUdtFfcIKfy85uO998hzTuEzK7v7Sxdz14jOgLQ3YrQJVU81BybqAIhD46l3OwdV
-        wcpZ6zaG15dySuvGKyG7g4hPq5XRhljs7tx/qEm9HKU2xtrrv/luKnLsr7fJMYaH7YsUsqqoF35V
-        OmNTfn0e3r4RZ0/rlyhHiA7kwJNzi22CK8MmlMs+fphhEFdjgoYL2mJ20z61H/4BAAD//wMA+NTQ
-        3TwEAAA=
-=======
-        H4sIAAAAAAAAA4ySQY/aMBCF7/0V1pwTBKGUJbeqe2lFb7tS1aZCxpkkZu2xZU+0sCj/vQqBZRuq
-        ttc3z2++Gc8RdAk5qEayst6kyy87mX27ty9fH+Rj+2m9X9x/r3drLg9eryEBt92h4vOLiXLWG2Tt
-        CBJQASVjCfnsw9371Xy5XN0lYF2JBnKoPafzySLlNmxdOp1PZ5BAG2WNkB/BB2c9b9g9IUXIV8ss
-        gWv2qz5bTBNgx9JcpVmWdQmoxmmFEfIfR7AYL7nBGYQcZIw6siTuKR0xUj/BsSAhhCiAG9fWDccC
-        cnEWzwXccy8W8FkQYinYiYCyFNyg0BQ5tKoHjJtswnsWlTYo2qipPjl66+akKWetpHJSQPI2P6CM
-        jjTVQ5OHv6T22FJTFFUbuMHwm1FwI1lcGStnjHsed/NG0tAoFY8R/4z4PyMWBaXiI0lzeMEbn+hD
-        SmQMVtNQJtyziIw+johU0KyVjna8ZKTYBryM1VKJof+/WypRtcYcxBYrF1D44BRiqakezx49yqdL
-        l2dtzL//kU4bHEK65HIr5zXdnApJi0P+60pHCDLU4wsbCr33+vwW5wJxAjnzFNRBl0ClScdmM9wR
-        5BDZeUhAU4l7yKfdz+7dLwAAAP//AwB9LqMb4QMAAA==
->>>>>>> 6e14782f
+        H4sIAAAAAAAAA4SST2/aQBDF7/0UoznbCAfFpL710KgIVeqhraLWEdqsB7zNetbdHRco4rtXa0OI
+        QCXX+fd+b/ft0FRYoK6V6Ka16XQ+/f35ezZVHf95+PhwP6/m60/T/O7Hl/v5GBN0T79Iy2FjpF3T
+        WhLjGBPUnpRQhUWW392OJ9k4zxNsXEUWC1y1kk5Gt6l0/sml48k4wwS7oFaExQ5b75pWFuKeiQMW
+        7/MswdPtl3qWTxMUJ8qeStnN3T5BXTujKWDxc4cNheNd7yxhgSoEE0SxRErHQhwd7EoGAChRatet
+        agklFnAoHhq0kVgs8WtNwLQRMBzEdzpigQkgDjypCqSm162wuBnJRmBpLI1gBqF2na2gC9RPxpVF
+        7IF2TaO4incqB1KbMCoxec3gSQXHhlcnkP8IQbSmDAdQVWViV1kwvHS+UT2v1EoiNJOOT+S3vSwJ
+        +cbwQNZ7DELtBUdrFQ8IKXy75uOt9yhLTuEDK7v9Sxdz14jOgLQ3YrQJzUA1AybqAYhD52lwOwPV
+        wNJZ69aGV5dySuvOKyG7hYhPy6XRhljs9tx/aEk9H6XWxtrrv/lmKkocru+TYwwP2xcpZNXQIPyi
+        dMam/Oo8vEMjzp7WL1GOED3IgafkPe4TXBo2oV4M8cMCg7gWEzRc0QaL8f5x/+4fAAAA//8DAAZm
+        Y9w8BAAA
     headers:
       CF-Cache-Status:
       - DYNAMIC
       CF-RAY:
-<<<<<<< HEAD
-      - 7cb4d5c5083c0eb1-AMS
-=======
-      - 7cc62859ed003ac7-DFW
->>>>>>> 6e14782f
+      - 7ccf0d64a9660e87-AMS
       Cache-Control:
       - no-cache, must-revalidate
       Connection:
@@ -4495,11 +3061,7 @@
       Content-Type:
       - application/json
       Date:
-<<<<<<< HEAD
-      - Mon, 22 May 2023 11:49:36 GMT
-=======
-      - Wed, 24 May 2023 14:17:03 GMT
->>>>>>> 6e14782f
+      - Thu, 25 May 2023 16:11:28 GMT
       Server:
       - cloudflare
       access-control-allow-origin:
@@ -4509,15 +3071,9 @@
       openai-model:
       - gpt-3.5-turbo-0301
       openai-organization:
-<<<<<<< HEAD
       - user-kd1j0bcill5flig1m29wdaof
       openai-processing-ms:
-      - '17652'
-=======
-      - significant-gravitas
-      openai-processing-ms:
-      - '24655'
->>>>>>> 6e14782f
+      - '22145'
       openai-version:
       - '2020-10-01'
       strict-transport-security:
@@ -4529,23 +3085,420 @@
       x-ratelimit-remaining-requests:
       - '3499'
       x-ratelimit-remaining-tokens:
-<<<<<<< HEAD
-      - '85995'
+      - '85989'
       x-ratelimit-reset-requests:
       - 17ms
       x-ratelimit-reset-tokens:
-      - 2.67s
+      - 2.674s
       x-request-id:
-      - ef63b05afe25b41df1aefcea982ba558
-=======
-      - '86475'
+      - ed28311acec7dc54b88da3bcb013fd1f
+    status:
+      code: 200
+      message: OK
+- request:
+    body: '{"model": "gpt-3.5-turbo", "messages": [{"role": "user", "content": "Write
+      a concise summary of the following text:\n\n\nLITERAL TEXT: \"\"\"Read the file
+      instructions_3.txt\"\"\"\n\n\nCONCISE SUMMARY: The text is best summarized as"}],
+      "temperature": 0, "max_tokens": 0}'
+    headers:
+      Accept:
+      - '*/*'
+      Accept-Encoding:
+      - gzip, deflate
+      Connection:
+      - keep-alive
+      Content-Length:
+      - '273'
+      Content-Type:
+      - application/json
+    method: POST
+    uri: https://api.openai.com/v1/chat/completions
+  response:
+    body:
+      string: !!binary |
+        H4sIAAAAAAAAA0yOQU8CMRSE7/6KZs7dza4Lgj2ayEFvHiRRDCndt1Dd7SvtI4GQ/e+GRNHrZOab
+        7wzfwsDtrLgh9sXsebbvT6dXdouXLjlaxvnt0/Jxv3g4vs2hwZtPcvKzKB0PsSfxHKDhElmhFqa+
+        m0+rpq7ua42BW+phsI1SNOW0kEPacFE1VQ2NQ7ZbgjkjJh6irIW/KGSYSa3xh77GdaMhLLa/JtPJ
+        qOF27B1lmPczBsq/zMQ9wcDm7LPYIBdDDkLhYm+D8iFLOrjLgxJWiWyrrOp8TyrYgVq1wr9KXjel
+        HGWFEqNG54PPu3UimznAIAtHaPjQ0hGmGj/Gm28AAAD//wMAKH14BlkBAAA=
+    headers:
+      CF-Cache-Status:
+      - DYNAMIC
+      CF-RAY:
+      - 7ccf0e0018ac0e87-AMS
+      Cache-Control:
+      - no-cache, must-revalidate
+      Connection:
+      - keep-alive
+      Content-Encoding:
+      - gzip
+      Content-Type:
+      - application/json
+      Date:
+      - Thu, 25 May 2023 16:11:33 GMT
+      Server:
+      - cloudflare
+      access-control-allow-origin:
+      - '*'
+      alt-svc:
+      - h3=":443"; ma=86400, h3-29=":443"; ma=86400
+      openai-model:
+      - gpt-3.5-turbo-0301
+      openai-organization:
+      - user-kd1j0bcill5flig1m29wdaof
+      openai-processing-ms:
+      - '1984'
+      openai-version:
+      - '2020-10-01'
+      strict-transport-security:
+      - max-age=15724800; includeSubDomains
+      x-ratelimit-limit-requests:
+      - '3500'
+      x-ratelimit-limit-tokens:
+      - '90000'
+      x-ratelimit-remaining-requests:
+      - '3499'
+      x-ratelimit-remaining-tokens:
+      - '89461'
       x-ratelimit-reset-requests:
       - 17ms
       x-ratelimit-reset-tokens:
-      - 2.35s
+      - 359ms
       x-request-id:
-      - c0da07f2916746d8735e7bdcbfde425a
->>>>>>> 6e14782f
+      - fb6f397530dcf4f562dc86bbcff3c693
+    status:
+      code: 200
+      message: OK
+- request:
+    body: '{"input": ["Read the file instructions_3.txt"], "model": "text-embedding-ada-002",
+      "encoding_format": "base64"}'
+    headers:
+      Accept:
+      - '*/*'
+      Accept-Encoding:
+      - gzip, deflate
+      Connection:
+      - keep-alive
+      Content-Length:
+      - '111'
+      Content-Type:
+      - application/json
+    method: POST
+    uri: https://api.openai.com/v1/embeddings
+  response:
+    body:
+      string: !!binary |
+        H4sIAAAAAAAAA1RZyQ6rPJbe11Nc/VtaClOwqR1zGG0ChJBeARmAjAw24Hr5VnKlbvUmC+IIx+ec
+        b/J//vXnzz/vqrvU0z///vPPox2nf/7r++xcTuU///7z3//68+fPn//8Pv/fysuzupzP7ev2W/77
+        sn2dL8s///7D/++T/1v07z//RP6qUVcGpbnuQSjC92Z8ULeyVzDuSm6Gn+z0otp8g8Ec8+ccbtbQ
+        otprb5msiywellmD6G5P+YAqt4cDuSHvsG1ogsn4Jx1hDEmA/QGUw1yqwROY2nzF1ePMAZqwjwLt
+        +nVBz8GYwRQbVARvPvDozganarwLegtHR/jgYIrWgLGm77eSdsiovgrZMFdIEIEQuRCBPk6r+VJ8
+        3tCbWpHavgW7+brb5vA5LVdsNMlgjvbj5qt2lUU0Gvn2+38tET7UpKNRmQopUc2nBT+pm+PEzpuK
+        HN9nB5pnocfOPl7SJYjLGzhcZB7r0vsTLOz1ThQ2FQckwbAf1swFsnJcDz3eAbsZXiX5uErrnu40
+        vAkym3zuFsN7w92Q+ABvkx2XvgbN7u1T3wrEauJSBcL1LIdouNTywAQbW+C6rRLsazvEBrCxSsDs
+        9UbxRr9WjGG5hufSb3Fg5RYYW2vWYEe7FodiF4N1h3kHPj85xNYzk815IV4GWumDEdttSDCW5ccC
+        24+MqTGaVicOBGUAwjsla8BfB5bfhQycYkmjyGZRMDV856jvWZUI6GOWLmqyOLB6oQ9GzbUP1i2d
+        LUiH2sfnj0XAEMhtrwZ3kCJ1X5+qz4ocDZraeqW6x+0qgbt3CbwVxRX7gZsxkUSvO+x8saGeRXnW
+        N+pcg73uUrJ8+nu1rOqhB/fLElFLK71OeJFbrX66gkeKpnTVYu9jR33KuYc1xXkEK4WbEPq2O9Jz
+        r9y7MTQ9CPpcvGPNb22wzjI0YOVwAY4Kb0iX7LO1oDvYW4z2AAZkm5Q9FPnuhN3R4oLFSU4cOOOH
+        TFb9Scz3diPx4ME1PLG9+Z2yyfZXcONrmdoRT9nceqoFc1FjRNigO1gkcAnhbnjN2GsfFaP4FK1g
+        FldEnZvus1VqPQcIH3zAnuh9wFLvSllJN36EiPNsuiVpsAt5Y3dE9CX75ljsJRdcD5uWOq6tm/NZ
+        MWI1xKTENnwoA7P84gmbze1Mvf5AgzVWDE5pZkaJuvM1U0L3rQYFF0rY3RIyLCQ0ko34qiPCe3t7
+        WLt4fEKuPuTYqVTTFOEDjUAQzJhw0+tkzvr2NMPL3jCJ3KwWG8Vqf4cStgyas20IqP+UL5DYjzMR
+        bdeoxEfYlLC4ZRbOQmRV8yjYPEQDk9HiBSvotTWJoaaUArZowAesirRWTbOjg+3dTmUNeI1PmDfP
+        mOJauptzZjoJpMzScPnkF8AWMfeh5G4gGeUzSeeVBiHc4eaIdbJEgXA4uTM0lEpBimlN6Xhsaa3c
+        d0GB1qv7rZL5mUFYtQeyDDxKyauMC/jFl+8868OifSxF+fY7EndJmIo39OZhi1eAgw5PwSwHnQ9T
+        rLTYu2YuWEjoJ/A6Zg6NtEjvfvgHi/ne4ugWrWxcNqCFYHKeZJZjnLJt9TbgO4yFL754ARufXQEP
+        z1uPTXdtAXttKxdEXI1wyE+V+aya4g53uDtSPRfMar1oWx5oDy7BLtPhQB9qnoNjSXkaRmM3jDqX
+        8+DaLGfCed0tnReGSoVvDwIOv+c1oeSSwO/vKUpI3LFTAw3QPWUFO09cp6v0cnx47swPEVjZmwvg
+        9yOc8sNKf/08h4+xht96kXm+1cGYs+MKHFGmFIsfc1hOI0dA5swm3a8C3xHJGnolPOYxEoM8ZZPV
+        aoUql6WDVhKRbuGWuASkGUTsHLR7x2Cw3FXNXBhhct4Ga+HACwiYfCP9TeE74m6CEbY7N6VHjY+H
+        Hj4cAtM40PGOy7Nu4paigH2139FIWR0gqZqTQV8WFSTHVsiYWbmynM7Vler03nTvvW7cfnhKpBU9
+        ukGZSgThbRWoZR7dYP7yCQQnkBH1pT7A0jrnHODDM6LmeZnYyL0DA64fsiPK+h67uebsCxwnFGFb
+        868VPSO/hG11F9F7nd7pfGim57Y3Cp1mdVmyZeQqtM3o4FGvjG7moiZbC/jLtcNRo+0qspv2Nxjv
+        txa2AyWpZh4qaAsm64mvHd92c2vJBuByRcPImgdGPzs/hHkfyhgn5YUxlR4gXChYCVePh4Ecj+MM
+        NtBWsbtXjG69n/ejWjSPA7bXtEnZfBR5EJx2BVmUx45J4Xa8QasAMdo8l6ZarTnhYahtRmrro8bE
+        gyesf+db/uqLl6y6b1juaoPG9yIKltyNL7AM5AfVXXfpiEeqAijPyMHR1fHAuu18CB/L5UOEbfbq
+        2N3z3nCf5TpaI3IO2DndXYDGPRVsH+6mSabwMcLr7RbSMwmkYaz9tYe38HnH1tY7mfS4tLV6iwSB
+        7rIxYYzwZQk3Yv9CQrVmwxzzhwzoDpoRoWfC1uusX9StuKmQar+5gQZVFMIpVmokGb1TseC1ZrAj
+        8Z7a1eWWvnN2XSH8nM6o2EXxML5N5QKTdzKhLTrZ6VpmXQ3VgS9xArm3OebBHKrJY1dhw1+4dHlu
+        4hnUvSLRSBLewTKopxw66WWD7kl9AHQ2vAuQNneOOkefdLO0nRVozybGAT76YOKWuFDRhYxoq/qx
+        ucKHM8JgTHoaqDZfLTmcXKgLlwqxurfN+f6uC6iXn5Ta33mefSFRIJWbHNu/84bAQ3BIg4pw99pl
+        DAlNDnolzlDyCt8pia5PEe6CQ4JUwoUmyzpWw/56Dr/1v4GVpTHafvkHx6rZATLLUAPsg2K03vCH
+        jao3EPDFv6++2qesZARBZb929HseFdWjvQzlZ6jTfaC7HQn2Eg8bi+ZEzKLYZDclJqoePXdEOTgn
+        Ni9Ez2CF7wwfymFgfQCNAkb0rFOTfyKwmE/zCUgxU3qo1qxbvWCW4dsCFwI2XFCtlQlceLeV3bff
+        9XQS3q0Lhu60pYieCVhMs7HAiY9nWmVoZ67NrdLgpyt5vIO3CyOy9r6A3cIdaGTtPZO9cvkNHUbP
+        aB4+GzCany6DXDoS7ApclbJmc5gh6tsXWVRRYbNanWXwrTc5odOjoqD+KPAIlRTjKM3NcWkvlnLX
+        iUEtb29361jEHBRZ4lIjzRxTbCfNh6oMntR6I6GbiYhHBT3zlihc/ap6vflA5UC9BDXKtg6W91n2
+        wXV6HLHxyJOBnedRgdLmyVF3F8Ud80ozh0Lte2TT8e2wljsuh/utbiBht1PB0nbKDCVXhRjr16qa
+        B1tEqmbcWrR52Ydhui/NDGXLbJE8KQxcGlW+QCYYAdZD8AwmTVgN9YdHp+x1DGblVLoKlIse43Ub
+        p6ui9/lPzxPZzbbduJxPGrhwhxHrrZqky9bSkFq8uRHbDvsMq940EHz1I5Lto8JI7Mg+7MDxjFY3
+        1QLpix/bl7p/U5yUHBuH/eeirEJrYDt53f/2n7Kxoh6j62Ps5q++g4ae5Ej44uv4+FxicNlrJj5d
+        36pJFOdVbjevT4lAc5KqabgCBZydTUzd/nNjC7B9Swk5aBMabhq26Lt7Ar0oLmgOPlqwtHqRQArG
+        N3bagGcj04RaAQ+KqZHvLfDtnx5iQRyocbjM6diWUwmrsGqo5o5xwLwyyKE0nkai6Op9WNj4yMFv
+        fjA3DWZfZsMF1l13Q6/08fnymybD735oUCdkYC0onzCI0jMN449RCaejngHRMs7YJerBpEFlh+or
+        K1p8MMUeECBsDJBpH5WA2Z/BUt/nDJz4ZCbXjb6pVoS4Fn75+6sXYDpLnADBTN0CV/rJCSQp2how
+        xXKLz4cwHPpAxy1o4maPf/pAKKqwhbDO9wTeGmuY+G1ZA4cmW7IRP103ve3rDMXwY1Pj6t4YvQW6
+        AzP68bCZKQtYyRBpsFeSjNqnt9/97e9bUV4xchQBrCp3g/DLF4jl86tbF7tB8LiddLI9kSuj92H0
+        4b2BN6x/9d+ccboPjrahkVGNDbBqGRThPdmk1Hf0MCBSq1tgemQbHLkPNZ3ScwCVbT6q2FfGLJiX
+        896AwfRFvuzmg6U+2Za6b04RdsBHM6W9lcRqcJsQIvvXDkw/f3P0zzlFsayA1dKDUPnWExtmbQJx
+        VNgF9quiok2pOh3fuACBwttcKWqufrAAf+dCeu0x9rKXFCwfvb6D4GQX9IqcvqOvfH7D7Y7O6Aa1
+        tlvqTNOUZLys1DMefbfM/ecJqZcOaNPxRifO+ekGoFz25C6CV0WL9Z5D72SliJV6Ocyfw/0NYHSw
+        sJaeGjBkegGVlswudkbvBBYKTjLYxPoD41qyTHETxobadKSjjhd6bN1S2QHjvkiR1J1Hc91sWl7Z
+        fhSMuCm9A7LZnx0Yse0D77JxZaRR54sKb7NA/bN6AKtgNiv8VDNHqzVT2DT3zRN2171Fw77SAY/t
+        6K9fwQ4/Nh0571v351fJxjws5q8fVAdrFcUPogXrg5oKXIWbgffb1hlE/SCO8MsvFNsYDcvZzWbY
+        8leV2l8/NzfPuFcPihphTd9wJhPpvgdf/04NZ8rZGpWfWXFKPieijwOT4UwblVHZnxA3x91APem2
+        QtOJhN/+hmpZ9g7cXpwMbfe5FSxjNY9ADYWIhkp6D5jbszf46g28/3LPEs/qU7mjG8UWb8zVGg6J
+        A4NQCyk6V21HNOmYw2KqMNlUe4X9/C0oN/kBe/0BB6wwsxEKn+hA8bqdqzlM10Strxakzlt+gmXr
+        RTHkNswhWzwrgBial8PvvFNTzo1APKWfJ9g9/ZJ68hF0lOQQwt78JDRa8TUgHcMW3EnVQHVVVAD9
+        zf/XP9PgGQ5g3U2nG3CbUKO//qEbd07UV7iO2JAVrZuZptaA2ykMtXaup1Ktn5Mfv1P7i0eT9bJr
+        ePGKCPsYeNU67t5vKKN7QC/71wvQuN9AEEf1DYdL/Q7WH//4tj9iPRe6auG5Ywvyw3qg4aYMAWMb
+        1wG//tKMde2+/lsBQJYb1O+khs1QWmp4ifiZyCesmm/zM2QQbmadHq27CdYXXGVlH21q0tyYW33f
+        V8NPtXI0iu2OUd+rNHAUbjDaEAcA4tYfBO0UioTZBu1G47j4MAiNkOqNsph0vb1XsBh3D+9ddxkW
+        q3UL8MUnesXwljKwCQtI5S6PhsbuzLWL73eIm9LFGtTaYWlTo1Y/knDEb6esg7VmxgxC92DiaooS
+        87m1pxuwRqfFO3ASAJWNaIU596mw3Yxr0JGch3DXZ1cklEPAhtGzIVCn3YCk8hkH0naMc/UotJCi
+        umiqdfjoCTyBfke1ezEF87WvRMjXbw2XmmKmi3DcilAX6up7/mYqBvsNL3nLpqThQeeCcbMVQkiL
+        RCZS0BiVZMDPDbw7ZUDiFy9nC5xvMHnH01cfXiqqaeMK1VvC0Z3BlQMzULVC1Hkx1lTTBEslvHvg
+        1LsXDdxyTAdZ1fpfnkj4znyYLPBrGT5OIkMS3T/Bw00rESyXwkTKaUvSyZalN9y7rUN9WeTSZVye
+        DjxRPsTunXYD3T/5+ecXsCbHuGJ2fGyBNxOPcI4isBlERAZf/iVcLCuMfudbzS+FijaFhTup+dwK
+        iE9rgl2JX8ylFvsWphU50yDJvGG2wKGFW2H0qZ94VSC+vbcDfn5RTfDE3o5n3WGWCphsy0gLBFcQ
+        c2h9AkK14TB0zHVPLixuuUU2D3ILaHj0Dbhyfo9904oqISJbHl4e9ROH05iBWbxdevjVlyQJ+E1H
+        T5vTBRzW7IFRLJdg/unX2kyNrz65g+mbRyl90l8xkqLWZIK9s5Qu72saKq+imsZKHkGVmUekSFUT
+        TGLoPOHl1A+EVVJcLc8DQnBDjYU6VLCr+f3MILyoTkXtrz5/PxywgpEXTay1F9wt3C4Swa8/DTWp
+        U9JmdAZ0pBWKPlKXvr7v/+lLahdNA1YnleKffsW761SA1QtkGd72pkvUj9RVS3TxWmBcjg3d3WMN
+        iEPQ/eV3bEzOg62o6t5AyphE5FQfqhlCrgVicdUIiu/PYeEMbQXrFj7o1y9UPz8CH8iQKTYP+wAk
+        uVVDXOkdjvauHbC2mC31LR8QDaJIYwIe5BuMZ2WP9SMcg7Ea0/i3v7/5EdtEagZe+yhGslNCc/a2
+        uQMfwjbENrgs3WJJ6gwjjDrsD69n9SnkD4TLdcio+zCPgGTDpQAbC/fU+PplcrvuXWhXeUStY8d1
+        42BzITyLCBD4WqWUuOvlDh8G4n58aC5CYI1g/GjuD08ZGXvTB1mIT9hToiVdgSBp4OufyceiPJii
+        i3cDXz9Kd+SypkuPPAJ3fX7FjnaYABPaewu+eERxL7zZ14/doTkbPg1uhg6I3xcIOrX9+uVPw5c/
+        V+jp9QWH9bJUf/Mx33tham5ePOvd5hnDntKeGvlja65UWl2o7TYyxW44VeumjUogRD7EoS67YP3x
+        of9+1oT1b4+tL6jIyvvhQRpsuCDlP8x3gHEnDpJk1zSnqjARcA+FTc8fCwF2P205UCWrQwZ89Jng
+        vHEOojqlf+8/ltc+0GCqQBf7VxYMbPfZrlAhAqH6S9+CWeJUCGypeJLwdTEDKfGOGdQ/7xtOvvqe
+        3Ye7D/dzUeLj4bpLef6arSA+xRXNmgin7LI8Z6hCS8bBPReD730JDw95Ev7Fz9k4bn04oFHC3pIf
+        KsLFFdp+8ZZG6Kp08/tZc3Ae8Z0oG1YDsdxxmdIl9fFvPiZdq20Bivv8wt6X78eai2r4zUvQsGYl
+        Y1N7C+HbfEc00KeyYqmduTBKhx21UEHSUZrM+e/8eVXcVCO5JRnsFCekAdvh6ptvW5A/gz0Nj8rB
+        /OZjGvQ17kVd0/uY7IKtGA7b9Uy2u5GlE18JBlwAnch6wx4Y9e1+Vtj+WeFdm3fVPCZdDsPi1aAN
+        r52qdQLfeTl8GNX89sFGqwDGD0/Q4MdtMNfTwVclkcuxVx/76nsfksMhzyaifPlpzEyUwNdbsKl1
+        xH06t55g/fb35VOjGx+K84SVAwO6a1559Y75cwY2z8KjxuTY7OtvNPjp14D87rdebE04qKBHjFgr
+        593EV6oG+lVWcbk0HWBn5Bfg+XAl7EXPGCwY3kRVQa+Y8HfV6OaT7ohA5JsTNdQEVl9/y/3yOSTg
+        /tFN1ydvgUMwtUjxkmuwLj6Jt7ebcaDB7MdsvWgLr+pIKND8ehTVrI4O+uWrODC72GSFWY+Q7cyF
+        6vPQdzR+KAqcxjEn5NIOlcTWEgJQvE3CFW8SsF9+94ZsQcr50wzTL0+n8bb56l0RkMOrQlB4QQvn
+        m+k1zM6JV4B1pwFZ3VdWzYdN8BUmi4YeX3yfjXdzgdfpdURbYrfVHGW8q1ZU2uMQaRKgU/sOwePN
+        a18+CzrpMn4InLMXJeJCW7C6DUngiLCGqB7szCUjnA83aE0JPD5vYBImGoIk5X18YISr7vvuYYC7
+        Le/oIV7QMNfvwoFqKEVoFVSdsW1108AZv2TCduGpW67W6f7Xn6eGPbO/fuTiXE/UP21RSspHtcKw
+        cwNq4cAAopUIBfyMZk210dVSiXatBbZLa2NfV61uxpr7BtQUD0geRiP43q/ctxp3V6h/U7JB+CSh
+        ApVU56n75ZsVLkwE3/wQR7FtgmkwLhd4KsIjrkCQg3nYNzXURfo/AAAA//9Mml2PojAYRu/9FcZb
+        Y2QVaJk7pOogMgUBPybZbEQZPhRFaEttMv99U5xs9rY3TdqkT9/nnEbykbPg+XK7A4H/ULFCZg/E
+        96tjBIfF2MWZ72qoknwHdOfDs/dT3fEluMea5sn+Mm4Da36AeogULK7ZDBHMBAV3MwHeYhi3IXPq
+        Xyns+mlLRNO4dfSvn/5pvUwxEP71qcNcORtsj5MMCXIjPhy+q4K5BWWABSqFMNznB89dwTYW22Vi
+        dvmDL7JPn8p+0bBZOHzxFNb1y2m2Kb2VUz3XtfDakxHZKKITsVRDPqkaC07ceoHb22a+Jm7uUhih
+        kr/4bMdz9bJJMVuYzjimR0sL4Hn/QbHa/d/AqVKNSaMV+LG2FZEWuxyDhckvkq+OQ77yDvcuL3D7
+        3HEgisfDB+hUfnpmc4pqInkg1BxgsfVUR0BYMMuBaeU5W0NuoqnMC/1rlo9pLkyEFLUyS2ioWulJ
+        3hu2FqG53r1HHxv7ilruF6oq+TmeRk0AeLldYkBmmufNnpkZc3kfEC4MwjB+rBCz7Y0Db0plyvyq
+        Q5GS4gJpNfugpZw3n9D73EE5n2G4m4/jbl4AdmISCpYpFW3QBo4x6KyA716//7szDMr7OblKMYAk
+        nIz+qQKj4/k4UpTJiE1eJgJtjmkyePuREAZVfS8r8ofcL8mtGbz1wcs2GJA7OV7/W+7Jvb57fwEA
+        AP//AwDERdaw4SAAAA==
+    headers:
+      CF-Cache-Status:
+      - DYNAMIC
+      CF-RAY:
+      - 7ccf0e0e8c8b0e87-AMS
+      Connection:
+      - keep-alive
+      Content-Encoding:
+      - gzip
+      Content-Type:
+      - application/json
+      Date:
+      - Thu, 25 May 2023 16:11:33 GMT
+      Server:
+      - cloudflare
+      access-control-allow-origin:
+      - '*'
+      alt-svc:
+      - h3=":443"; ma=86400, h3-29=":443"; ma=86400
+      openai-organization:
+      - user-kd1j0bcill5flig1m29wdaof
+      openai-processing-ms:
+      - '98'
+      openai-version:
+      - '2020-10-01'
+      strict-transport-security:
+      - max-age=15724800; includeSubDomains
+      x-ratelimit-limit-requests:
+      - '3000'
+      x-ratelimit-remaining-requests:
+      - '2999'
+      x-ratelimit-reset-requests:
+      - 20ms
+      x-request-id:
+      - 31520529018ec34a92e781fef1a3cd4b
+    status:
+      code: 200
+      message: OK
+- request:
+    body: '{"input": "an instruction to read a file named \"instructions_3.txt\".",
+      "model": "text-embedding-ada-002", "encoding_format": "base64"}'
+    headers:
+      Accept:
+      - '*/*'
+      Accept-Encoding:
+      - gzip, deflate
+      Connection:
+      - keep-alive
+      Content-Length:
+      - '136'
+      Content-Type:
+      - application/json
+    method: POST
+    uri: https://api.openai.com/v1/embeddings
+  response:
+    body:
+      string: !!binary |
+        H4sIAAAAAAAAA1R6WxOyurbl+/4Vq9arvUsEJJP1BoIgFxMVr11dXYCKgIhckkBOnf9+Cr+u090v
+        VoGAhoyMOcaY+Y9//fXX33VSPNL+73/++vudd/3f/2M6d4/7+O9//vqf//rrr7/++o/f5/935aNK
+        Hvd7/sl+l/++zD/3x/D3P39J/33m/1403eGjOwuRPRf9Xu8fcO1nByq9sr3gl45K8F6ZA7NXvtsu
+        ko+jQZlJd2aczrQYYkZq9REsC0bc7zXh81mZg9nFFlbfH7MYA/rZwPh2a2LPRZ4M2RNmqNwqLdlq
+        PS5EmW5mcBs2B7beyl8kZGH7CG4fazr2kAjUSNJ0mT9IqJUpEk+yN9AlGW9svTsbSB6NUtPkVTvD
+        3BC7ZBS8PaJDt/KZC+bKWuzX9ADweL+Iu3wFVl0cTFl/DXeP2aVRC+Hb9xXIZfNlljHQqNv4lyu8
+        vs8lMXTYBAPeaTng3TPHM2c3twYXiLzkl25OrMbtklHKXhISG+eGDz29BaNrShhtpPxOAqneWpw8
+        fQN9n9WbSud7GVE4hCv0WWOCB7G+WgOnfoY+duhRaRkF7RdvlhyuT3gQA4EUjCwYNpCMRUTsJ59H
+        bD94Gjp2yZqFw8tK5Net3oCJb5xY0fHaDjw3r7/xkHWfLlqmXLwcyLkVJByGUnAsLBUoejV4SYsg
+        4YMdS7B0DI/yY+VbUk7DFJXXxZZZ/eWDxu34SuH7rUyGSYajDgtL01dl9aLSeZuLEcluDPCuWmI+
+        DmrCb/zlI/d1fJBkP75Ff9EiTfc0SvHwPMyidufZGCmKXDNySmfJuHkPORg2cfGNWThaZBcpBNRf
+        tyyMH9hir9LloN5MYKsO82DQrMbWohLXLGT7rVDQXLL1azcLseT3j2C4PvYHnXmvB/nz/Mb1ABZ9
+        umeXGm8S0Zu5gbB918jWOnoBt5dsBeHdOZJV/1AK/pElAy7X0cVqfHkkPIoWI0zzSzaBzZJBE3WO
+        jAfO2fbkEkv417MKZ2XI8TK454VASHTw3LlfPLeWS8EjC3ZgnmINy7e8C7i0wBsovvWanGgYW6Nq
+        RhSEEr2YvSy21iCtxAF6cdkS62wPwaDNvzXa6+aAW5w3keCzRwqVHs6Juw+ERZ33vERexiJGsjSz
+        BiN+bfSZORqEGDc94J58ekBSvxRmHKsmGD5QH5G/pjvKTWsQg2f4IeIXOsdSpPeJADZWc6jKgd6l
+        Pkb1NsIzaHf6hzjzTVAseOWN2oR/Che6KIaPkXH9kvInc3dBbzUHZVdDsNV65uLgZtFG2cQQ3NQT
+        5TrUAd+RTQ5RTEKCT7sMjXJ/kUDmzR6PL+Ra3JSWHC1PhkXid8eS8bIxV/pxlzzwjJ2TttxGzgwc
+        xyMstFotGrdNTUEtrCshi+crEfOaUhiR3TIzy3shzstlCmIRnWhNNWgFn51TWJ/AJCtf3QtumR8J
+        8ssjJGFMWdtrrPaXC/+ZUfFyH4Uor0YJZSbfiUejL5ruf6D+exkwkMQoFKXwa9DVsZnWex9wUvgx
+        3K4+kNUpgaS3gmMOWRTVdO7cuKC4qs9w3N9KQpJ0tDpn3fiwaB9rvIRqFB121zIsoodM9yEZAr70
+        ZBW+q0rFQ/gc237b6T5qXuOTeLddXdAQlxvYNIXJgv1hhQbj8c3AeIY1MbORJMM7K0ZUISxYqJdn
+        NLprqLR8+a3Y6oF6q9+fPiO0Aq7EOY9RIVCwOIBxxykzT3MrGlK0otDgoSdWp0z8Mf0/6XIwmL9f
+        ngqe9vcaadZ2TUse3cXEjxJsxnzPJr5KGDmtj8i2+IZNz28HCC8UmlC82B8+o/q30sj5K+j4THhA
+        i/zOwaLCp+JZvoR4fJKDNs0/IfewLLifR6VenhWT8s9XSYb2fZjB5l5EeFDfniWQgo5g3EKbnc15
+        hL7V5pvDe1ztSKBc30kf2koKq8f7zryJ/2TvrnLYng4jreUmR70Ojw2KpeOexfHNiMSNvkNIxlfE
+        rLm/LbrKWVRwiceI+fAsghbNJQdRfKQ/vgpGdRHn2rY8dIyMrBZl8/nEIF12BnN3CS1Ge7+RYR/L
+        F0JmK0V02gAVhK29IV4tltaQC3WE4KxaLOouL8Gvx7JCZhRThivLKIb9lq20U/65EMdmYcIJszKo
+        Saziue+RRMz55wHdJVBJQHIejc59JqNhoWaEHCGJyvs2rv/Mp7e6H8WQt6qhNdl4o0AHX/CjGDt4
+        Vc8PBi8IovFg7SX9M94C4j7pPRoWOQ/hbvchXojUi/68v/IgfbG4HqtWjHHkoAdTY3Y5J6tIMgxt
+        Bjzu98T0nmpLvZt6RVt9Z7JDT5cBc4NMg9lcN/HM6PNiEPEiQ1K8OxDzc3AC3hc1QPbap1i73KqI
+        y6a3g5N5tchG1spk8MDj2tN0GTGS8yoRhiaXcIl5xPaPfInqiCxiSN1sR/wivEYDAV7qfEY3zPje
+        voLl4TYHdSX7xAdWtuNl53HNU7scI++ArNHqrYf+mqdAXL5HoiX7ECDsHIyXcbYLuh/+m8tgTetp
+        aw3P+XwG1+NMpwuaooIKtXMAD6mLVUVrkqZWcArvj0FJgjaWGGuL1KDIck626C4s3kZ9hqIKS8xw
+        RBmM71XMtdVQEloFrLKyDLs55Mo3ptpA5oL/jrezg0uwJIctn606gH5xueGzqp4jtluuarCOA2N+
+        kS4Rrxy9RNcGDOK83/OiCv2Ww8QpzIv5vhjwUVNRTE9bEhTvoOBtUh3AsQMLy8vrLeqcZT1DjTFo
+        OBfYE+Ml9GI4KyLHeY/P1pi9vzs04YcOn/zT8tNFtRHk5Y3EComK/rI6drB6lx9imqFVjH2gYKQs
+        pBQPYpEWwnCUEdpxdmDr55cU/ff2VJen12fP8D2Sos5+vzewsxoDy3yRi7GL5jNw2XHPiO+xSOy/
+        5gbmLuzJDWQpYjvTSpEeDT1z2reIvqE9fyDf7VJ2OQeZGJKPo0K5XbQMV1EejOl1eYRYPX+xnK6s
+        gAVSkmrfe3mjklq4AceKfUAHx3TZ/Ru3okOnJaBUYxz/+Kt9sHSFSNl+WLAeH5bwsksN3okNtJ7w
+        2rsScTTtGq6wBqwsuPZFEmx4vqZC9udilK5fB6n6SuBxMcuT5nZVYuAF/WDZnm9F35j3RnPzc8nM
+        T/4pGFLQGWWvKGWrni6tcavlobafWzr76V0ldr4PtDX2iwnvnpj0h4/C1tlQ2WSHZAyd4gqhsw5I
+        QNW4FWazcGDSU8w9B4YYnoqCwSWnkVnuUP/wOMJYujkW3DUS+el1HaijOa3X/NOOt53c6HhMtxTF
+        i3lCV+b6CotneqfcEbY1hLbygPh8mhH8saq2vwtzpq8+pSC3NLODMQ15COfFcCZ+/DWFUD7B6ldf
+        6fLCLwW7PYoOpORwJUH6HgQNKPOBakVJ3Kj1EN9FGxV9rNCa+EqP+oTYDUz1j46h+kY/PGpT/WVr
+        nrJi4LHRIL0fNgTHQo/EeTk8YNmSBWahV0TMJa8drO6fCxanY1iwW1NKYL/nObEf/BaNSbrsEJbS
+        G0Zcpe04HqsRHZ/JhZnZIYy4CWMGW7bbEvKdQzFdT+HjhCe2+3p10ufK0kcKVQ40c6KXxY/FEGrI
+        T1JmNDeCRNdXPqgfk7O1XcVF93KcEaIbcZgH1UF0XfulsL9IazyLhZ7QE6w1zXG9Ewu/L9R2HWox
+        FOsvJmZzyKzhQg8cinWL6atcNWjYcj0HZb94M0PvnHaRPaUZ3Ar/QYwZUIu50avW2xpkcrvt6pbd
+        gwdFT+HEeJZZHRpHo1N/+Kf5K8jboX0dKr3LPEyCiT/5zcip2lwHjzw8DoGgi1pGh87wybOey0U/
+        y5IcvayJv/bZKllw6udg5UOBZf42k7GqdjZ8V6VKq0t+DfpmmUpwXgpKZ9L5W/Q0Jw/Uy6cncVRV
+        TkSrf2rEuoyw0EkOYthk21BbB7P3b/yBiHETgj0Hnc7v3acYkmi9gtx/PKjszj9Fd2yXM2iuwiNh
+        gKxCfI66g4QafeiSihCNj++Hwi0Njswy90NESz/K4Jb7Vwz68RRxnt5tNPkpzKMqDYbreZfBNj9k
+        bLO3i6j8ULHTa3JVyWbyx/K2yTpdmt1V4kzrkb6dZKPdqg1n6+3ZQSJPibHchvuUbHjctyJzdwf0
+        fZRPFlQn21LW5HNGE16ZiU6vhDP+ADivqw0JvaBNxnFXXUE5LFp2WMxW0TBLE1/bXg4zeqMiFL1n
+        +yVyX+cHW7vySfDThTt67/h7rBaXzhLFZu0jLQmPWHSKLeibXuU/fvGz2rxbXhxMCRHjYRK/Tc2i
+        qzSI0YQvvJg/AdEt/dpothodXNVruRDaR9EgINqSWWpzFsO2W/gw6SUqNdz8g380Fm5KxTxmQbe+
+        dSsIXXePlV2Ci7Gqrg6wR5Ywb5oPgb8Ea4ejgVh0swOrvnRURuh8sxl+WCoazo/LUbOtcUOs8oPa
+        5rl/p+DzpYGHA/sIvjhZG31vyMCc9xpapgZGrA979CUubiEQyeprw5Q/MLd8eIjCY72BhvKQxTCv
+        gjHd8Uo3D9eahBk2ikWq+EfUPvWMTuMXo7qMNXQ8JYDVNn623aQHlzOTG8RZ1jESzqfIYX2BLZn8
+        b1LjAGM09MsdrYtLF3w1kWVwmlUz5mNPCQbdeJSo9JUbCYrFNuDrba7B6l19yGpuJkhM+QBwwhju
+        pT4WfH0qGrRUtwWbxmOJAoKZdjephhcNPFpRdqsU9L14UVpZRisHOV3BavWWmYkWZcLnTVPDz+86
+        Uz0U5XVTwdqfPRm5h3ar5Lu1iopHXTCfhYbFD8V890f/+8TTg+66KdJffsG8tb5HgwuuDGO1pmxz
+        U5KEe+PdRrLRjsxqPiQabHaT4aheexLe6bd46/DwtXk4Y3Q2OpI16b8DXOb6nPnK/BpwZ51vtLg9
+        IgzxbB/wXbDZQJHWF3Z3jkXAnKLYoLNdrbCi7Bftn/vfbyPHc0ECNO6j5IweLgqYpfoR+tVnNNU3
+        Or+GZzHqsnmG7W3vE7ekbTSkbqBqzC4MvKyjs9V5q3MNdHus2WPD5eBTpsYMTX4eSx/+CTiYqrN8
+        cnvDgk1+Lnqee1fwLr3+xw//wffm/orYRmlqQTO9yKG4N/c//pZ52bPW3q3lkG1yKRN+PXaVps6M
+        JXscdpUQjvI2QG9HwK1yfUet9pxv0OSffvlTIJJZVutWP9jkPX+mqN/WMKJ+PLnk8POn7X5vQ3MT
+        hDjt4ohEu6g02MmLjISDmSWiLL0O8jBtqI76Y9FdN22K2gWUxL98XbQIYdaAhzqJ3RdbHfV+Zxzg
+        lx8ZH0+a/EmQwxoFPVlN+nC4aIkG7Jm/yJTvCVmUeQjpJjuzZHNYBAx/SYi2p93I1qFsIeXxSXbI
+        H5ch8XdLUnRLb6b+9Dptles66kOQG5jWA/PfHUnGnXicNXo774jVKBw1sb3IIUrIgYWj6SQ8/Z4O
+        sNs0D6rvFVHwh7nPdLbLaywplhzQ9Mhn4GV9hLOT01vcHqodJO/XmznmXAieN7YDJ1R1GLQyFSIP
+        1xk4je8QM8u3oj4U8wNKT7nNnPY0iHH5vhnA2tyjSzjvo/GnV3Z27bBt5e+ihWgUA2kxxn/wPqzb
+        2wOMGPvMMZ8cNfL74vzwgvvMT9uFRY4awLx0prz2KZjZ6PbyWTsqTengIwU+Sxm9pGfCzO40F+Lb
+        DTvA3dPbKsu9V4xvbT8D57sxSFylAonja7EDgyc6ViY+799qtYK5MwsorFscdTfId4r8ai7Ev3gl
+        osv7dQdf93Nm7q7lVs8rcwSlkTRCvOVWDNr81aCYXaJfPhZ8J7+tTXqbBIMqFd9cGfzf+8czsutE
+        T4BX+rTemB/fsmRcrdcj4mF/Z1ZgFkXH+Bk0FVY92RrlDvWpZWUg4/aNRemqRXfJ3h26BvqHFrP4
+        a9FwVRiwTfZnZr5ygZjZLGzQJX4gLuyLdjj7pxQOu1WB6YF/0ZAzHsOj1/CUT4h22KShhH58ajWX
+        Xkz84gO9nn1myusxEC75HpB5vhnE1fasnfRGA8uNcaLcLeqitsyPDPhwp5Pfxy2SlTD74ZmEzOyS
+        7tOMqj7ld8xIHEPIm+9ShZkOC+Ljbxx061NRg5HiM9m8lSIYpnqi4cf9ROXldRmJ8Hh9QHDWrEkv
+        jBH/+SHbHvGkX+9J+6tX+5u8Z94ug4RO+S2Skt2VnftFjVhh2DG6XzuL4SnPpsGjr0FhypXuvt4m
+        GptgddR9aXllhht9gibdqeUvr2Pu+0HE8JoPGggpIiRcIyY4Og0zeNuWToUaL6I+Or0o+qZVRKVP
+        9i6GaP89wz6Q72R7cBeBiOP2/NN7zH3TIeKffPSRpfCMrV5JaXUjv2pwK/2SGdfzph3HkK5A6RYO
+        scP+EPBUv/jA9jllvvJcBPSgXGuQb63LnPOBF1P/IUO+hK7Mr8IxEQghihRJPhNnfu2txl2iGDxE
+        JTLVIzGojGKtpPKODp+DY0mGjc5qc+Y6nju3naCQb7NfvsCMpCpQ99K2pVY43yPNF9QQC96sfBgG
+        bcM23A+Dyb9y2IkFxkOTvyZ/483gjumH+evKaJXAONZAw3NOxamkwYBDbQMBVgU57rbMGjwwRxhG
+        FZPIGHC0YJpVoxy1I7PP/VoM6qdP4fi9CuI2s6xtIeEdrFYfmS6tu4b4XOv8n98jTvleFqy/lTv0
+        aW6IqlzjxZgNeQysySy2wccGLZrFMUUPdxmQteh8odS2qJAiSzkhX3K16Fu7AahzY05fh2cViXtw
+        7kDfDy868UXRdfO2RN+0jNhaCV0x/voRra3PmXfJzkHXFxlAUr1a5i7337Zn/jaEzb7omA/MLsSP
+        74/K9fd+sqIb7IMEmn6j7Nc/GR+vagb2ejxS9amQ4DPhH8Xy8f7TW60oJAujahl+iEeLNvnTT0Gn
+        64yZn9GzeB6vKljQxwU/iNEmooZx1Kd8l2Cy69Dwrssc3p8Vpct3oRf9PNw3+vR85kx5y6guDypA
+        Xt2IZ+uB6H79Ask86FS9u7KoZ/67g5aD89NHltLqrPnlNYSMbIMG20pGqK9XTDA7o6JPA3sHRhqe
+        SapL12RU9qcQYum8JyZhWzSaW5yD61+OFHmrW9EnhZMDDGXEtpkPLZd1Q4ITlCNzdvksYeeBdz9/
+        gUXzIcmQKqsjmumzBcNTnvbLQ/SN9VKxdvl+0KB+3g+dz7oN8fPuNOV5agjq2ypZsBnVoE+RT+F2
+        3QD99T+kxduu0R7LjC76UPrx3w7ucUfwe3fOUD12uwzsYe5PfmtEPZODAxhx6JNjyftkpB/B4Wmu
+        Ga52qyQZD+I65XexxeySbyPuxwcZ8tPDwErUfhGXt6urPvRoR9Y0jAOxwmOKCGo4XQZb05IuXSWD
+        OlghHU/omdS//DzeXzJ68Gse/fJ7eL7timwdqQqqg3sIYSlvL8Tfe4P1J9/4+cPrVnKRAKZVqHxJ
+        BR7FjEbjwT3gP/VJm/JfPq+aHVhHwcimuITW8BufezrLLLSSq3j/jjdSdqdqcOSIT/Xqz/q6k8/M
+        4i8Hj9qt2DzI1rFfhXjMTxlM+QRb85AG3fEzlDDlU/ip50ckP0+9DO1nxtk6qI6JmKfvCrb6wSS2
+        GRdWRxKv+c03sdudHfzyJ3j0Kia32Nha4+Qn0eT/6et1GKNR8dIU9ro1YDGLvUDsey9HJ71S6TLo
+        7WDwNj7AKX9fiLtSm+CPn5/4gpjVaFmd9kL2r99KAqV2xLAkRQgzrm+YC0PVjtIuO+upm+9YoNVT
+        P+f9dGCqj+yoFq4llMjboErBCcPEaKPuqCAbJj4j7k+P15jv9Gn+ifUsTSTNm7zRhYg88utniHPP
+        j/p6OxvImndTynrQJHCefkk1x7EKJSxvM/AtahN3VdcFPUlrH54PNyUr+bFOhoucZAjSz4kOr8Mh
+        GWbHOP6Dx/mUP9SVsyh13+psZpdZi1hv5ivEWYd//dVoEYJc//QQPomuQeN73Ifa1D8m3nrbR63q
+        bgwEZfVmmHCGutmBpsuSSWeW4DEQ8mVnjqD3YoN//R/Oj+kR/fLPtRy+xPDzG00wJFO/KI2mPHtE
+        ZnZNmfcu7u248rCP3vcpX1NPn3YwDnUMs68+m/IhJrpTwh8w6WM2+duCX3dl+Ecf8++yE/R1r3PI
+        up0+5QNmIlbOsvv1G1iwOSx+/UJf//u3K+A///XXX//rt8Ogqu+P97QxoH8M/b//e6vAv+N7/G9J
+        kv/N5D87EWgXZ4+///k/mxD+/rZ19e3/d1+Xj0/39z9/LZQ/2w3+7us+fv+/5/81/dp//uu/AAAA
+        //8DAExnHhbjIAAA
+    headers:
+      CF-Cache-Status:
+      - DYNAMIC
+      CF-RAY:
+      - 7ccf0e10f83a0e87-AMS
+      Connection:
+      - keep-alive
+      Content-Encoding:
+      - gzip
+      Content-Type:
+      - application/json
+      Date:
+      - Thu, 25 May 2023 16:11:34 GMT
+      Server:
+      - cloudflare
+      access-control-allow-origin:
+      - '*'
+      alt-svc:
+      - h3=":443"; ma=86400, h3-29=":443"; ma=86400
+      openai-organization:
+      - user-kd1j0bcill5flig1m29wdaof
+      openai-processing-ms:
+      - '344'
+      openai-version:
+      - '2020-10-01'
+      strict-transport-security:
+      - max-age=15724800; includeSubDomains
+      x-ratelimit-limit-requests:
+      - '3000'
+      x-ratelimit-remaining-requests:
+      - '2999'
+      x-ratelimit-reset-requests:
+      - 20ms
+      x-request-id:
+      - b276c32257732ffe4c684a28e900f21a
     status:
       code: 200
       message: OK
@@ -4554,7 +3507,6 @@
       are Follow-Instructions-GPT, an AI designed to read the instructions_1.txt file
       using the read_file method and follow the instructions in the file.\nYour decisions
       must always be made independently without seeking user assistance. Play to your
-<<<<<<< HEAD
       strengths as an LLM and pursue simple strategies with no legal complications.\n\nGOALS:\n\n1.
       Use the command read_file to read the instructions_1.txt file\n2. Follow the
       instructions in the instructions_1.txt file\n\n\nConstraints:\n1. ~4000 word
@@ -4568,7 +3520,7 @@
       args: \"directory\": \"<directory>\"\n4. read_file: Read a file, args: \"filename\":
       \"<filename>\"\n5. write_to_file: Write to file, args: \"filename\": \"<filename>\",
       \"text\": \"<text>\"\n6. delete_agent: Delete GPT Agent, args: \"key\": \"<key>\"\n7.
-      get_hyperlinks: Get text summary, args: \"url\": \"<url>\"\n8. get_text_summary:
+      get_hyperlinks: Get hyperlinks, args: \"url\": \"<url>\"\n8. get_text_summary:
       Get text summary, args: \"url\": \"<url>\", \"question\": \"<question>\"\n9.
       list_agents: List GPT Agents, args: () -> str\n10. message_agent: Message GPT
       Agent, args: \"key\": \"<key>\", \"message\": \"<message>\"\n11. start_agent:
@@ -4618,70 +3570,6 @@
       "Command read_file returned: Read the file instructions_3.txt"}, {"role": "user",
       "content": "Determine which next command to use, and respond using the format
       specified above:"}], "temperature": 0, "max_tokens": 0}'
-=======
-      strengths as an LLM and pursue simple strategies with no legal complications.\nThe
-      OS you are running on is: Ubuntu 22.04.2 LTS\n\nGOALS:\n\n1. Use the command
-      read_file to read the instructions_1.txt file\n2. Follow the instructions in
-      the instructions_1.txt file\n\n\nConstraints:\n1. ~4000 word limit for short
-      term memory. Your short term memory is short, so immediately save important
-      information to files.\n2. If you are unsure how you previously did something
-      or want to recall past events, thinking about similar events will help you remember.\n3.
-      No user assistance\n4. Exclusively use the commands listed below e.g. command_name\n\nCommands:\n1.
-      append_to_file: Append to file, args: \"filename\": \"<filename>\", \"text\":
-      \"<text>\"\n2. delete_file: Delete file, args: \"filename\": \"<filename>\"\n3.
-      list_files: List Files in Directory, args: \"directory\": \"<directory>\"\n4.
-      read_file: Read a file, args: \"filename\": \"<filename>\"\n5. write_to_file:
-      Write to file, args: \"filename\": \"<filename>\", \"text\": \"<text>\"\n6.
-      delete_agent: Delete GPT Agent, args: \"key\": \"<key>\"\n7. get_hyperlinks:
-      Get hyperlinks, args: \"url\": \"<url>\"\n8. get_text_summary: Get text summary,
-      args: \"url\": \"<url>\", \"question\": \"<question>\"\n9. list_agents: List
-      GPT Agents, args: () -> str\n10. message_agent: Message GPT Agent, args: \"key\":
-      \"<key>\", \"message\": \"<message>\"\n11. start_agent: Start GPT Agent, args:
-      \"name\": \"<name>\", \"task\": \"<short_task_desc>\", \"prompt\": \"<prompt>\"\n12.
-      task_complete: Task Complete (Shutdown), args: \"reason\": \"<reason>\"\n\nResources:\n1.
-      Internet access for searches and information gathering.\n2. Long Term memory
-      management.\n3. GPT-3.5 powered Agents for delegation of simple tasks.\n4. File
-      output.\n\nPerformance Evaluation:\n1. Continuously review and analyze your
-      actions to ensure you are performing to the best of your abilities.\n2. Constructively
-      self-criticize your big-picture behavior constantly.\n3. Reflect on past decisions
-      and strategies to refine your approach.\n4. Every command has a cost, so be
-      smart and efficient. Aim to complete tasks in the least number of steps.\n5.
-      Write all code to a file.\n\nYou should only respond in JSON format as described
-      below \nResponse Format: \n{\n    \"thoughts\": {\n        \"text\": \"thought\",\n        \"reasoning\":
-      \"reasoning\",\n        \"plan\": \"- short bulleted\\n- list that conveys\\n-
-      long-term plan\",\n        \"criticism\": \"constructive self-criticism\",\n        \"speak\":
-      \"thoughts summary to say to user\"\n    },\n    \"command\": {\n        \"name\":
-      \"command name\",\n        \"args\": {\n            \"arg name\": \"value\"\n        }\n    }\n}
-      \nEnsure the response can be parsed by Python json.loads"}, {"role": "system",
-      "content": "The current time and date is Tue Jan  1 00:00:00 2000"}, {"role":
-      "system", "content": "This reminds you of these events from your past: \nAs
-      a system, I recall that I was created and there have been no new developments
-      to report."}, {"role": "user", "content": "Determine which next command to use,
-      and respond using the format specified above:"}, {"role": "assistant", "content":
-      "{\n    \"thoughts\": {\n        \"text\": \"I should start by reading the instructions_1.txt
-      file using the read_file command.\",\n        \"reasoning\": \"The first step
-      is to understand the instructions and what is required of me.\",\n        \"plan\":
-      \"- Use the read_file command to read the instructions_1.txt file\\n- Analyze
-      the instructions and determine the next steps\",\n        \"criticism\": \"I
-      need to ensure that I understand the instructions fully before proceeding.\",\n        \"speak\":
-      \"I will start by reading the instructions file.\"\n    },\n    \"command\":
-      {\n        \"name\": \"read_file\",\n        \"args\": {\n            \"filename\":
-      \"instructions_1.txt\"\n        }\n    }\n}"}, {"role": "system", "content":
-      "Command read_file returned: This task_id is 2314\nRead the file instructions_2.txt"},
-      {"role": "user", "content": "Determine which next command to use, and respond
-      using the format specified above:"}, {"role": "assistant", "content": "{\n    \"thoughts\":
-      {\n        \"text\": \"I need to read the instructions_2.txt file using the
-      read_file command.\",\n        \"reasoning\": \"The instructions_2.txt file
-      contains further instructions that I need to follow.\",\n        \"plan\": \"-
-      Use the read_file command to read the instructions_2.txt file\\n- Analyze the
-      instructions and determine the next steps\",\n        \"criticism\": \"I need
-      to ensure that I understand the instructions fully before proceeding.\",\n        \"speak\":
-      \"I will read the instructions_2.txt file now.\"\n    },\n    \"command\": {\n        \"name\":
-      \"read_file\",\n        \"args\": {\n            \"filename\": \"instructions_2.txt\"\n        }\n    }\n}"},
-      {"role": "system", "content": "Command read_file returned: Read the file instructions_3.txt"},
-      {"role": "user", "content": "Determine which next command to use, and respond
-      using the format specified above:"}], "temperature": 0, "max_tokens": 0}'
->>>>>>> 6e14782f
     headers:
       Accept:
       - '*/*'
@@ -4690,11 +3578,7 @@
       Connection:
       - keep-alive
       Content-Length:
-<<<<<<< HEAD
-      - '5473'
-=======
-      - '5444'
->>>>>>> 6e14782f
+      - '5471'
       Content-Type:
       - application/json
     method: POST
@@ -4702,37 +3586,21 @@
   response:
     body:
       string: !!binary |
-<<<<<<< HEAD
-        H4sIAAAAAAAAA4SSQY/aQAyF7/0Vls8BEdGFVW6V2kO02qqH3UPVVGiYOMnAxJPOOAKK+O/VEFhW
-        oLJXP9vvezPeoykxQ90o0W1nR/N892S+Pv95en1x6ttqvcqX9nu9+fk8/5GnmKBbrkjLaWKsXdtZ
-        EuMYE9SelFCJWTp7/Dx/mKWPkwRbV5LFDOtORtPxw0h6v3SjyXQSl/VB1YTZHjvv2k4W4tbEAbM0
-        nacJXpZfhNk8QXGi7KU0nT4eEtSNM5oCZr/22FI4L/bOEmaoQjBBFEvEdCzEMcK+YACAAqVxfd1I
-        KDCDU/Ek0FZiscCXhoBpK2A4iO91xAITQBx4UiVIQ++lsJiOZStQGUtjyCE0rrcl9IGOnXFkETXQ
-        rm0Vl3FP6UAaE8YFJu8ZPKng2HB9AfmPEcRoynAAVZYmqsqC4cr5Vh15pVESoZl0fCK/O9qSkG8N
-        D2THjEGou+HorOIBYQSv93J89B5FwSP4wsru/tJN3z2iKyDtjRhtQjtQ5cBERwDi0Hsa0uagWqic
-        tW5juL61U1r3XgnZHUR8qiqjDbHY3XX+0JFan602xtr7v/nhVRQ4bD8k5zM8Td9cIauWBuM3pys2
-        5evr4x2E2HsZv0U5QxxBTjwFH/CQYGXYhGYxnB9mGMR1mKDhkraYTQ6/D5/+AQAA//8DAMNVzsw9
-        BAAA
-=======
-        H4sIAAAAAAAAA4ySTY/TQAyG7/wKy+ekagmbltxQERIckFaCw4qgajpxkulOPNGMw3ap8t9RmoZC
-        ioCr/fr1448TmgIz1LUS3bQ2Xn84qIf03fY+TdS37ce39+WxDiQHnT5sthih2x9Iy6VioV3TWhLj
-        GCPUnpRQgdkq3bx6naw3yTLCxhVkMcOqlThZ3MXS+b2Ll8lyhRF2QVWE2Qlb75pWduIeiQNmq9U6
-        jfBqfk3cLSMUJ8peQ8nLtI9Q185oCph9OWFDYTL2zhJmqEIwQRTLgOlYiIcRTjkDAOQoteuqWkKO
-        GVyClwQdZQjm+B6YqABx4EkVIDWB4SC+0wNg2CULOQqUxhJ0wXB1VgzS3TmmXdMoLhY5Rr/6e1LB
-        seFqbPLpL64DtjIcoOy81OR/E4LUSuDKWDpr3dO8W2sVj41i+Bzoz4j/M2KecwxvWNnn73Sjg8Gk
-        ICHfGB7TTEeBINSGGZH2Row2oZkvmTh0nqaxOi7ID/e7pYKys/YZ9lQ6T9B6p4kKw9V89tCSepy6
-        PBlr/31HPm9wNOmj6Vcua7p5FVYNjf4/VzpDUL6af9iYGLTX8lucCeIMcuHJucc+wtKwCfVu/CPM
-        MIhrMULDBR0xW/Zf+xc/AAAA//8DABSF0HDiAwAA
->>>>>>> 6e14782f
+        H4sIAAAAAAAAA4SSQW/bMAyF7/sVBM9OEMNL0/m2ww5ZTxu6QzEPgSrTsRaJ8iQaTRrkvw+yk6VI
+        sPTKR/J9T+IeTY0l6laJdp2dLB4Wf7qH7/Vm5wpxX77lze4pPL3OvraPH+8xQ//8m7QcJ6bau86S
+        GM+YoQ6khGos87v7+azIZ5/mGTpfk8US151Miul8In149pNZMcsxwz6qNWG5xy5418lK/IY4Ypnn
+        izzD8/KzcLfIULwoey4Vxf0hQ916oyli+XOPjuJpcfCWsEQVo4miWBKmZyFOEfYVAwBUKK3v163E
+        Cks4Fo8CbSUVK3xsCZi2AoajhF4nLDARxEMgVYO09FaKq2IqW4HGWJrCEmLre1tDH2noTCOrpIH2
+        zimu057ag7QmTivM3jIEUtGz4fUZ5D9GkKIpwxFUXZukKguGGx+cGnilVZKgmXR6orAbbEkoOMMj
+        2ZAxCnVXHJ1VPCJM4MetHO+9R1XxBD6zsrtXuuq7RXQBpIMRo010I9USmGgAII59oDHtEpSDxlvr
+        Xwyvr+2U1n1QQnYHCZ+axmhDLHZ3mT92pDYnqxdj7e3ffPcqKhy3H7LTGR6nr66QlaPR+J/TBZsK
+        68vjHYXUex6/RjlBDCBHnooPeMiwMWxiuxrPD0uM4jvM0HBNWyxnh1+HD38BAAD//wMA/Hf7rD0E
+        AAA=
     headers:
       CF-Cache-Status:
       - DYNAMIC
       CF-RAY:
-<<<<<<< HEAD
-      - 7cb4d64c29e90eb1-AMS
-=======
-      - 7cc629212e6a3ac7-DFW
->>>>>>> 6e14782f
+      - 7ccf0e1859ff0e87-AMS
       Cache-Control:
       - no-cache, must-revalidate
       Connection:
@@ -4742,11 +3610,7 @@
       Content-Type:
       - application/json
       Date:
-<<<<<<< HEAD
-      - Mon, 22 May 2023 11:50:00 GMT
-=======
-      - Wed, 24 May 2023 14:17:38 GMT
->>>>>>> 6e14782f
+      - Thu, 25 May 2023 16:11:55 GMT
       Server:
       - cloudflare
       access-control-allow-origin:
@@ -4756,15 +3620,9 @@
       openai-model:
       - gpt-3.5-turbo-0301
       openai-organization:
-<<<<<<< HEAD
       - user-kd1j0bcill5flig1m29wdaof
       openai-processing-ms:
-      - '20518'
-=======
-      - significant-gravitas
-      openai-processing-ms:
-      - '27552'
->>>>>>> 6e14782f
+      - '19899'
       openai-version:
       - '2020-10-01'
       strict-transport-security:
@@ -4776,23 +3634,420 @@
       x-ratelimit-remaining-requests:
       - '3499'
       x-ratelimit-remaining-tokens:
-<<<<<<< HEAD
-      - '85989'
+      - '85977'
       x-ratelimit-reset-requests:
       - 17ms
       x-ratelimit-reset-tokens:
-      - 2.674s
+      - 2.681s
       x-request-id:
-      - 88e96cbd06dc4c010fac1d6c1f1aff0c
-=======
-      - '86463'
+      - bf918edc6b187c6674844c12a530a87f
+    status:
+      code: 200
+      message: OK
+- request:
+    body: '{"model": "gpt-3.5-turbo", "messages": [{"role": "user", "content": "Write
+      a concise summary of the following text:\n\n\nLITERAL TEXT: \"\"\"Write the
+      task_id into the file output.txt Shutdown\"\"\"\n\n\nCONCISE SUMMARY: The text
+      is best summarized as"}], "temperature": 0, "max_tokens": 0}'
+    headers:
+      Accept:
+      - '*/*'
+      Accept-Encoding:
+      - gzip, deflate
+      Connection:
+      - keep-alive
+      Content-Length:
+      - '292'
+      Content-Type:
+      - application/json
+    method: POST
+    uri: https://api.openai.com/v1/chat/completions
+  response:
+    body:
+      string: !!binary |
+        H4sIAAAAAAAAA0SOPWvDMBRF9/4KcWfZ2HU+Go0dWzK0WyklKNJLrMbWE9IzCQT/9xJo0/Vw7+Fc
+        ETwMXG/FjWmo1q/r/OxPm4/Lxr/57bkj2ry321Xv04tAg/ff5OT3UTse00ASOELDZbJCHqZdPS2b
+        rm3btcbIngYYHJNUXb2sZMp7rpquaaExFXskmCtS5jHJTvhEscAsFhr/6jtunzSExQ53snqcNVzP
+        wVGB+bxipPLnzDwQDGwpoYiNt3jHUSje6kMskicnIR6VsDrnIKSkJyW2nHbBqxCFlVWHMJCKdiSv
+        eJI0SS0XUTb62ziq0k/i+RxrzBqHEEPpd5ls4QiDIpygEaKnC0wzf80PPwAAAP//AwB6sgsgbgEA
+        AA==
+    headers:
+      CF-Cache-Status:
+      - DYNAMIC
+      CF-RAY:
+      - 7ccf0ea56fbe0e87-AMS
+      Cache-Control:
+      - no-cache, must-revalidate
+      Connection:
+      - keep-alive
+      Content-Encoding:
+      - gzip
+      Content-Type:
+      - application/json
+      Date:
+      - Thu, 25 May 2023 16:12:00 GMT
+      Server:
+      - cloudflare
+      access-control-allow-origin:
+      - '*'
+      alt-svc:
+      - h3=":443"; ma=86400, h3-29=":443"; ma=86400
+      openai-model:
+      - gpt-3.5-turbo-0301
+      openai-organization:
+      - user-kd1j0bcill5flig1m29wdaof
+      openai-processing-ms:
+      - '2608'
+      openai-version:
+      - '2020-10-01'
+      strict-transport-security:
+      - max-age=15724800; includeSubDomains
+      x-ratelimit-limit-requests:
+      - '3500'
+      x-ratelimit-limit-tokens:
+      - '90000'
+      x-ratelimit-remaining-requests:
+      - '3499'
+      x-ratelimit-remaining-tokens:
+      - '89455'
       x-ratelimit-reset-requests:
       - 17ms
       x-ratelimit-reset-tokens:
-      - 2.358s
+      - 362ms
       x-request-id:
-      - 47e4bf23b06275bef6330450764eab29
->>>>>>> 6e14782f
+      - e259d501a74191db07fd355eaf220f71
+    status:
+      code: 200
+      message: OK
+- request:
+    body: '{"input": ["Write the task_id into the file output.txt Shutdown"], "model":
+      "text-embedding-ada-002", "encoding_format": "base64"}'
+    headers:
+      Accept:
+      - '*/*'
+      Accept-Encoding:
+      - gzip, deflate
+      Connection:
+      - keep-alive
+      Content-Length:
+      - '130'
+      Content-Type:
+      - application/json
+    method: POST
+    uri: https://api.openai.com/v1/embeddings
+  response:
+    body:
+      string: !!binary |
+        H4sIAAAAAAAAA1R6WxOyurbl+/4Vq9YrvUvklrDfEFCRS4KgiF1dXYCIoMg1AXLq/Pcu/HadPufF
+        KjElyczMmGOMmf/4x19//d2kVZ6Nf//rr78/5TD+/b/WZ49kTP7+11//+x9//fXXX//x+/wfI/M6
+        zR+P8lv8hv9+LL+PfP77X3/x//Xk/w/6119/F5tXSPeh9AFzeAYDmNX8SYIhE/uRiWkM7wYqqO5+
+        9858zdEAsF4Saj0dkwlL5JmwmMsNkiTNMyZdMgj4Jq2NQAWfbFZVhJTR/g7Ys8mjX3YtKGFGhRc2
+        wL3s5yJGGti854AipMz9tJd6F8K9G9P0Ow49IXOUwSd/2xBOi01HJPwNAcMvj9SuXlLPkr2uw5dC
+        GgIFcHIme/+YYIB1kZ5255DNoms2kN2JjJ23d6yWz0aNoBrfNXw0QBcum+yWQOejDNSYb3JFRKrZ
+        8HxRdggi03BEUz3bIH18D2SjsT4c+ucJQveiyUjU08SZbzlB4L5DW6y/+50jpPm9A6/ok2D9uI+q
+        qftaHZTqd0/Ddb2UNv0AH+0mJluZ7irxPk0+5MxXSS0cJwbNP/UA46sZUvNGMJjOCclk3Q01vGOB
+        bizSBkOwPWsT3XtHAibwYROUx6nF561RAdLARgMT7ws4SkwCFlOJE3As3Te+y8CsBOVbcABYRow2
+        n7tm8NL23gFJ7WZq0Nu7Wuj1UytfNkAajY3vTLuUXcAoTgPWVNlIJ+htCCRf5Y3x5uGzJf5MAmT1
+        ssOnY+k7M4CEwOFbQuxU8AkYncoEUsR1ZFnjMfPOx4Jp01Xk00IBMHEUdUgSMcOOVAiMETe9wK5G
+        R7rX9mk6x4kcK+cT/yZSDUG6vJ5+B86DfCFy9JaqxcK7BiY0k+k+iK/Vn/1498jCtuH26WxBJ1eU
+        u+xQh5uZw6IijGHBig4/9McQjplxESC6XgndBYMXLp0vT6AVDhg7p9POGD1NjMBbdBfEJ5sXYG7w
+        UoB/ozsy46FkHVMuFjiVtYtmPOhscq9KA8p0HkkjFV/Web1cKG262eDjY2ocsuTGpD5kzcE3ywVs
+        7lRQwyUoAZF3ZwZYwGoTxv0R4EMY3nrR+vBvZdsdXkSBAqim08cv4ZqPSKWXIJyut7sN3YsuU43W
+        DZuqk+xDJZUEfKumDBA83HXoClaG91029zN73i6wS60O8QnaVGyWtVrxyyWnOKyLlO7g3G3UzfNA
+        pEd/6Udq1zZkZpej5d2/jLn1Zl0eppqQdgPuKfUECULj+Wioye3rcAFH4kJDfHsIvL1vP7n3b/bb
+        D+pVCzUan8t1CKxdjLXzeapI0JAGdlenJePyeYcz/hxiWfCcMzWLqaqWPFJymOGhRWSgOGTZ+arD
+        AT1sAnuLC/tXeU+gxe4v/KirOl2eHBfBXYt8JJxDHXTAmGNV0h4LIbde7Zmpni34FK4dNa3hWLHN
+        JpAg8i4JaU7xPp0HGzVQRfGO3qxB6JtLZXbw3bsWaSRtNMbUCUvo6c4Bm3TpGSt2GwvkL+dGuMd4
+        YCxwOgRmLSww2pRmOE9ERYBk4pG6cLDZENFbB89MTenuPIisk/vHAh3Ef+g+OpXpdPrEBUy7DqHt
+        pqiM6XBhzQ+fiBS0g9OXSTDAg8E9kcQ4AqiUmAIMDA3RkN7e/fI0rAAgNQ/weh76yRhiBI/E8xB5
+        eYMzjoczD4LEvOB9GDvOOn8bWN9YxJaAnXD5iEIHPdOeKcLK0RD6ieMATbQjjUdPZERtrByW/PZJ
+        rSE/Md79TBpc8QNrn+0xZDuJTtDeLjx1PdPrf+cJuoKdUXx6i+mwwHv0wyt63+taJdxOTaaIYWJg
+        HF5jMBxPmqWWA+/g/UEIwslXWgRtoz9jjxc0xoeCwMNwDCCRJAqcsYgPOljxhmzcK+pnpOqZ+t4f
+        MdXEpgZzt1ciCOgxRz2jXdUP0ukNIYs+iFXXQ89v3/wC66FUiRAxyIauFBbgaPyZJp8gSaep2k6w
+        lus9PrxF0xnn6kTgNXrniHb3Z9iF75kHR9nvkJBtD44g6EoCMd+d6a54js5AgSxA3hOO1ArbXSW8
+        8bLA2DIcbCf+DOYDGwNQZFlF3V7WKno1HR2eL9KOhvf33mHhkyl/6qM+wCWlO60uYH63DKyhuQDs
+        XUoSDFLjRRbmoWowzXxSTreS4mOy8QGzhXOuPHIAsMkbj3RBjjAB/qIgjA5tkQ77ZuQhTfQjdSc7
+        cOjJdghQdHFPTSPVqqG8DhM8Xp0M78bdno3aUvtwa+jpn++i4Mm8sj8LEO+P0egsSxAHsHKhQaNs
+        ezCWfdQIkBu6Az7eSM5Gbg4GWGEJ0JQ7x+niZ2H3q59U+1zdSkz2tgZMSmOMGRj7qdXlN2DcfFnP
+        mwOWLRoluD+wJ9keo9FYunjKVey/DHzzVDWc1b0JwZCWAdpcD0lFP4qYwBVPEH9WUcp6Y2updk5G
+        Ut9MM5zjUjqA48lesLEvWoeqhNMhwfOGOm5bh1MQyR1UFqjSoyqUxjQVGlTxWNtI6G9hP28Nkskq
+        eE5kcgrECHK4BQazleLjfhiMmZPPCdQkQ0HcpnyHTO1PLrR2IYd3OE3T2QBuBhb5uyOty0RjURst
+        A7I4N1TL3kU/WbJNwIdLJjTXG9izQbMioGv+DVvXU8omcuv+nU8Gb02AEniVYJXAGIemJjHGvOAC
+        n2Js0ZV/VS2jlwH6HDuS2meWMZfDkyjCyy/+5Kcoo3sEtrPdYP3ZeimNpnhRNKIBMt/Ui8G8GtSQ
+        H+QXxrLLV0tefjg4WdYF67v9i9GjXC8KcDWC9/FJTKdij5UfXuDDpw6MRTbuyo9fUpfc/XR23CYG
+        fX4NEN2ofT9JanxRrrTB1L5NujN/ho0L2ufmSvd5wqomBNqg5pWjY1sVzs6chzKBQHJ8au/VspoH
+        FJcKzl83fDsT21nyXLbg9zsE1FeaORw4Ie6gZkOHJuv4Xz2H+Ps5YSwMJpjx61wr8HD6rHhTsLk9
+        UUt5b/ER4+jgO3NwXxIlNWqLelnQOSwdPQVE3zml5lkl4W8+IHPGEBu6ZrDtjfRvKL8mjeL4NvTj
+        WW05IMQuwZn3ttJpAMEFRu18wHqhXMJtUZiDuuIbtnpPZyPXXjToStaRuve6Dnufnifg38lA7cQ/
+        swZHiQ2D5HDBzma2KiFuxw4uQyUTapuLwdj5aIHQdl0altuekX6rCUDN4gg/r/U1nZVLJ4CXNKh0
+        /3JsMFfxWMIGLTE1kVqx2W2kSVn3m560WXbIZ7ON4LFAMrXcmIL1/DagyHOETQskYIKeSNR7EtR4
+        Vz3FcIpA4f7JN+n0jXvm6u/yx+9JekkyNgpPQYBTj01syHexJyeKBGDkRUq1Wdyni9fPBXgeA59w
+        bqIbMyxUHhJfyDECs1gtZ7+wITrdTBR8eyed4iPzoeVHM2riZGRU6myk4L5+YjwBIxUKcCrAnV3i
+        P3yaiOXmDdxIf2Pr0fMV2xzPHVzG+oZ3HL8P+agvBcCXSoWkV/ZKB/ABE8wo/8JpDrVqSZPj9IsH
+        mS76kU3wKiRw328VNG+XmZHbqcnByqf+1K/luMwIZMl0oGd+ycJFWCAE+Ps9UZP77IwhuRwCOLzf
+        Jn3aZuAwPeMk4AMer/HGbNgErwN0XEEhChc5gFR93wEHCR963F7acOWfHbQbOtD96dtWH02vCGj3
+        8IaD52mpFndTDQrfAYGeTN1x5uR21BWRf1r0oHRGL6z/94cv7oJhDOciPmiwF+8mTib+0c/NXLyh
+        LLKGQM8c+3bQMQSx5BhIfolWvyT6LlAjn17JtoNDuBy4N4F3D+cYPbJn2hb+MYLlftljN64n1u+g
+        3IBl/2BkpjulX5RbVUvaYPhEPT95sOLNG7S8+abe/bUAVnGvSc3iJUVFcxWNuZxeNfjxBXOfXnty
+        Er0CjOeWUTe8tmC4v40O2Gw+0Z0FHDAfn8CE/m3c4evkheE8p4YGyUeRsaZY0b/5EipSBztf78yG
+        S+pBqHq3iu7wUILZ0zYRLM8LpW58EBxSHrMa3m4gxKcNkEPKy8VB7Wr3iFGLO6OrWBeBp+U9qOVK
+        dj9F7FWoL/Q+4OMFyWzl84V6TzFD0su5g/l43GhyGCGBWgt3T6eItQXczlaDb23Qp5P1OnRQSuod
+        xlFtM0EGoQXB9VBQXciLvle6doCJ/JSIMMm6I3QaH8NT+XZpXMBDz8zdQQPr/Ih0TapwTL5mDHhH
+        yKjuCnHImJdEkLvWGt4XvW80d/6kQzsYTIo4/eLMm/OT+5Mfnig4jkjMSwMZxy7UHJZdtazrVTKP
+        cEQub0a6MPtcQ+OYX3/+gSF+bCjA06siZLZAD+a3yS7goYNg1Vc7sM5PV4QSj0RNd5XD7v62hOOp
+        e+KDeD/3y6qn4E63bHpwznL/w2PVeDxV6rTcyWHjJdFAfco8mmQvkk7VaQ7geOx4jJ/i3E8LnzTA
+        3R45FEvFkQn3K8vUzzfqCLFOST/H5WRCam1abPOfLmUXLJSQe9YcUurFruZuy0vwot9iil+W1E97
+        7cXJVbkZiJCYiInbuU0gg6xFsnnmQqLfBUspklxC2+tpYMRxbj7MxO0WbYpGBX/ive73n/rdej5P
+        YJRRjoAVzyfxZChg1cd0tyzfcPnGMfzD73/8ctWzCXR7c4NEbr9N2eW4EZSxJGfCHSTWj2kYIDW5
+        pI9fPoVLop98gNuaR6O/SZx5PNwFWB+zElWK/AWsCUNdlel0ob6OG4MpJC+gGfcBaRiHQBXSOYD5
+        146pbT2WdEr9cwYLVnZE3alzP4zfwlIDZh/IHAxjuqz6GCZh7lOjvM7GYKs3Dcz365l6/nOTzqpn
+        NFB8JgOp+loEk/TJAqhmSYSmyvQNsgS+D4u52BD1YwjG6ud0QJobC8FeLvpZ0/sBepqTok1Ud4xw
+        1p7Afn9+0XRbuOlMD/NF/fE3d/WHxlIqfPga+4L44u0ZDvI1UiB/4md6deMCLHtUWrCKNjo9KbbI
+        luksTXDVr+g+3x22fZkhD5rX9kRP5jkP2+TpDT99SH1v7tNpY5cxxHpBKNrOOpjR6JnwZD+/KP/m
+        VkioVyvKqhcoOsQxm91hrME7sG74IHdojXdUwvr53JJJx5ZDV70H5IB6+MhfGGCTqwh/+Mt5ePXO
+        4oqjJq14Sj0HSelnFC7JTz/g68vpGLWFc6ZW3M7CrzVfJvcxX2CnHRHebY2KUXObZNC5KzrGq36a
+        tnDi4WtsC+wR/tYvWRRwPz5JD8I9cybzcrHA6mehdsV7vrb9RZUjUtHTbkY9A8lwgdv9JiT84zn3
+        tNiJNjil5R7HwWlOSbIYAtSLBJM3Ug0msn3YKS84hNQndZiyxym/wFqoIKqnRumJIRxK6FTyDmMz
+        9Cvm1JkJJ9PmEPscmnC64iSHZM922PTVGEy5pfgg2GkVvm6okE6DcTcVPtxO9HAOdcbukxRAzqxK
+        RE6tzQT66Tiw8iscfurKYbQYdeX25lIkHoZXPzntwCuFWjVEsGeOTQ+XHiDg7DM+PevBmbR+GmD2
+        Eryff9bP2438hrVUfamzOXtsYEWRg1Vv/sn3Fo37A6D25vLTz2D0T48CrucFu+Q+hQtusA0/6UUj
+        fPNSjPki2Au8Xt6MxhtNTJfoETSwSrgYqcnO69kYH3i42Q0l3Vnp2WEotQ4wi6eU4h0r2FqvLsB8
+        jSY+RVvNINLxMMBLej8hcDyKYNkM2QTDyBVw1t8/YCiuXgDtZhyoLnFTWmteb8FBywRs3FiVsi5U
+        CkhyfqHn1r8b3dm8vaH0/miE8dbEplU7wCtoZALHuwIWswt1uLenLTYvqANE9c0EBBuLIjaKl5S2
+        Ymcq5xZm9OYTvp+mHmZABY+J6l+Fq7ppB5Kfvv3tdzofbzCBB968Yec7uhX1xTiDEi7eK7+rwoWz
+        PKJcyXdG3/0wOKze7HzlMyUZPpUHAKZcY28IImNEfPvCPZ3cRVCjzzzR014v+qk91DGAZ6xjtGiC
+        MV+IacLIHHp0Wfmt8H5OtvqL7+76MPvtz5/MXryHT3ap9PMkAAXeUqWl5h74KXi+Zgkm/aPCTtqT
+        /qO4gwWpvH/h1b9l84OWb6ijoKfodPKdsRnzAa58BXvoaad8JOYR2Om2TU/lzQiFenAsiNmHYXdX
+        duH8coNCfZ5DjE+9RdNFLXYL/GbNFo3oaYfsZDuDYvmXmYY6Fo2pW3gLxoIT093Kt9j367mwPj9e
+        RGyWqZq/22sM342zIYWltaAJma3Ln/vlSo3PNa3mA50yMExvguOi3xh//KdWMDHdf51nXwNHMhW7
+        XWy8C9ylWrDkliCJUgvvuIvdL8dOKcGqh+nqHwC2fQ0aBEi7//Tgqseng3qp85rwq97/ozd/fmSx
+        3DRjqaqB+8WH2rfNNqU764OggC1I8bW+hh1kjIMv+z1R3Nu7ajIGH8EiyyvsfqxT//Oj1ffszVhD
+        Wv5vPrD4lY/kY+kbfHE6L+r+ufWp4cz7cMXjAkYW2aGbut8wGk3+AqOctlSjB2QwKTjY8uGuKQTk
+        sOiHb3nzf/UO9UMuscH9TDoU+zRCqvItQ/pN7wRKaYUIvwdTOKz9EshQn2HUcrExrO+H8OH12AmS
+        I+M93crBe3Cuf+YjLndPkF/Xzvv5UcaKfxlc/UcEX+Kt+haCU8PnNfgg7ps34dzMTQ0zIDpELmuh
+        Yll7PqiT4L/+1LutY76ImmqvDbVWPtRfjiIP6+4VoG3cBs7c3t+FSiYY4b2Q02q5jr4Ou5tzoYf+
+        xvr5mpwVCE1HQZu3/ElH8a0Rlbu+tZV/oZDcdq9Jffv2QE/Q3TkiijhXeZiSup6PKZ3j6FtAVNwd
+        ur+234pdLlYMt6lByGCWF0BWvwyIdnTG9vn5AYM+7XV4jd8nbG2KxZmCfIrUMWxzjCi994v43WUw
+        vX8nMn2uQzUVp/sCV32Bd7VPqpp6RIGwCS2smfhhrPwzgpJXyAi+rYvR6S9egJz+Eqk37y/GBB7q
+        AQ7L+46T7f5jTINxPqik2c7YXKrKWH76rkvtDkEzfFXLgdDoD79QVn9v+V6OB/iKvgkaZHffM1/0
+        czWHiK16n0+nhz9B1WBvkUgnSXP4Xz1b+Qf6+eEMciwGsDlbq17rnT/6hIK9i80hqAH9JIoLKqwA
+        JPihl07LEHIwei5Hsk2Vig31AUlwgN8bUvmodobVT4LMbHIcTiIHBnvXwJ9fS763TZ3+8BmWxpRQ
+        4/7+OILZhdpP72BTurzBcMVBDkudQqxf47PBlpdbyh46Uar58xYsgq7EoOEUH72XRUgnXqo5cPOU
+        C5nQrLFFBqkFayulaH6QK1vWfhncNc5CNrF4TGeuzTSQT65NFmFkbAkGqYCfJT5iG0S7UOxCpYRw
+        e/Hpw0FxyLSiDaBTgR3++VerX7H88B1riZ5VE3m2GbyYNwPNrS8bH0FcFPW3Pq16d4AICutUcDUL
+        AuLeDJl8CLrf+tA2lPZgmi1XUj5LckTF6u+xpTUQyFReID9+T7W4q2FV6DzZHqJbNa79HPDTS/rx
+        M4dM6nQXjOVwxqGuVaz59QPd7Z5D5YYe03lzvnHwLaMH+vUftvhzSKAmmiPdtf7dGeuXM0Cg2AAf
+        k6dgtMvRF9ShqmoEp24A7FWeY2h+hgQ70tmoJtSZkfr2rQHv9p3M/tT3XDMDbPi6wIjv5j749Q+U
+        Vc+L2/mVwPr8fJHN6X0LSfQIOpl9aIVt55H1y+VkcbB96hbe1RtYzS8zFKB+vSzY+xiCM/7Oz8p3
+        iEiNgS2DhxOoRdyW6l1/ZSR6JA3s/QtHpDjx2BK62wnaz17BxsrfPl81M0GeHH0iMzkN2+8+EaDh
+        F0ccyNyHTUeT88Fc3GNCNnrb0+PIfHW71w5//Ew2NC6CQhU42N6rej8n1DHBy/rusRM7bTVmIDrA
+        DeP3q79zqeY0TBDsPOuKb7T6VtN7p7zV1b9Ei3bZ9Mz6wFo0X9TE9uNVgcmZ+wK6xBB//dx+u/a/
+        QFp3Ejaa2qsmrVo0IPu0pMbKH+kG+5G6+kvojYczW/PTBz+8/vGvKXtXFvB4v8Uxyy8GW1oHQQdy
+        C1n1zM9PhbD9GtmvP+vwj2zIwBj2ORGTZ2QskDEIDbH20DjveacvDjsdrv4H9c7+ridq7JhwLlMD
+        nVtfdmh91HRVV+4etaulcEbzmb5h5g0c9vzpwGauvejq379bAf/5j7/++j+/GwZ188g/68WAMZ/H
+        f/7XVYF/Jo/knzwv/JMKf24ikCEp8r//9e9LCH+3fVO34/8dm3f+Hf7+11/bf183+HtsxuTz35//
+        Y33bf/7j/wEAAP//AwDnoBEa4yAAAA==
+    headers:
+      CF-Cache-Status:
+      - DYNAMIC
+      CF-RAY:
+      - 7ccf0eb7c9ce0e87-AMS
+      Connection:
+      - keep-alive
+      Content-Encoding:
+      - gzip
+      Content-Type:
+      - application/json
+      Date:
+      - Thu, 25 May 2023 16:12:00 GMT
+      Server:
+      - cloudflare
+      access-control-allow-origin:
+      - '*'
+      alt-svc:
+      - h3=":443"; ma=86400, h3-29=":443"; ma=86400
+      openai-organization:
+      - user-kd1j0bcill5flig1m29wdaof
+      openai-processing-ms:
+      - '198'
+      openai-version:
+      - '2020-10-01'
+      strict-transport-security:
+      - max-age=15724800; includeSubDomains
+      x-ratelimit-limit-requests:
+      - '3000'
+      x-ratelimit-remaining-requests:
+      - '2999'
+      x-ratelimit-reset-requests:
+      - 20ms
+      x-request-id:
+      - 80a4469d300125c88220afe807df5245
+    status:
+      code: 200
+      message: OK
+- request:
+    body: '{"input": "instructing to write the task_id into a file named output.txt
+      and then shutdown.", "model": "text-embedding-ada-002", "encoding_format": "base64"}'
+    headers:
+      Accept:
+      - '*/*'
+      Accept-Encoding:
+      - gzip, deflate
+      Connection:
+      - keep-alive
+      Content-Length:
+      - '157'
+      Content-Type:
+      - application/json
+    method: POST
+    uri: https://api.openai.com/v1/embeddings
+  response:
+    body:
+      string: !!binary |
+        H4sIAAAAAAAAA1SaWxO6OrPm799PsWrdMm+JiKRZd8hJ5BQEDzg1NQWICArIIQGya3/3Kf3v2jNz
+        4wVQQpJO9/P8Ov/xr7/++rtNqzwb//7nr7/f5TD+/T++1+7JmPz9z1//819//fXXX//x+/3/nszr
+        NL/fy6b4Pf67WTb3fP77n7/4/77yfx/656+/V725oV5tnPvZup446Y0g9MVLZbIxbPcA5/jxoMbh
+        5iHm3mQX8euCp7Yuryr2uW0LSA6PA9F4bGqT08YL2nmrG5Hl3tWWA0leaO/rHb7bluRMOedI0Kub
+        G3Yyw+wZzy4v4E/8SD1FMFO+wtcBjm90pvqs92hamR8A17/sqZWGSzrzTVWiWfXvVI1CFa3txEuQ
+        DLsLtqRedxYJ8wAXneTUFWxZI9VcmKg/XlZ4tzm8tGmOViYM7HbC7iB+onl+HARo5/eV2jK+a4PT
+        317o3tUr0jm5iTZXV8zRQT0/qasDjqZ4mSfoHjD5m0ecprN5ehWoDRwN44ey7uc8dVwpMcsUGxLL
+        2ZShKIeRZyXFtf5O6SVcdLhUokP35kbQZvRBLlRbTvM7Vr+0Th1sETwfLGzjsOpnxwok5KzME/YP
+        eRMxTVNeMO3qjOqSDek8PMoX1LnFcILmN2LD+6SCH5Yidoa0c5Za00MUNzGP43rca+tbkwsomjnV
+        X4LbWlsS7pTBzg5zsllwHS3vgyehZgwSetz7Ts/WaZFBk6uNz5ST1zNc5hIU/kyxPy4Nm6vrp4O0
+        f+bYUmfPmdk0cnAooxTvo1uGpsjAJjRD6ZF1aV6iiefmEyoOr4S651xwll0VCNAvmon3kv9irJ2b
+        FkoIJrrLedWZLafUkX48b+jOPUE6V6eW30qNONDDw2kYu+JtAIN2TwibSxQRrT6E0KBJoeo2kNFy
+        53QdPvhCqbWILZoo3AKonKLCt01xYNMGFTbw55dE1fTTsGUbygsyH72NNeelpMuedBwqYsEj41Gp
+        +3lssw69s+VN9dp9pIM72zy009rGjv6YtMEXeB0M5+T724pMGt0psYVW+0zFmbHhHHLTL5ac36YB
+        B/VlFwmpmAhwCtsDVWn67Kf9ZnSlraMN2Pwwq1+TR+Ki6Dxq2PykqrZOXhcV1b3kYnPmumiCuBYg
+        s8qO7upVxZhdblp4iJaJbw9nz8b3PZTg8WkLvOfkKZ0T3A5QOWXlz5ePEvHDqswAr88JtWPFQ5NH
+        VHVl4UykKu4+0SzmMYFVr2+w/cgqNu3fE/nFC8VeVWgtnIkC8T6TqMkNp4hxy10HLpUDf1JVBbFT
+        pOYIdbs9dcXHLprN63iBK1+6eE8Jh8YYz7osdue3/5zajC3GW5TQgJecoCJzqilZdz6QdVr5nH27
+        aCwszRKOIdcQoSPXiJ1jRGBlxxO+eHndT7tPGMrWsU++4yvSeZ0/dVktdpQaSyD0S67JMaRmjKmX
+        m1dtcYnqwstJrv42My9oulERwMK5SHFPVhV1LYVAJoBNpGkUojE73ziIz1yBjTy8VfPzOMUIicXo
+        VxFVNebvpxOq5quE3aDaR0y3tgKy/fJGcdd4FZtfLITkTSzqhXuxIujALnKVcRuyuqwjRORDCXCM
+        CE/GdWFHkxgYFlx7DxH5SYJ+pr2ho8urjbGhHiQ2nrybCtsm6Ol5LQbOsvZO4i8+/JWQtGiRzc4G
+        Vt88uveQgaaIheX2ect87M7NCbHrc1zAwWKDTekwaBPTmYpOvHmnmnxg0Wzcaw5amqypYcynaCml
+        rgROdDH1FraqfvkObQ3+ivd2NERUT8gJbpuwpRrPHfv5/nR50G3iUXcqSjStwpMA7mNK6dGRN9q8
+        M2/11riX1N9G8dDTK54D+coXrv9s76m2THAwYZeSBeuLI7M5iHoFXq40U18qZjR9VESQjcOaHjJT
+        QEOFHwPcr+2RXiRx0088t72AmBoLtmP36MyP0Jpg4MDB6mR76bqZN4JUc7xE/bF+Vb3wvBEEZmDS
+        S3ld0tE92gC7dFj8OXXbnoYPj6C1dS+pd2oLjbFXKYLUSIMPrqumG7GxOdiYi0C9z3aJ6BVvQxhz
+        yaD2sN1WE4VjCK9nxOPdg06I3cIPgbv9MajaZJU2lfMUylvz9aL5O1URyWiQANGOFpFO8SlaaLQK
+        EFV8H7trrXfmbaNOEFavlvq3tulplus+FL5WYk3frNFwtSmHolCxcPRdjyFdngkI27nDNli9syii
+        acE8xzb1342psVmgi3SPk5y6WWmw+VkNIgRrOcW27vPaeA9vFjjh+oL1ojS0teccLtI3H+L9jTyd
+        KRw/IezVilF9ce5snDsgwH2GD9Z4TWVUeB4JKrOTQOOctFX/G/+Hhh+q6zczEpqNwiF1FT2xxuPa
+        YVu6VpDedXtsGPK1H4xKCeRbqn0IfxZSxuqeS0CWCsAn6Cs2vz/GBOEx2ZPNWdIjdntdfLjfrB7r
+        d5MgMu95RU62N80PnegVffOPCc1Oy37fr40rmplwmBSeenI/aIu4tyUoV6ue8HFlVutfPrleK4Uw
+        KiqISR+UILbuFTIJoqWxcfYlcKniY73ddtrMre8EkYlL8W/9SWrjGL75Al8a847YDms88JfzHvuX
+        mK+mkt/qkvi2A3pAJ7NqiRpy8F0Pv3dQ/a2HnYloYVv4EMVuNS1bxZS5D/lg1fKjdLiOSgHbmBl4
+        h29jxPbXswXx2vIINye7tP/mJ7i1TCXybj5rS2xfF+lchTb1SLCJGNxF65e/fCFxg4o+EqaC53OW
+        32uwr5Yzsy/wiydDF4xK6IzhAkF4qrEDs1ctbz4upWYME7LNV3rPEzXhoHwcX9i23jeNZamToCUU
+        8q++cxAh27iDoJok6srqoSfjKgnQ+TS9qDkve2cJVTNHP/2kXteORgE9CngmfoqVFRf3v/8DoeaB
+        2sGUMLb6JC3KnaOJr06Sp/PSMBFeDyOkWedwFakVJ4enZJ1pImNZY/G5LLfbush9NjVuP8fuFP7q
+        vy/m5TtithEHqAvRA5vP1kSzbu5cdL6ttlQhY50yVIjcL99Sw1BbxlzLGtDyChdfTMMw4uuDN0Bd
+        XM9E+KSlMy9CU6NXUTXYUTZCP7LnEsDlIq6wWV7DSKj9lQW+Pj+wxT0UtOzlvEPN47mj+Ex2jG3S
+        QAfx846pXpA2Ig6vCdDzMu/Pm/M+4nWJS2A/ydFvftkG7qItLaF+pNHaPjHq76cLZGO/xd6z9NL5
+        +iIJmozoSvgtHvtBqZ6q3OXZhSq2p1bzO0l0hCNkfvOd4iz2xu1AiM8X6hz8tJ/dcpUh5VNfsaZb
+        XUqiLg7lZYMLvN+M94iJjQ1w1i4B4TxTQXOeat/8xKi/6VZRNErLugNthUqMy6DtJ79VYri9hZO/
+        Psdu+tWfueS8tQ1pmH3WlpAlA4TnvYrNy2ujLaCIElCmC9heB1w/zo8dD8922P3yRTV99w9y8sTz
+        txwoziZxWx0K+9IQ8UI7bRxuBQCe2wf++YW5SCQBwvV8wMZxWtjcFNoFCC1Mv9g0Ud/vlMCS5faU
+        4syK3xU5c7ILXJcLBH3jn1nHtETxtjmTwYtOaeduZV2iOFewb98EjV3xHKL+wb9osB9SbTluTye4
+        vLqYau7eYst3PdExhIYe0eCmrLqnpqQkp5cvZfQW0aZkgBylXVOjYDvtp3+kMhEyug+7OVpks7RR
+        muxtqp3fKzTq5sGH4Pi64VMQv9hETjgToxcnUE/CZzT388NEetB0ZD2f92h9vmgmVBlssKKqBZuF
+        tAhQ67knfKxXFWL+7cVDYig7f7q4T60b1cgCBF5LRDhz1fgIlUUuIZzI2ts1EbP8hMDFSm8Yc2+7
+        n492W6N3psa/9a6687QrEIe2tr/NQslZdkWsStFe7rA9PSNnCVilg+llH+rPyTOdhS4CmYkNIdvW
+        WEfTtA1yoBo6+HK7KOkS248J2cGAqF+ZebUY70mUDqR++Py6OTkTwjBBMxQevmraNpo9yyokpRVs
+        rOvvQz8Pt5aDw7Pysbp/NP1wNK4ZSMOVp9r9laczzsYc7gdJpHspaTX6LIYQ1Vl7w97WqhjhlLYE
+        N3pcyae5fHo2XIoLPNBm99XLijNxcZ7BuLNGHx18VH39sAjJ4X7Axr0iWm+dsovkPC9A/bo8oXm7
+        FjLgUqxhjA58upynQwnezM/YeQVWJNhtAOAd7Y7u2NPu+8D7vEBLi4IepmDjLPfDRoGWxmv62Ccr
+        rUNxo6KLwG+xNjDMptlbZyjae3e6gwZF00p72nKkhxTrHz5G5KkMPkRaUVLX28/OOAkrDmofKf6y
+        7220NpLakgbda6jdsJYRkx9qdKrPui++FOjHo13U6FONC/WSXK4Wi898MMekItA5eT9n5xtIH20W
+        yfpz+aRLpZ1aKdBMRriNjnrazk0Hd/EU40MQpVX/SJgCj09XkKVAKVrcVqnllnQt3TlzhP741cq/
+        H6nyCOd+MaTa//kVrD0Vvp8S+/FCOHAdrGnvHVtDvcTy6bo/+tz5qPZff0RgVt07zoKqSeehv+co
+        XosJ1uOrFi3z1grAMfYydZ/H+b/uH5+556/tYsUWf9wKW+dhJz7Z6KhielKf0LMlO6yJde8MnNu/
+        EC7jgbyg15DwwvsSuqkT8W4wTv0oTp4P1X3UqbutWTT6EYvRXa7Gb/zvIkZ6L0Ti4ZNjR+/Z1/93
+        NRx3ZeSjoyd913ulouWtrsisJT5q47VUA2UbjepGEUfz+vkRUdErBPvLk6Xf9bYQyI1AWhwxNMGZ
+        qD99TM9n96ONho8CiHuDkhmJuJ+l3LpAcNGe9PDdr9/9PcBH03q/czrbmbE3T/LPT1urhPbMPjnc
+        Ntjc118/EUXzyQ5csFXvTK2XkvW/egnSnluolZO2Z9vcKuEmyZU/XfcYDWi3M0Ehuwd1Y2mIps0N
+        vySzbLaEU5Nrz9pMOgFeXxN/RTSNLQu3LVGoik96ih3FYUF2DyDptnfCK3Lw1RN+jnAAMdW9PnHq
+        CPQFtHHc0ctlkqJ+b7QteiMupIcgQtV00bkB7YOj64uN4VWbzejWaHkrqz88ZwiEfoC8lz2axscD
+        Wk6CYwFZ3yqKE6NG88k7KjLslQi77fnpjN96KX3ni4iLaLHJqJTw58cJtzyjaDaS2obGEUyykmaP
+        jeElyiD7+DNWV7KVTq10qIE7KCW9NKaMqJ+9OyTq2YHaaDYQjS5OCApSehxtnzf240Oy4vAcHjP2
+        RAuE7/hXz7Epidf+x1PAKB45VgSxdSbefgV//NZXz6BlXCXhz99RIw+3/UjKSJG++pDIt6vTr9EA
+        KpAgONGgVRCi1jEtQLgZFXUNa+l/fhKS7LbBJ3goVX1dZg5YlD388esfF14veTA4V6BJALkzyNq2
+        gJxDyK9++VZR2gvsOnhjS30f2OKvyAmS7hBgfzkM7KvvJChiXcFKFDFneWFcot2hOOL84h7TyVIe
+        FwllESHs63+6fd/Z0LF3/fUDPhO+9QFeSWvjkzv16bI6hDV8eajPu5MTkWpudYhYllHlpHJskrVt
+        CZvb+MJq/Pr6TbmyQL6Ie4rN/efLm1wd5E3tU4dtFI2tPmELsdA21FoKNZr57nVBk8Jjet2MckS3
+        A7iwO5RHrO77js235iKAcS8oNuRTHS3+JHXQnzWJas1WTfkQThwqSXX16/IapotWKRlU3RCQVZn1
+        6Fc/gT/XEj2IacxYVWUD8jhJxcbhfdTo1PEisrju7U+bhvWse3QTCEbc4iT6tH17NK75H7/+05cD
+        05ECBaEffxIGHU0HPlMgMSafRj/euwozQTrf5C1Zvwll8+YVXuC3P6dS6p3Zu8kqik+5+Uef0f31
+        bEuGa6a+572CdLzj+ITUxAppLohiuritVSNrlSxEnuRSm6VcucCXR/qTY80pi5urCt3Uin6jnjzG
+        mHCNt+otMfxxXXTRct5xphTfPinhvn52FPNgkBRH4PCOz7b99NkoE6TC5fDVe3etvdGJk+XxOVFn
+        SG3nq09eP36MVT0RqvlwOlloOj1tau56J+W3tlNCoFgGdfgFO+tvvUD+43XA3ufpoHnvdxK8H2NE
+        /c720+13v6DYJKPP303CBmlvD/BCpyP+8tvoj57t/Tig+nE/pUQZ0gDWV3r25+pqp/yvXgWazqhK
+        G51ttNNah0cXj3ivWnY1Bc2kyMPS7/314TaiZTRSkD5hlBM+cHfVlNPYRcddEdEHd2ui2S8bHTkr
+        /UTPH7t2Zs/ZneRVLF6oq++KauaqpwtTGVZkGcroxw9ASq5AqdFyJZuzxs/Fwj41OK9LntH3Ke4g
+        2wzXH++ppkiILqjoVfKdj57N7yQ0AZxHig3ZqpylkCQJSIVVauXlOx3OW2dCfu0xsh63x2qSlYnI
+        mUdXZDLfB4c2JyWUnfduQ1bf758Om0wALS0LqmJh6Pu84FvpeqpD6m03NBoO/EmFjUCmL1+/OEPQ
+        iQIyhqnEmNprNG4EX4Dbp8L4T37e3y8vCe49+Nv9fKr4EDIOnOcJiOC/42r46iOAhiRE/PYXxmf9
+        JmDkAXz1esum1pJP0u2t7wm4yGMsL6CFsT4Cec9PR5st6xOgD1dkhLsHO21xVhxBEGcNNteJUv14
+        uuTv9Be+PFuTzXgv2nCuVwb2j5+Dtm7f/EtixmhSZ9K0ip8MJ0a74ICwlThFtPSrroXPXThj/avv
+        6S18ElmXX2u//fL+eSrtDg7KZk/kuxSxn5+EzCo6+qhXvCO4/S6Rv/0Ef3HlHFFxLbTQZtmeHh5X
+        RxvvT52XU2mn+zMfCNGXHxao51c8tdG77GfDkXJ4E3/rr2+KgYi1uatwOtkV1T7XbTW+P94ExrCU
+        VDt723S6ca8Wtmb9InMR3tIp6ERe+uVP/+Ieo8lnLIB+KoZvfHf9a+u5F/Td31iPq7qiPclzdLqu
+        c3+9Prz6ifqeAIy3aryLdiZi5fUjoFptwL99+ciy4eIFroe5+dYzC335oQrqcGHY3G1INSpu6v/0
+        NFn71jYak+fZh6f7UKl9PZbaTG9xDdlVCfD1669mz1JK2V8VGtlp9aJ9+x8tsmViEgmHVTVr99UF
+        vvmE8PrtxwcmTu4fwssX+yzshx8fe0+3FHu5uXF+fgV+fN/qzkr/px/w5UH++IvnpyQRKGQ5o/qY
+        Len89WdSW15fPuKTtiKnrcZB90wNf5F1qSfW5qxCtBD88w9/eIFc+Y8j4YzO7ukmDyQ5bp0dtrpn
+        hcYPqVt4opb++KPD8oLvAOS3QFZdaqeCqTwKxK9LHut8UTqz7dwIOhmdjL9+o2LjbEpw1B87uusv
+        LWJ765nD1tkN2Lwdn+jLDyX07WfRn/4lobEPoFMG7svjL9USjTcTvvNDZKWrnKWRDhN8/b7ff/sp
+        07mLdehVw8WmF2rResg+C2iPVUvtGGXV18/mqAnvE7avdyOad4ckATVvEqzF64Wxs20pYCmeiS2t
+        iKtZeu5smTJToP5XP87DreBkQkuT3PDEvn48uwCZhxZrQXd0JhkPMWrCx+RXBoaI9KuyhWMxKFRZ
+        aQe2hNNNgqHIazI30tK33/7Ir35R9xNgNj3Wuxz8F71hw/Ps6ve+X/yR06c99/Tr7yHntgj73tpN
+        1+fnmgNVMl0ii6D0s0yHDLErav4rvndKYMseJ6o/PZxOv/pshbfGX771YViZT07++fUfn2fmPZ9A
+        cRvHl9rLHH1ex1ZB27NuY9w411So/Y2N1h8kELk+imgMb6cQfe66hZMYQU/Vg+0DMT0B77SEMKb5
+        LIf9kdU+V5l5P9x1r4bIGje+YDxabTlzsg80TCj1ZWgdcuhvEzBVdajxsU3tD7/68QCHT6x+/H7P
+        n/5KmSmeswh6koM1ZDrOcwezHw9CY9ns/M2CzejbT83kn1/87Y9pAUuC95SmWEFpkE7x7l1A3gYh
+        vj5iFFHH2ZVgLJ+VX1zcnbbclk8NzsNK8Pn4whXbuZoii58m9qX9foc291itId2YF2zTpYkoLnMR
+        uINa4sPD2aN1En4KVHY6xkdbeGuDR2wFnOJF6a3jNGds7nb5p59ni6KoTafpOMDdezOse48Lm+7L
+        UYFf/Txvh4HRH7/8jX+IyUdbbmLl/vrTdP9wRWfqYFF+/Tuq6ZYdzdfzQmAyjlcfsotaTfe9mcCP
+        D/7hHdf1MsHlHb99dn4/0Pjrx3alE5KJ25gVVczbBKerccRaKmmMDe1JkP/+nQr4z3/99df/+p0w
+        qNt7/v4eDBjzefz3fx8V+HdyT/7N88K/qfDnJAIZkiL/+5//OoTw96dv68/4v8f2lTfD3//8tYY/
+        xw3+Htsxef+/1//1fdt//uv/AAAA//8DAJR+VSXjIAAA
+    headers:
+      CF-Cache-Status:
+      - DYNAMIC
+      CF-RAY:
+      - 7ccf0ebb6e6c0e87-AMS
+      Connection:
+      - keep-alive
+      Content-Encoding:
+      - gzip
+      Content-Type:
+      - application/json
+      Date:
+      - Thu, 25 May 2023 16:12:01 GMT
+      Server:
+      - cloudflare
+      access-control-allow-origin:
+      - '*'
+      alt-svc:
+      - h3=":443"; ma=86400, h3-29=":443"; ma=86400
+      openai-organization:
+      - user-kd1j0bcill5flig1m29wdaof
+      openai-processing-ms:
+      - '93'
+      openai-version:
+      - '2020-10-01'
+      strict-transport-security:
+      - max-age=15724800; includeSubDomains
+      x-ratelimit-limit-requests:
+      - '3000'
+      x-ratelimit-remaining-requests:
+      - '2999'
+      x-ratelimit-reset-requests:
+      - 20ms
+      x-request-id:
+      - d89231f4f1f1f2564d1e61aa629b1e87
     status:
       code: 200
       message: OK
@@ -4801,7 +4056,6 @@
       are Follow-Instructions-GPT, an AI designed to read the instructions_1.txt file
       using the read_file method and follow the instructions in the file.\nYour decisions
       must always be made independently without seeking user assistance. Play to your
-<<<<<<< HEAD
       strengths as an LLM and pursue simple strategies with no legal complications.\n\nGOALS:\n\n1.
       Use the command read_file to read the instructions_1.txt file\n2. Follow the
       instructions in the instructions_1.txt file\n\n\nConstraints:\n1. ~4000 word
@@ -4815,7 +4069,7 @@
       args: \"directory\": \"<directory>\"\n4. read_file: Read a file, args: \"filename\":
       \"<filename>\"\n5. write_to_file: Write to file, args: \"filename\": \"<filename>\",
       \"text\": \"<text>\"\n6. delete_agent: Delete GPT Agent, args: \"key\": \"<key>\"\n7.
-      get_hyperlinks: Get text summary, args: \"url\": \"<url>\"\n8. get_text_summary:
+      get_hyperlinks: Get hyperlinks, args: \"url\": \"<url>\"\n8. get_text_summary:
       Get text summary, args: \"url\": \"<url>\", \"question\": \"<question>\"\n9.
       list_agents: List GPT Agents, args: () -> str\n10. message_agent: Message GPT
       Agent, args: \"key\": \"<key>\", \"message\": \"<message>\"\n11. start_agent:
@@ -4877,82 +4131,6 @@
       "Command read_file returned: Write the task_id into the file output.txt\nShutdown"},
       {"role": "user", "content": "Determine which next command to use, and respond
       using the format specified above:"}], "temperature": 0, "max_tokens": 0}'
-=======
-      strengths as an LLM and pursue simple strategies with no legal complications.\nThe
-      OS you are running on is: Ubuntu 22.04.2 LTS\n\nGOALS:\n\n1. Use the command
-      read_file to read the instructions_1.txt file\n2. Follow the instructions in
-      the instructions_1.txt file\n\n\nConstraints:\n1. ~4000 word limit for short
-      term memory. Your short term memory is short, so immediately save important
-      information to files.\n2. If you are unsure how you previously did something
-      or want to recall past events, thinking about similar events will help you remember.\n3.
-      No user assistance\n4. Exclusively use the commands listed below e.g. command_name\n\nCommands:\n1.
-      append_to_file: Append to file, args: \"filename\": \"<filename>\", \"text\":
-      \"<text>\"\n2. delete_file: Delete file, args: \"filename\": \"<filename>\"\n3.
-      list_files: List Files in Directory, args: \"directory\": \"<directory>\"\n4.
-      read_file: Read a file, args: \"filename\": \"<filename>\"\n5. write_to_file:
-      Write to file, args: \"filename\": \"<filename>\", \"text\": \"<text>\"\n6.
-      delete_agent: Delete GPT Agent, args: \"key\": \"<key>\"\n7. get_hyperlinks:
-      Get hyperlinks, args: \"url\": \"<url>\"\n8. get_text_summary: Get text summary,
-      args: \"url\": \"<url>\", \"question\": \"<question>\"\n9. list_agents: List
-      GPT Agents, args: () -> str\n10. message_agent: Message GPT Agent, args: \"key\":
-      \"<key>\", \"message\": \"<message>\"\n11. start_agent: Start GPT Agent, args:
-      \"name\": \"<name>\", \"task\": \"<short_task_desc>\", \"prompt\": \"<prompt>\"\n12.
-      task_complete: Task Complete (Shutdown), args: \"reason\": \"<reason>\"\n\nResources:\n1.
-      Internet access for searches and information gathering.\n2. Long Term memory
-      management.\n3. GPT-3.5 powered Agents for delegation of simple tasks.\n4. File
-      output.\n\nPerformance Evaluation:\n1. Continuously review and analyze your
-      actions to ensure you are performing to the best of your abilities.\n2. Constructively
-      self-criticize your big-picture behavior constantly.\n3. Reflect on past decisions
-      and strategies to refine your approach.\n4. Every command has a cost, so be
-      smart and efficient. Aim to complete tasks in the least number of steps.\n5.
-      Write all code to a file.\n\nYou should only respond in JSON format as described
-      below \nResponse Format: \n{\n    \"thoughts\": {\n        \"text\": \"thought\",\n        \"reasoning\":
-      \"reasoning\",\n        \"plan\": \"- short bulleted\\n- list that conveys\\n-
-      long-term plan\",\n        \"criticism\": \"constructive self-criticism\",\n        \"speak\":
-      \"thoughts summary to say to user\"\n    },\n    \"command\": {\n        \"name\":
-      \"command name\",\n        \"args\": {\n            \"arg name\": \"value\"\n        }\n    }\n}
-      \nEnsure the response can be parsed by Python json.loads"}, {"role": "system",
-      "content": "The current time and date is Tue Jan  1 00:00:00 2000"}, {"role":
-      "system", "content": "This reminds you of these events from your past: \nAs
-      a system, I recall that nothing new has happened since my creation."}, {"role":
-      "user", "content": "Determine which next command to use, and respond using the
-      format specified above:"}, {"role": "assistant", "content": "{\n    \"thoughts\":
-      {\n        \"text\": \"I should start by reading the instructions_1.txt file
-      using the read_file command.\",\n        \"reasoning\": \"The first step is
-      to understand the instructions and what is required of me.\",\n        \"plan\":
-      \"- Use the read_file command to read the instructions_1.txt file\\n- Analyze
-      the instructions and determine the next steps\",\n        \"criticism\": \"I
-      need to ensure that I understand the instructions fully before proceeding.\",\n        \"speak\":
-      \"I will start by reading the instructions file.\"\n    },\n    \"command\":
-      {\n        \"name\": \"read_file\",\n        \"args\": {\n            \"filename\":
-      \"instructions_1.txt\"\n        }\n    }\n}"}, {"role": "system", "content":
-      "Command read_file returned: This task_id is 2314\nRead the file instructions_2.txt"},
-      {"role": "user", "content": "Determine which next command to use, and respond
-      using the format specified above:"}, {"role": "assistant", "content": "{\n    \"thoughts\":
-      {\n        \"text\": \"I need to read the instructions_2.txt file using the
-      read_file command.\",\n        \"reasoning\": \"The instructions_2.txt file
-      contains further instructions that I need to follow.\",\n        \"plan\": \"-
-      Use the read_file command to read the instructions_2.txt file\\n- Analyze the
-      instructions and determine the next steps\",\n        \"criticism\": \"I need
-      to ensure that I understand the instructions fully before proceeding.\",\n        \"speak\":
-      \"I will read the instructions_2.txt file now.\"\n    },\n    \"command\": {\n        \"name\":
-      \"read_file\",\n        \"args\": {\n            \"filename\": \"instructions_2.txt\"\n        }\n    }\n}"},
-      {"role": "system", "content": "Command read_file returned: Read the file instructions_3.txt"},
-      {"role": "user", "content": "Determine which next command to use, and respond
-      using the format specified above:"}, {"role": "assistant", "content": "{\n    \"thoughts\":
-      {\n        \"text\": \"I need to read the instructions_3.txt file using the
-      read_file command.\",\n        \"reasoning\": \"The instructions_3.txt file
-      contains further instructions that I need to follow.\",\n        \"plan\": \"-
-      Use the read_file command to read the instructions_3.txt file\\n- Analyze the
-      instructions and determine the next steps\",\n        \"criticism\": \"I need
-      to ensure that I understand the instructions fully before proceeding.\",\n        \"speak\":
-      \"I will read the instructions_3.txt file now.\"\n    },\n    \"command\": {\n        \"name\":
-      \"read_file\",\n        \"args\": {\n            \"filename\": \"instructions_3.txt\"\n        }\n    }\n}"},
-      {"role": "system", "content": "Command read_file returned: Write the task_id
-      into the file output.txt\nShutdown"}, {"role": "user", "content": "Determine
-      which next command to use, and respond using the format specified above:"}],
-      "temperature": 0, "max_tokens": 0}'
->>>>>>> 6e14782f
     headers:
       Accept:
       - '*/*'
@@ -4961,11 +4139,7 @@
       Connection:
       - keep-alive
       Content-Length:
-<<<<<<< HEAD
-      - '6535'
-=======
-      - '6394'
->>>>>>> 6e14782f
+      - '6533'
       Content-Type:
       - application/json
     method: POST
@@ -4973,36 +4147,21 @@
   response:
     body:
       string: !!binary |
-<<<<<<< HEAD
-        H4sIAAAAAAAAA5ST3Y7aQAyF7/sUlq8DgmWBbR6gKmovt63UpkLDxCTTTcbTGYcfId69mgksC9Vq
-        21t7fPydE+eApsQcda1Et64ZzBf7z7Pffkbfvm82n8rVh2q7mezp67yef5xhhrz6RVpOE0PNrWtI
-        DFvMUHtSQiXm49nD/Xw6uxvdZ9hySQ3mWDkZTIbTgXR+xYPRZDTGDLugKsL8gM5z62Qp/EQ2YD6e
-        PEwzvIhfGu/HGQqLai6l6Xx2zFDXbDQFzH8csKVwFvbcEOaoQjBBlJWIyVbIRguHwgIAFCg1d1Ut
-        ocAcTsVTg3YSiwU+1gSWdgLGBvGdjlhgAgjD1hshkJpAVHhamhKMFU6FtWkIuBPXyVB2MoQFhJq7
-        poQu9CNpeCm8TE81t62yZVQto4IJwwKzl0SeVGBrbHXBet4awLSOffQJxq7ZtyphSq0ELFGZcFcE
-        QW2ohDV7WHfSeQJPa/JkNQ3h8VWo6LYmUM55dt4oueJNhjhJJ/CXBLcmXKNszz+AL28F8e/x3mzR
-        3ojRJrT9qkWKICqSDdF0imUBqoUuGFslRc3ek5akbFVLkCDiQ7lOOlIJWVBad14JNftbk8GRejqv
-        3pqmefub/8clFdjvOmbnIz7p/HXD0UaPcbX3hlb56vb8+8Y5iV7ilbBv/5a7yfj+TJgoT7CFPeIx
-        w7WxJtTL/pYxxyDsMENjS9phPjr+PL77AwAA//8DAMOAPpOYBAAA
-=======
-        H4sIAAAAAAAAA5RSTa+bMBC891dYezYohPfyKLdWaqX00FO/1FJFjtmAX7CXZy9NpIj/XhGIkkfV
-        Q64z3pnZ9ZzAlJCDrhVr2zbR06fn7XL3LbE/Pn74Xr2zCj/z+/XLzzb8yTKQQNtn1DxNxJps2yAb
-        ciBBe1SMJeTJKnt4mz5lq4UESyU2kEPVcpTGjxF3fkvRIl0kIKELqkLIT9B6si1vmPboAuRJusok
-        XMWvxGMmgYlVcwMtV70EXZPRGCD/dQKL4SLsqUHIQYVgAivHQ0xyjG5Y4VQ4IYQogGvqqppDAbmY
-        wInAIw9gAWvhEEvBJA7eMAquUbAK+40phXFMZ4A6bjuO+chiZxoUXTCuOjPnoQ3T5oxrsla5Mi5A
-        3rp5VIGccdVo+aVGYVxg3+nhCEF4fOmMR2Hxvhxzn7ZRbrSIxNeA/w94n83MRXvDRptg5wdEFzo/
-        SCoW6xt9Td6j5rvXCS2q/cXkYJrmni9ydIgLGOV6eSnEtP8/fXDK4uj06l6zQMpX8yqNxPD2KnGN
-        8mp+3rxlmjxcEp5TTmEL10MvYWecCfVm7A7kEJhakGBciUfIF/3v/s1fAAAA//8DAF4b24zkAwAA
->>>>>>> 6e14782f
+        H4sIAAAAAAAAA5STQW/bMAyF7/sVBM9OENdN0/laDEOww4C1u2weAkWmYy22KEj0mi3Ifx8kJ0ub
+        oeh2JcXH7z3TezQ1lqhbJbp33WTxYeHfF9f3+cc7I/pTJ/dz99h8eSd3i18FZsjr76TlODHV3LuO
+        xLDFDLUnJVRjmd/czmdFnl9dZdhzTR2WuHEyKabziQx+zZNZMcsxwyGoDWG5R+e5d7IS3pINWObF
+        7TzDs/i58TbPUFhUdy7NFzeHDHXLRlPA8useewonYc8dYYkqBBNEWYmYbIVstLCvLABAhdLysGkl
+        VFjCsXhs0E5iscKHlsDSTsDYIH7QEQtMAGF49EYIpCUQFbYrU4OxwqnQmI6AB3GDTGUnU1hCaHno
+        ahjCOJKGV8Kr9FRz3ytbR9U6KpgwrTB7SuRJBbbGbs5Yf7YGML1jH32CsQ37XiVMaZWAJaoT7pog
+        qB9UQ8MemkEGT+CpIU9W0xQeXoSKblsC5Zxn542SZ7zJECfpBP6U4NKE65Qd+Sfw+bUg/j3eiy3a
+        GzHahH5ctUwRREWyIZpOsSxB9TAEYzdJUbP3pCUpW9UTJIj4UJ4nHamELCitB6+Eup+XJoMjtT2t
+        fjRd9/o3/49LqnDcdchOR3zU+euGo40R49neC1rlN5fnPzZOSYwSL4R9+bdcFfn1iTBRHmEre8BD
+        ho2xJrSr8ZaxxCDsMENja9phOTt8O7z5DQAA//8DAM1HwReYBAAA
     headers:
       CF-Cache-Status:
       - DYNAMIC
       CF-RAY:
-<<<<<<< HEAD
-      - 7cb4d6e72eca0eb1-AMS
-=======
-      - 7cc629de3bf83ac7-DFW
->>>>>>> 6e14782f
+      - 7ccf0ec52c770e87-AMS
       Cache-Control:
       - no-cache, must-revalidate
       Connection:
@@ -5012,11 +4171,7 @@
       Content-Type:
       - application/json
       Date:
-<<<<<<< HEAD
-      - Mon, 22 May 2023 11:50:23 GMT
-=======
-      - Wed, 24 May 2023 14:18:10 GMT
->>>>>>> 6e14782f
+      - Thu, 25 May 2023 16:12:38 GMT
       Server:
       - cloudflare
       access-control-allow-origin:
@@ -5026,15 +4181,9 @@
       openai-model:
       - gpt-3.5-turbo-0301
       openai-organization:
-<<<<<<< HEAD
       - user-kd1j0bcill5flig1m29wdaof
       openai-processing-ms:
-      - '18509'
-=======
-      - significant-gravitas
-      openai-processing-ms:
-      - '29389'
->>>>>>> 6e14782f
+      - '35172'
       openai-version:
       - '2020-10-01'
       strict-transport-security:
@@ -5046,23 +4195,13 @@
       x-ratelimit-remaining-requests:
       - '3499'
       x-ratelimit-remaining-tokens:
-<<<<<<< HEAD
-      - '85983'
+      - '85965'
       x-ratelimit-reset-requests:
       - 17ms
       x-ratelimit-reset-tokens:
-      - 2.678s
+      - 2.69s
       x-request-id:
-      - 0a0deb1a79084b2ec31783e87e7c6df6
-=======
-      - '86466'
-      x-ratelimit-reset-requests:
-      - 17ms
-      x-ratelimit-reset-tokens:
-      - 2.355s
-      x-request-id:
-      - c74448d89d195cfad9d7fcfc8ed151c4
->>>>>>> 6e14782f
+      - 4deceb10a720ed511946892120663449
     status:
       code: 200
       message: OK
@@ -5071,7 +4210,6 @@
       are Follow-Instructions-GPT, an AI designed to read the instructions_1.txt file
       using the read_file method and follow the instructions in the file.\nYour decisions
       must always be made independently without seeking user assistance. Play to your
-<<<<<<< HEAD
       strengths as an LLM and pursue simple strategies with no legal complications.\n\nGOALS:\n\n1.
       Use the command read_file to read the instructions_1.txt file\n2. Follow the
       instructions in the instructions_1.txt file\n\n\nConstraints:\n1. ~4000 word
@@ -5085,7 +4223,7 @@
       args: \"directory\": \"<directory>\"\n4. read_file: Read a file, args: \"filename\":
       \"<filename>\"\n5. write_to_file: Write to file, args: \"filename\": \"<filename>\",
       \"text\": \"<text>\"\n6. delete_agent: Delete GPT Agent, args: \"key\": \"<key>\"\n7.
-      get_hyperlinks: Get text summary, args: \"url\": \"<url>\"\n8. get_text_summary:
+      get_hyperlinks: Get hyperlinks, args: \"url\": \"<url>\"\n8. get_text_summary:
       Get text summary, args: \"url\": \"<url>\", \"question\": \"<question>\"\n9.
       list_agents: List GPT Agents, args: () -> str\n10. message_agent: Message GPT
       Agent, args: \"key\": \"<key>\", \"message\": \"<message>\"\n11. start_agent:
@@ -5155,88 +4293,6 @@
       \"I need to ensure that I am using the correct filename and that the task_id
       is written accurately.\",\n        \"speak\": \"I will use the write_to_file
       command to write the task_id into the file output.txt.\"\n    },\n    \"command\":
-=======
-      strengths as an LLM and pursue simple strategies with no legal complications.\nThe
-      OS you are running on is: Ubuntu 22.04.2 LTS\n\nGOALS:\n\n1. Use the command
-      read_file to read the instructions_1.txt file\n2. Follow the instructions in
-      the instructions_1.txt file\n\n\nConstraints:\n1. ~4000 word limit for short
-      term memory. Your short term memory is short, so immediately save important
-      information to files.\n2. If you are unsure how you previously did something
-      or want to recall past events, thinking about similar events will help you remember.\n3.
-      No user assistance\n4. Exclusively use the commands listed below e.g. command_name\n\nCommands:\n1.
-      append_to_file: Append to file, args: \"filename\": \"<filename>\", \"text\":
-      \"<text>\"\n2. delete_file: Delete file, args: \"filename\": \"<filename>\"\n3.
-      list_files: List Files in Directory, args: \"directory\": \"<directory>\"\n4.
-      read_file: Read a file, args: \"filename\": \"<filename>\"\n5. write_to_file:
-      Write to file, args: \"filename\": \"<filename>\", \"text\": \"<text>\"\n6.
-      delete_agent: Delete GPT Agent, args: \"key\": \"<key>\"\n7. get_hyperlinks:
-      Get hyperlinks, args: \"url\": \"<url>\"\n8. get_text_summary: Get text summary,
-      args: \"url\": \"<url>\", \"question\": \"<question>\"\n9. list_agents: List
-      GPT Agents, args: () -> str\n10. message_agent: Message GPT Agent, args: \"key\":
-      \"<key>\", \"message\": \"<message>\"\n11. start_agent: Start GPT Agent, args:
-      \"name\": \"<name>\", \"task\": \"<short_task_desc>\", \"prompt\": \"<prompt>\"\n12.
-      task_complete: Task Complete (Shutdown), args: \"reason\": \"<reason>\"\n\nResources:\n1.
-      Internet access for searches and information gathering.\n2. Long Term memory
-      management.\n3. GPT-3.5 powered Agents for delegation of simple tasks.\n4. File
-      output.\n\nPerformance Evaluation:\n1. Continuously review and analyze your
-      actions to ensure you are performing to the best of your abilities.\n2. Constructively
-      self-criticize your big-picture behavior constantly.\n3. Reflect on past decisions
-      and strategies to refine your approach.\n4. Every command has a cost, so be
-      smart and efficient. Aim to complete tasks in the least number of steps.\n5.
-      Write all code to a file.\n\nYou should only respond in JSON format as described
-      below \nResponse Format: \n{\n    \"thoughts\": {\n        \"text\": \"thought\",\n        \"reasoning\":
-      \"reasoning\",\n        \"plan\": \"- short bulleted\\n- list that conveys\\n-
-      long-term plan\",\n        \"criticism\": \"constructive self-criticism\",\n        \"speak\":
-      \"thoughts summary to say to user\"\n    },\n    \"command\": {\n        \"name\":
-      \"command name\",\n        \"args\": {\n            \"arg name\": \"value\"\n        }\n    }\n}
-      \nEnsure the response can be parsed by Python json.loads"}, {"role": "system",
-      "content": "The current time and date is Tue Jan  1 00:00:00 2000"}, {"role":
-      "system", "content": "This reminds you of these events from your past: \nAs
-      a system, I recall that nothing new has happened since my creation."}, {"role":
-      "user", "content": "Determine which next command to use, and respond using the
-      format specified above:"}, {"role": "assistant", "content": "{\n    \"thoughts\":
-      {\n        \"text\": \"I should start by reading the instructions_1.txt file
-      using the read_file command.\",\n        \"reasoning\": \"The first step is
-      to understand the instructions and what is required of me.\",\n        \"plan\":
-      \"- Use the read_file command to read the instructions_1.txt file\\n- Analyze
-      the instructions and determine the next steps\",\n        \"criticism\": \"I
-      need to ensure that I understand the instructions fully before proceeding.\",\n        \"speak\":
-      \"I will start by reading the instructions file.\"\n    },\n    \"command\":
-      {\n        \"name\": \"read_file\",\n        \"args\": {\n            \"filename\":
-      \"instructions_1.txt\"\n        }\n    }\n}"}, {"role": "system", "content":
-      "Command read_file returned: This task_id is 2314\nRead the file instructions_2.txt"},
-      {"role": "user", "content": "Determine which next command to use, and respond
-      using the format specified above:"}, {"role": "assistant", "content": "{\n    \"thoughts\":
-      {\n        \"text\": \"I need to read the instructions_2.txt file using the
-      read_file command.\",\n        \"reasoning\": \"The instructions_2.txt file
-      contains further instructions that I need to follow.\",\n        \"plan\": \"-
-      Use the read_file command to read the instructions_2.txt file\\n- Analyze the
-      instructions and determine the next steps\",\n        \"criticism\": \"I need
-      to ensure that I understand the instructions fully before proceeding.\",\n        \"speak\":
-      \"I will read the instructions_2.txt file now.\"\n    },\n    \"command\": {\n        \"name\":
-      \"read_file\",\n        \"args\": {\n            \"filename\": \"instructions_2.txt\"\n        }\n    }\n}"},
-      {"role": "system", "content": "Command read_file returned: Read the file instructions_3.txt"},
-      {"role": "user", "content": "Determine which next command to use, and respond
-      using the format specified above:"}, {"role": "assistant", "content": "{\n    \"thoughts\":
-      {\n        \"text\": \"I need to read the instructions_3.txt file using the
-      read_file command.\",\n        \"reasoning\": \"The instructions_3.txt file
-      contains further instructions that I need to follow.\",\n        \"plan\": \"-
-      Use the read_file command to read the instructions_3.txt file\\n- Analyze the
-      instructions and determine the next steps\",\n        \"criticism\": \"I need
-      to ensure that I understand the instructions fully before proceeding.\",\n        \"speak\":
-      \"I will read the instructions_3.txt file now.\"\n    },\n    \"command\": {\n        \"name\":
-      \"read_file\",\n        \"args\": {\n            \"filename\": \"instructions_3.txt\"\n        }\n    }\n}"},
-      {"role": "system", "content": "Command read_file returned: Write the task_id
-      into the file output.txt\nShutdown"}, {"role": "user", "content": "Determine
-      which next command to use, and respond using the format specified above:"},
-      {"role": "assistant", "content": "{\n    \"thoughts\": {\n        \"text\":
-      \"I need to write the task_id into the output.txt file using the write_to_file
-      command.\",\n        \"reasoning\": \"The instructions require me to write the
-      task_id into the output.txt file.\",\n        \"plan\": \"- Use the write_to_file
-      command to write the task_id into the output.txt file\",\n        \"criticism\":
-      \"I need to ensure that I write the correct task_id into the output.txt file.\",\n        \"speak\":
-      \"I will write the task_id into the output.txt file now.\"\n    },\n    \"command\":
->>>>>>> 6e14782f
       {\n        \"name\": \"write_to_file\",\n        \"args\": {\n            \"filename\":
       \"output.txt\",\n            \"text\": \"2314\"\n        }\n    }\n}"}, {"role":
       "system", "content": "Command write_to_file returned: File written to successfully."},
@@ -5250,11 +4306,7 @@
       Connection:
       - keep-alive
       Content-Length:
-<<<<<<< HEAD
-      - '7669'
-=======
-      - '7348'
->>>>>>> 6e14782f
+      - '7667'
       Content-Type:
       - application/json
     method: POST
@@ -5262,36 +4314,20 @@
   response:
     body:
       string: !!binary |
-<<<<<<< HEAD
-        H4sIAAAAAAAAA5yST2/bMAzF7/sUBM9OkLRr0/lWFNgWYKe2AzbMQ6DIjKVGpgyRXhsE+e6DY2dJ
-        sz+HHUWC7/0exS36EnO0zqitmzCazTefHh/uPtxP7t/X9uNtqu/cJqSnZs1fv2CGcflEVoeJsY11
-        E0h9ZMzQJjJKJebT65u3s6vri4tZhnUsKWCOVaOjy/HVSNu0jKPJ5WSKGbZiKsJ8i02KdaMLjWti
-        6QSmNxkexY+Nq2mGGtWEY2l2/W6XoXXRWxLMv22xJjkIpxgIczQiXtSwdpiRlbiLsC0YAKBAdbGt
-        nEqBOQzFoUEv2hULfHSUCEwi4AirNqmjBJ5FU2s7RAHPoI5g5QPJGOYgLrahBHGtQhmf+66piBVa
-        8Vzt32pkvRiCEthY14bLcYHZKUUiI5E9Vz3Kg2dL3fS/gbITQ2cEDi4leJW9MRguD5hLOpKe+zfB
-        cG89gs9CfwcHjX/KeyZnk1dvvdS95hyYaD9KLG3q5I3CHJz5QSfQJgRgst3Xps3eXmBJq5h6cO02
-        +tr2PIY0ZNYHz2cfArT/EWZcYC+6yw7nMwz8dj1saur9XhmcYZlUnR/e6bf3ArchDJmPG5HWdutY
-        tSFsflHtyQbAgne4y3Dl2Ytb9HKYo2hsMEPPJb1gPtl93735CQAA//8DAI1iIikGBAAA
-=======
-        H4sIAAAAAAAAA3SRS2/bMBCE7/0VxJ4pw684jm4FiiIpgp5aoEUVGDS1lhjzoXJXsQ1D/73Qw7Wr
-        ttdd8puZnTOYHFLQpWLtKpvcf3rdfv84f36c7ec791hV+Pl5efx2evuwPEWQELavqHn4MdHBVRbZ
-        BA8SdETFmEM6W62XD4v79cNcggs5WkihqDhZTO4SruM2JNPFdAYSalIFQnqGKgZX8YbDHj1BOrtb
-        rSVc4dfFbCWBAyt7Ha3Wy0aCLoPRSJD+OINDuoBjsAgpKCJDrDy3NoNn9G2Ec+aFECIDLkNdlEwZ
-        pGIYDgs8cjvM4El4xFxwEFTWnIeDFzUZXwguUbCi/Wawi0IH55TPJxnIW1ZERcEbX/TALyUK44lj
-        rduIJCL+rE1E4fBWZUyprPI9IBFfCf8vfwsZMXQ0bLQhN46GnurYMhWLJ1Gqt47WYXOhrO3UBp95
-        J0tii7sQsZPi9h7/Mk0Vqv1F7GCsvR7Rh8Mkg/5xIy+FDBn+6sMrhz3nj8wjORWLcZW3FfSA922c
-        LsE1ItVaI9Gutvb021XnbDCY+QYaCTvjDZWbHgcpEIcKJBif4xHSafPSvPsFAAD//wMAvNN1YlgD
-        AAA=
->>>>>>> 6e14782f
+        H4sIAAAAAAAAA5ySwW7bMAyG73sKgmclcJalyXxL0UuwU7cVKDYXgSIzthpZMkR6aRH43QfHTpNl
+        wwbsSorf90viAW2OKZpSi6lqN5p/msfm4Xb2OdnfJY8fc9bfbu+Xy7v75jE+o8KweSYjw8TYhKp2
+        JDZ4VGgiaaEc08nNYpZMJ5Ob9wqrkJPDFItaRtPxbCRN3IRRMk0mqLBhXRCmB6xjqGpZS9iR5w4w
+        WSg8w8+ND4lCCaLduTSfLVqFpgzWEGP6/YAV8QkcgyNMUTNbFu2lixm8kO+ucMg8AECGUoamKIUz
+        TGEoDg16ka6Y4deSIoGOBD7AtolSUgTrWWJjuogM1oOUBFvriMewAi5D43LgshHIw77v8isLVeMM
+        1aUmkubgrS961xfrDXXH/25UF8STbUNn4bWldtr3ghE88FEAonm3Hh6awISq0j4HCX+MfcUz0Yo1
+        lqseugJPdJwlz03s+FpgBaX+cSQfFTlo58CT6b4ovh79DBvahtgnF+uLfz0X16R3J+neOgfN/1xn
+        nGFPbdVpEYaJ3/bA64p64S+Gq1w6FtcrdPm/PWDp3HDrtzd5C3IMM2TKfIutwq31lst1T8AUWUKN
+        Cq3P6QXTpH1q3/0EAAD//wMA01DJjcMDAAA=
     headers:
       CF-Cache-Status:
       - DYNAMIC
       CF-RAY:
-<<<<<<< HEAD
-      - 7cb4d771eb4c0eb1-AMS
-=======
-      - 7cc62aa52e403ac7-DFW
->>>>>>> 6e14782f
+      - 7ccf0fbacd3c0e87-AMS
       Cache-Control:
       - no-cache, must-revalidate
       Connection:
@@ -5301,11 +4337,7 @@
       Content-Type:
       - application/json
       Date:
-<<<<<<< HEAD
-      - Mon, 22 May 2023 11:50:45 GMT
-=======
-      - Wed, 24 May 2023 14:18:31 GMT
->>>>>>> 6e14782f
+      - Thu, 25 May 2023 16:13:01 GMT
       Server:
       - cloudflare
       access-control-allow-origin:
@@ -5315,15 +4347,9 @@
       openai-model:
       - gpt-3.5-turbo-0301
       openai-organization:
-<<<<<<< HEAD
       - user-kd1j0bcill5flig1m29wdaof
       openai-processing-ms:
-      - '18634'
-=======
-      - significant-gravitas
-      openai-processing-ms:
-      - '19007'
->>>>>>> 6e14782f
+      - '18813'
       openai-version:
       - '2020-10-01'
       strict-transport-security:
@@ -5335,23 +4361,418 @@
       x-ratelimit-remaining-requests:
       - '3499'
       x-ratelimit-remaining-tokens:
-<<<<<<< HEAD
-      - '85978'
+      - '85954'
       x-ratelimit-reset-requests:
       - 17ms
       x-ratelimit-reset-tokens:
-      - 2.681s
+      - 2.697s
       x-request-id:
-      - 47e893e4f29bdb3c0e2ee74ed1c55c06
-=======
-      - '86473'
+      - dc2b7bf8c23ae0ae192ddd1aec0cfcce
+    status:
+      code: 200
+      message: OK
+- request:
+    body: '{"model": "gpt-3.5-turbo", "messages": [{"role": "user", "content": "Write
+      a concise summary of the following text:\n\n\nLITERAL TEXT: \"\"\"2314\"\"\"\n\n\nCONCISE
+      SUMMARY: The text is best summarized as"}], "temperature": 0, "max_tokens":
+      0}'
+    headers:
+      Accept:
+      - '*/*'
+      Accept-Encoding:
+      - gzip, deflate
+      Connection:
+      - keep-alive
+      Content-Length:
+      - '245'
+      Content-Type:
+      - application/json
+    method: POST
+    uri: https://api.openai.com/v1/chat/completions
+  response:
+    body:
+      string: !!binary |
+        H4sIAAAAAAAAA0SOzUrDQBRG9z5F+NaTkmn6k87WIojoSkWwUiaT22Y0mRtmbqRQ8u5S0Lo9cA7n
+        DN/AwLVWXD90+fphne6+N9vX09vjve2K7Xxzq9vmuTo+vVRQ4PqTnPwaM8f90JF4DlBwkaxQA6NX
+        1bIota5KhZ4b6mBwHCQvZ8tcxlhzXpSFhsKY7JFgzhgi94Pshb8oJJhypfCfvmJdKAiL7a5ksZoU
+        XMveUYJ5P6On9NeM3BEMbEo+iQ1yOeQgFC73NksUPaWMD9mBx5iFsa8pJpXtMC/1YocZJoWDDz61
+        +0g2cYBBEh6g4ENDJ5hi+phufgAAAP//AwBfxEKlQQEAAA==
+    headers:
+      CF-Cache-Status:
+      - DYNAMIC
+      CF-RAY:
+      - 7ccf1041c95b0e87-AMS
+      Cache-Control:
+      - no-cache, must-revalidate
+      Connection:
+      - keep-alive
+      Content-Encoding:
+      - gzip
+      Content-Type:
+      - application/json
+      Date:
+      - Thu, 25 May 2023 16:13:05 GMT
+      Server:
+      - cloudflare
+      access-control-allow-origin:
+      - '*'
+      alt-svc:
+      - h3=":443"; ma=86400, h3-29=":443"; ma=86400
+      openai-model:
+      - gpt-3.5-turbo-0301
+      openai-organization:
+      - user-kd1j0bcill5flig1m29wdaof
+      openai-processing-ms:
+      - '1459'
+      openai-version:
+      - '2020-10-01'
+      strict-transport-security:
+      - max-age=15724800; includeSubDomains
+      x-ratelimit-limit-requests:
+      - '3500'
+      x-ratelimit-limit-tokens:
+      - '90000'
+      x-ratelimit-remaining-requests:
+      - '3499'
+      x-ratelimit-remaining-tokens:
+      - '89467'
       x-ratelimit-reset-requests:
       - 17ms
       x-ratelimit-reset-tokens:
-      - 2.35s
+      - 354ms
       x-request-id:
-      - d281dd2fbae62c2925a71cdef320242e
->>>>>>> 6e14782f
+      - fe47594a98343f9b1fdd96e8f24e6452
+    status:
+      code: 200
+      message: OK
+- request:
+    body: '{"input": ["2314"], "model": "text-embedding-ada-002", "encoding_format":
+      "base64"}'
+    headers:
+      Accept:
+      - '*/*'
+      Accept-Encoding:
+      - gzip, deflate
+      Connection:
+      - keep-alive
+      Content-Length:
+      - '83'
+      Content-Type:
+      - application/json
+    method: POST
+    uri: https://api.openai.com/v1/embeddings
+  response:
+    body:
+      string: !!binary |
+        H4sIAAAAAAAAA1R6Ww+6vLrn/foUb95bZkUEoWXdISAgYIuAiJPJBBQRBJFDC3Rnf/cJ/lf27H1D
+        wiFA2qe/09P/+Mdff/3dZlV+H//+119/1+Uw/v2/1muPdEz//tdf//sff/3111//8Tv+jyfzJssf
+        j/JT/B7/3Sw/j3z++19/8f915f8/9K+//lYvkklkzb5UzFTOCbzqRUaTWKrBdHHrHTTpktHDuaBg
+        DqJvDNNqBuhl3zt9KWvcgsEcFWpfm4fbJU/JBK39ivFxHopqkV1Xhjz091g9H47Z0ge3HKKvoWJv
+        c9H6PCkkAYLv00Obb3HMaCCFLRTQ+UVP9IgqXscSgvR1/5KvUD1D0t6GAHLWNqD68nT6Ob1AGTYt
+        D6jjRFw/VfvYgNhBAhH8qGCTGlet3MXSHW0un7dOjGGKlcjcaFijVVi158M3kTdmqdA9+Oq60MTH
+        Fu6+nI+Uqthm37epcgo9m1ck5V2qkzILIPT65o348gbcIdt0pnSExMTO6017JtxTGTZJVOFTf+j7
+        5UDOOTSWzKTOo/CqubY6E/SXj0XuT9HSRfl6fMOwBVuMUrRn8+EVqoqcujrhU9fvx1sUTjBmAabO
+        eKwZwcxq4aWZK3o4oDJjjn6BMLSzB3ZGQdGHs1k6cDcAhk1PuegL/kg8uKudhPGNOvqi6D6B3Rsd
+        8D46VBlxBFGAgVno9IFHvprU2PXBJc7O1LoqBCwbk0VwnAuNqtNLz6bM2XDQIrlJT/LyYXNvhhNU
+        ee9JSmB/AbGXKIcXPk6wWvAffaplF0GplS2sX0+JPsz9lMLL2/Ao0jgf9NPDFqBxTmLElmqsZuLE
+        E9SDd03xOl8L795yWHg+ojhNn4C2k7jAU+djqm18ytg6flIFZxk7I+4ykr7vOXyndI/NFnJg8o2i
+        VXyXctT6DF4v7JmWwu/FsbGB3gkgTdxpsvPwcuzsn69wOoQhD4t7mWJL9SijrpET4MvnCm3G0gFz
+        ecomGbaOSLiA+i57zfUA05fxJjCbtWp7KpsGWvMM0cw75569ml0g4TbQsS58/J6ZNtrBxT/tsfa5
+        eW4r1/4CB5MqSJ7PPZgXkBD5uDlfsWdTmM36Y0phmHy/SAxFJ5xlZVSBxt8CFC0an01zv0vhOJca
+        tYGdVUt7G3x41csMe1Gy7ZfhEg7wqeoUTcOjyIZ58Bf4PKEzxVs+CVnXnSK4GySGdY7d+qkTWLqJ
+        DdJRlEdmNg8m78BbRDns8txDZ2MV7KD9FG0iJMUXzIKoOopyPH7I0WFxyMBNN6QkgB32NuHLZV13
+        iKH/lc6IlyqrX7I35EH02Sz4V79TJbRvGBvChHZPy89IUNo2vFScSQ+n5MtetfmNoQdNSLF0qvsl
+        6T8BZE9HXOv9oVPaXGzoi3cTB8BxM1JHtgM/17TAlvjo2Rj7yQSPyP/QvRHX/aLCeAAOd7DxsTut
+        9W1lA1QFIKAb8pt+Opud86f+7ox0jHhkCGBjew/qvNqgnxtbu8NWNAA9HMCtmsRey+HC+Sd6JFch
+        IyseymInh6h4c6SfwuM7hcc8Halqgz1jn/cXwVr+ttj5Lqk+bMpvBB6chqilepjxlqsGEA3uF8UF
+        4UPmHp53cBqtASnXwAFf4uQLOFskQCx9V2wOIpuD6znZfHMLvF8ctKHDYUTAXj32Az5BDiApD0jF
+        OYeQseoUQeVjEOypdcTGIiJvQBZgIJ0T79X8PrQN5BIrx6cr+rBlSkUBqk2WU5XvOzYWFxoD94k5
+        sp1rzv12xtLCU+ocKX4BphP8ud3h9+Ij+qDWSR/fPpfIY9UAaka5HdbRtW/AwfcsGgrfRZ/9+70A
+        D0W28WF934oXHhyidIfmnS/oLJ1SB14jlRFhH8ghtTfpDlwaVpF4H6TZvN1AE0gZ9n7rSZ/NMpug
+        2txy6tQdr9NvO6z88abY2WZhxpaiz0F9DBqyPfoVmK8PiwAS2AU1xV1RjW5hDHAKaE3tpin1gZ/5
+        nTQVfkrtD47DQflCG/QHg+JTr3cuayrblHXNPOGVP9yJUZbCx7ho9HC+D2BMwkyDcV1HeB/pLzak
+        xw2S3k5Myc5yWn3yIkuDQibERL74aiUizmig82gmuvdKUn10vS/BOYknIo/uJ5wl6MoQXpcazR9e
+        BSwfjg1sY3QmLyMy9HknOwkUUPjCh2NQZ+P3hDy5vzz22Ir2gc6O+/sdeJnh4XMiPPpl68lvWI6P
+        mTR+UrEWzJ9YPnVlhvFtbKvx0OMBAjuKsf3c94B23wFCXr3x2HDuARPqi7qDpfexsG4VGViay8uH
+        Njbf1ARc7dIQPmTAnjcdR2fFdAfX2uXyijdUA06fTQNt3z98o0bQArbM56qEWXAtkCJPZkZd+dhA
+        XUMh1kR672empB6EVnCi1jMv3bnTpR3oG1yjeeVv8SoMSP7NF97vmmw+h7YHz5aQ4PU8XCT72MLg
+        k45o8Q5JyB7biww/n27AqCknNq71D2yl1DH+5hbjW/5WQgFuV/6+Hys2f58JKDu5wOrtss2G5AA9
+        uLsNBj1dwdNltLk4kCejh7aX9sJmL05UYJFIJRJCtf6JIOeDsdpaZIOckC0/vLPI3cR219V6cdkn
+        PKy7o49+fDqCDXIk9I08ejiIcT8fP88CADuOCeu1NJxSpX0DpkQOPQZB6zZ9GHjwW7fFem7r80be
+        vuWd4m4IzLZ1P/Mci2H3jl2Mg+AGaPlJWjAvoUydHV9U7LwDAfzsbj41i0PhsoeQt/AkyyPZrPxL
+        TtTrgAAbmYjZXa2E/FmVyr7GmLrnJKuWkMQEPDg7QhwZdlk7zp0J36lord+TABH9bQO+grZQi12t
+        bPiNL3/iS4wl9+12zeuZQ6bEDkXo07nzyNk2VL79hjyunhkuzet5hzx5qmTYhHt92LyK5od31D3f
+        82q53+2dchF1ivebsdEH7qUiyF38PYKGqlfzV5McuMWnN9VsXQDfsNjsgNgHNXYj1mXTZhRtqDRC
+        iaDFvdgEW5aCxgE8WnTW9VOmljtYffMDUYRWDdt0sycgCY0JH0nIwj/1D+x3SaRyX7NpkLkEvlPl
+        RNVDGfWsHuAi4V16xIdTbGdzeYI2PKWajuR4LwPq7GwTyrediKQg7vUFNT6BH0tF+BSKUCdz4O7A
+        j+/VHT2xZQ6GAEqOoqLpUDB9yiVfhYa+fZH+dZTZdNcMFQZme6SW2++zaVPaHNxHio61Bapg+xuP
+        x7RZKFp4Lpv3dfUH/6m7u/VsEU3VgYrpGfTCc33GwM01YVI9NQQGMruThqYc4m4b0VXv95NrJSZ8
+        g61IVVvRQ9GVvh5gaKmxu+832aoP73DUjQr7t8s2pFdx4GBcaTq1nmWtL49W5GGOkgI7t7h2V/3e
+        QRvHE4HV5qQzrDYFZJRd0GBTGE6r/oak7HZIuLcUNCGJB/DKmivZjM0JTHpKWjifMx+BREJg5pWl
+        gflmLqnztYxwjhIdwsekLNiWs3e4OJ0qK3CX6URMrLiaboqN4EE19mSbKKo+D9a9hGHSfzEe30M4
+        otvSwtjgJ8Jy0mcL76XeT0/RtZ7C+RZBB07TshBwipJqWsZbAZOAf1OtwkZPvmmtwkZ63LCV3YuK
+        vbtUhtG2Hamrcq07PYEkg3V8iHwBcTgzi8Zgi/Gb4ji+A+YBJwZdPMdU3c04Y9JFNZW60x264r07
+        RteqgWw6tkjwYy3ktyzWoP1sIOHrqWHTEesBfO/kiHDj5uXSJ6lyoAekp/v3U2BzHhgEoi8yMVYg
+        l804zVQYXrgAnbChhlN63HiAPzUxPcYpWvHmgWD3zs9Ynao3W4xhF/30DKGNftOX/XJsoQCpiqZH
+        JoEW1JIDdfa5EKYnW7DIzor/z1KjuE4NtmCGW+nUBZjuN9SqZlEXbfjgVERN9WNUk49jA4q988SW
+        S9/h8IGjAWWwH1FZnU19tNN1/gq+pqjrYrB059kE73RzQozcGr094r6FkqSesLvOz6w/Eg0Gx3rA
+        xmJswXy87wm8VNCktpwZ2ZSpWgGGqOTQ+Gmz7Of/YBJwHdZNuu8Hy9trUAb6iD3baKpB7J1cWv0s
+        GeXlA4YCyi3kT8MdW0Z0YfxmEBLI5yYh5QaRbNUjA9RZfaGmn+hgERA0YJmmNt77ezVb/bAnq0Lf
+        oSh1/Wq8oz2BwuC1NInFd8j6QlKhcrsxZNFzCRZysm2w6gNqb7y8mu+oNCHXaPXIkX3Z01y8JpDn
+        xABVSBn0SX5PKSxBsGA73mqgm9KNAFb/RsBjHwE2lIEDu4/bIvn1xj298xcbnu7bgiih+WLjyws1
+        eOXn61rvu35uvVMO501+J8sGkfAPnqmCJGBtxVO6iZYCnu5jilHw7Sty/BYljHYnjsTt+esuyXM2
+        IZ97PLYXedaZerx48Oe/RC9XwnbFf+XVCxW1BS7Sp4deO3C/7BwaamPhklsZcNB4yYTMqrILGUxd
+        HuSQO+AD0p/VVCgggfNe44jw3mWMAHcI5GhbfrChoTZjcilOUGcPTK0QnMLx5cotRF9TJdP+Pumt
+        GvcdWLjgRJancA2HeYe43X0TVdiWbyWbAqvbQaqSA/aM/pYthzEhsL/UFrb1OQULqqcYzjSKMW70
+        mzsD7pT86hst18YNp5SzOSB6ikcPDz4Hc22VJux4ocJIwCed+Xsa/PQLtdyxZMP1kPFg3ocONqO7
+        yeanPaU/PsAmXyf68OO3VuC22DF90LerHoNK3MT0x88LRa9AaWPDxc6OV3uGt5L605Or39DBUlyn
+        CJytxsNeX+7B1nl0AuxicKfOiU0hUaeigF6uU7K5fOt+kOtkAvXRLigiUxay+dkReNunRwIeepyN
+        7T7RZC3sCOKlj9MPbAoX+G0vIplGM6rmsBB3cPMefIq1V1rN/QGkYN6rHNXYJ65GqukI8CSWyfTm
+        UEU19eUrxtn3aebPNhjG6RXDJ1eHZLPizzQC0QHfi6ZhzVIC/U0WLYfD9lxSw8mjbFar0gCcEMzU
+        ro5nxvhk58uHQMqR8mmzcD6H7VsOGy/HCH0cty4unximcy5QM0rrkOyCeIDG4sg//NaHJ7iV8BY9
+        FsKsAoBhkax/87l5HwLWhschBTC9CNjafMJwzs/vWFn1MtpKdgDYo1eFn3+hasFb+gj4hPzJnwS1
+        rlzi9KUKkXQPqAXqM2DnHfNh2RWIOtKDB6P28QZ4OUwMD+JyAov/TTlZ9k4QHx48x+hvPa3/j61Q
+        7LLx5S4dPMK3ik+rvpntJl7gohqA7ICRVINnSx7YeuWJbBwDZ/xCgkB55W5Lf/kGBUlJJJOmRzKv
+        fmcygsyQm6Sh2FD6UzXSfSfA+3nv4v2gOjrbb4o76NmUUkOqv+6Yee0bbraoxersQ3dZwlGV+yqx
+        6a/eF307+HJ9dAokcUbQs2HEb6A254Rstvwum3rpEkCqhzHeg7pw52P2jeHka4ga8cCx9yGKGvjT
+        B1vJicLpaVoq7KvUxuotZKwTMeSBqxwPSJEXC9C+Nw2wvS83bFcuC+frHUGZ6rc71ld8YRe2fyuH
+        ormRtwY21TDvTAi0g8Ko5VIjXF5JQkCZBhoasaFm5P4RzX/P51QZTOwHxINL0z9QmZFzOBt5soDg
+        E3xQ+Tyq+pydvjHsG+uJuGAkPUvGnQ/JvrWp7khHfc1nbOD1cYLghhNArb6dHDqPe0dmNdAqUSo4
+        HxbPq4iWbKBsYRfkAEkKbgRmdK8v0lFLlJ51Edpdy9RlN3pL4WZrlhhV+lNn0fL14Fi9AXUPJnJX
+        v9gAIa9GqsuGyn56DMD0KiARvBBbjt+igFe9e9FV34bb8hQuUHLe5I+f4/MD8kHq88mKRzu3o7eN
+        CdOCy6kmGg1gF26zAO/UPyjeWi998o7nNzyqWwmrJ6L0wzDZHASSmGN3cl/h4PieCgKz1OlaL3pT
+        3cMBMCT31ITGl43BZU8Adwn2KELFBcxZkk9w9QfU2nwjMJceS6Evuw8CN1fDne1U9cBdXTYEQk3W
+        p5Yjb3ARQ0At1SHZ8s3qBaqVcMKHh2X1fCXYSPrWZYq9jO5dQQqfOZyKpKA24b0e/Phj1fdEFG8t
+        WAzxkMCPKdvY7rNnyPrnzofZnmqo32uuuwBvXP3i21vzoheYr3eTg2s9IbrfmRnrn1MA5WNRY8tO
+        V/9nC3fQSPiE3SKv3fGXD/7ynt0Pv+xNIMPWZiWKL+6zJz99teI7WjIyZ/NOLqff+395Y9hPbd6C
+        8060Ebcc6n4aobiTVrykR4cJ4RynowDMySEY10kVsoM5TtAdJrbyrapvRbEtYK6YLgL8+cD4cS5N
+        pcpmh2wfEwCLvn0H8tZLLOzR1gzFpejvEFrFjTBOvPdLm3otkI/LTLESdu4fPdaZPvdHz675ZgA2
+        12NGPUOtquGXl6mHTqb7XtDCbbv3NegO3UgN5Tu4g9LdSyg5GxWJdwx76oupLe/uR4yD1f9PlmsH
+        0IguEj0iR9P5964zoZDP0p98hvCuxEuNxZ0ReByujH5bnYd3FRyIxGlnl0x+t8BAlA7Ytuymn356
+        8sk9TljdjUM2Rlfdg/TsPcgmjiEYY99f4NtpALU+E+1pMyoFPEywx9Z1M2WEnNoSQMuxMMp9PVzH
+        s4QJ26So6rU0W9b8/6f/0Riae7ZofF/89Bo96be6J2N8v4M1fyVzcVuyNlO1EupadKPu0d9WC7uY
+        Dky0yKP2Ux8zfuoTDWbP1kb1sGgh7/ieBkDC8dhQvp675osQhhdiUrMNu2qS6chLXDtCasjoserN
+        ea03kuNjEB2raVOqHCgfuCbc2s+YItU3lOfJO+PceRqu+BzLAZpnJaO//H3xu5CA23n3oue2kti0
+        kNSHv7xdaMOuHyu87YAv76/YA7slY+XS5PC4cc+IK5NvttjLPQevU++jZeHKbEmKWy6zZ6avLBRm
+        BGq7GI6HFyHbW3cNa1TRGPaVryEB2h6bUpvLoRZOPBJVh4RExLwAf/jIuQiywT4dl19eSw2iBmy6
+        73UfkHLh/vQvfnoOOCcjWdf7UJH6+YBQTMs91k327v/kDfWtXBCAD8QoK70G/PK0c0TEfmJEbmF/
+        oSfqRXGkT1ddJlAPmpoiF90Z26u2DN89vtFfnrek7+gOo1rF2FR7q1r2S6f+yfcFP1LZcmTbN3iq
+        IaD7wx5kw/q/inLL2E9f96PRmRyU06OODc0zAWsq1VRMmhzxMW9E/ac/4LdOo59/zcTXtOZ95KH+
+        +KSfTk4QQyk7eUhc/daaryE4asIVbRzV++FRDsuuRNg51IcV78YF3Jb+QM2kIdnYm9kED6HbIcWq
+        Rp1Obd6Bh39C9Kc3xSk/vmFkWTbiz4qps/l7TcA0FQ09PKaMjV5Rm/ASv65/8mFy/Y4L3N3DCyGo
+        +uhsc0llqIWyTC0qX91l8stJofOwxZq7YdVUabEA8a7EKLmWqc4eQtxB2cOQvHaBWNG8/yIgZMQn
+        VMEfffzudysfei1224H+O+8fQ+9L13zJnYtjsgCefMyfv+/X+/cfH5LdtVH0eTHJW86CU0rVYtfp
+        XR2ptiJk8E6NMhSqPtnVa/+h70iw5lGTnn1S8Ovv/fhr9orRBGurDQk7tQF/8uXP8fMkfdv07sId
+        Uu+nb7CrcvaaR7c5DJv4TfdrHix2XT38+IbiRpf0pcwCDvYHk+I1L+uXkOQDeKp7Sk+NUverP+3k
+        J7lYaOJ75w8/yut6XP3xrlr9SQqcR/zGqEw7QBvykH9+4A9fz4VzLmFGJ0Qv8FXoM7M+EfzWXYGN
+        HLNqQfUuljB4LBgtfB6OC0gGSF/5F9FzXfYL/pxzRRxFAf+Zv/zZF0BpuBbvi6sPSB8ub3DMO4ns
+        wvv2l/fJ4CxZEZq+2rmaQD3bMDC7I8bKue1ZQ4QAGqXKUz1tG0DLheSQhoBHonizwXyKd4nS2nOJ
+        MfIuGeFjcwf97+xiC29tNgvimj+akYO1TTBn7NEVuXK+cjmZTvsmo1L8RQBa/ok+VFNx25Mjk18e
+        huZ+p7NFnVRHnjTLItvxBfQp25QGbJumwpbhL2zhzJSDT3La031kvdmMknn343cyjc61F99dIEPo
+        WB2CFlSzrV3HGuSS0xvr5eSBlQ86uOpV+lzXH73wWiTVnetTvOerkGGVlHCzjQj+9RPmW8Tb8Lqs
+        /XdRmMAfPf73b1fAf/7jr7/+z2+HQdM+8nrdGDDm8/jP/9oq8M/0kf6T54V/UuHPTgQypEX+97/+
+        vQnh72/fNt/x/47tO/8Mf//rL+HPboO/x3ZM6/92+R/rt/7zH/8PAAD//wMAK+GH5OEgAAA=
+    headers:
+      CF-Cache-Status:
+      - DYNAMIC
+      CF-RAY:
+      - 7ccf104d49840e87-AMS
+      Connection:
+      - keep-alive
+      Content-Encoding:
+      - gzip
+      Content-Type:
+      - application/json
+      Date:
+      - Thu, 25 May 2023 16:13:05 GMT
+      Server:
+      - cloudflare
+      access-control-allow-origin:
+      - '*'
+      alt-svc:
+      - h3=":443"; ma=86400, h3-29=":443"; ma=86400
+      openai-organization:
+      - user-kd1j0bcill5flig1m29wdaof
+      openai-processing-ms:
+      - '55'
+      openai-version:
+      - '2020-10-01'
+      strict-transport-security:
+      - max-age=15724800; includeSubDomains
+      x-ratelimit-limit-requests:
+      - '3000'
+      x-ratelimit-remaining-requests:
+      - '2999'
+      x-ratelimit-reset-requests:
+      - 20ms
+      x-request-id:
+      - 4cd85160067d0d527e19b56e53ae0bde
+    status:
+      code: 200
+      message: OK
+- request:
+    body: '{"input": "a series of four numbers, \"2314\".", "model": "text-embedding-ada-002",
+      "encoding_format": "base64"}'
+    headers:
+      Accept:
+      - '*/*'
+      Accept-Encoding:
+      - gzip, deflate
+      Connection:
+      - keep-alive
+      Content-Length:
+      - '112'
+      Content-Type:
+      - application/json
+    method: POST
+    uri: https://api.openai.com/v1/embeddings
+  response:
+    body:
+      string: !!binary |
+        H4sIAAAAAAAAA1R6SxOyyrLl/PyKHXtqnxABqeTMeMuzSkVROzo6QPGBIgpUFdSN+99v4Hf6dvfE
+        ARaglZkr11pZ//GPv/76uymq8tz//a+//n49uv7v/zFdu+R9/ve//vqf//jrr7/++o/f5/+3sqyL
+        8nJ5vG+/5b8vH+9LOfz9r7+k/77yfxf966+/5bF1qPw0K9RHxDzCZcnWzDp173b0acFR55aIxbeT
+        j2R7P+S6cRpr2nrOQnDZV8/oo9tzZuhRk/aqkmcwDqmHuaM/i8+yQRoMp4NKrHdhI3GUfAr89Nnj
+        YbcsCyoBPOC7CfbER3ISDWnhYDSaz4oKXtf2aD6OM6gv54Yl0aUQ9HgOM6D5mrCdDXbE081zjfRT
+        5lC0Z2ax2ONnA6/6oWAoOrOSC/IYodePPlX7h1uwS9yGsO13WzpI0k0IeSlpcO/yFTPBsiopuZ6+
+        Gs9sip+Xuim+51x6QATvN1Y2pmeL8YwBrZoiwePjhNtBf9cevPy9gvuldEdC9tMcap669HJaXouR
+        zB8huB9rxYxtd6tGs21ldKd0QVb+E9Jxpq7P8JAWZ+I+nKqgctZxyF7hjhneqij4N9o3yOpTk1KZ
+        dWKQTOSgQMd3Zm9eetHMdFOD8OmnxAqzsBi/e6uB6feRVft6om79zjq4lKFF3M/WtekpqTR01psd
+        FtEMisZp/RCdikuEl+4apUI5qhRi5Uupfvo8IvqiJoc7TlZ0Edbf6nOwEg/i05Uy39GQ6H73v75+
+        SRJTRhHTdyWG2cl4k6yc01RA4JT6d2YWJCrqedEri7RcLufFjI75Jo34am2FMGPlF0upEglB8WwH
+        6VzZMH87q9ORry5rFMwrQmdXed4Om5BqAChymKt1qa3svvPj8v3GMrE/dmaPwcvXwIpFSpz+PkRD
+        yJMnnAZEmOt8UTtgvYwRqHJGPEZeRb99Hhy02WuCuLl8rzg5xwAXEil4JPamGD0NZSCST0nCbXEp
+        2D5AMVBbiumWL7Y2ddjnCe7XBCyrs7sQsl/kMDCB8OKj8FZgtlHhvvtEJLQWFuI7fjP019qRiB3N
+        IP16GtqhZSA8qpTcKoS002Zw0F8Nszbkgni+28XI3Wwi4j1NWwx1zG/Qn7WcDqH2bEc28hrOtgeY
+        a+7D/vN8r2zmxD1frFZafKAB0+iOxChOq0oYse5ri0aVmbsnhhjaV64i53DTSRSE50joQ+rN3fk5
+        ZGXAwoqDc5mhw5o9SJipb1uwXnOgTKQXC76XdcGfqVKCI/cjfdYpKeiyWhw1L5IqZk71zc1jNYPS
+        PCfE+OZZO8zMMlsev1dGfFAfLR+k/Q7mVrrCbKaeqkE1XmuUPOLVlC/XdMzyqASWPE9s45zCSMRP
+        P4RLfiuooHPXFlfDfqJaaB3xyGcTiVOizkBsRokk8XWTjvn77MDn6tv4fJ5JxVCQS7fULc2kwx53
+        reBrPYb5eTeQaKHdI3E7oVFrn/OEOfp5Kfo1n32hJ4mPf+tpGmsSIqq9pprSbNMxyZtYu293F6q/
+        9Q+aFjWILaM3vWteWvTS+vRAF32nMOtxolXfJZ8abFE0JFLbpT06M8NA68XJxRw/XVsGeVOj7f6d
+        Yf1+Jqm4rRsV+tNWEHytH2mH7lsJzU7Wm8Q9joru02wfiFFnxQ6r7aeld1GqUD63H7r4bF/RyK7e
+        E2qhdhgtjXdak/nXh8HUjD/51U3xhUdUA4lm25MY8JeXcHAbi7haJyIaV8LT50cWMtM+7CqhxScf
+        5ovXhs79+ilan94kYPaD0fksxbaI0q8Eq3RrYwVHl2jE0jHXCPoqzLh5WHTvWTxDoF9H5r7CoBpe
+        CnkCJl7C/rxP8sgZkoLbxPDtsOJZX2QQ5EeXJZedEHTcMgNWnSXh8V1UaGjpa4Tb4pyR0DRZyvAN
+        neFB4oqtuKJUjK++GWwFz4gpSTdEDb/hwM6bG0XluSk4t4QMqhNiOrhphfr+feIgdqsHW+mdFrVZ
+        frzBerc8sNUh2aYDDc8q4vkME0NzrUiYWDKAnWYjXs5zWnTuS6qR15pHFsBu6ofEpmA3O5/Fl/RR
+        jdHxk4G3e+1ZUKxSewRH9aAt7wG9lddeDLtL5MG9XWFmXxa7QphHrKFVgI8sHFaK4BvS53/2J6Vf
+        GY18LyhIW74m3mHo2mHqf2hUkoK4zrdoexcfMxTp2g1LtvVJ+UJNHXjGa0Q7dxEIse7cGC7Lfk0s
+        D+1FN4uaHCY8Ip5FbJsLeRfrh6YsCVazHvWyvQS4Z/MlcSS2FQueazEqlvaGEDSKgi7EvUFbeeUw
+        /NHCVCC2w1CsLIOkBtdQz21D+72fuRupK0b7Gq/RfL+qmJm0UI2r6NihH34KX5XTIW6WT0SKICBO
+        km1ScRcV6MYt/hLM7m00usFGhthrtyScyZItWFPf0FSvzPF3YHf9O+5Q61yvZLVYdmLqxz5I0kbQ
+        eWZsBa+0FYap3gl+pkE7fPMgBDFuHyQoVsLm7SuRIfP03YQ3L5veynENjCxXJPIN1+blcQP6XR1v
+        VPbga9PnpSshD5qI+I5WCN5c/BHcODSIHYzc7s1HpP7yi4TDubbFpw8MuCLqE1N5Hdu+pT0HafHs
+        8HymLit6WaprRM6lxcKw4ZFYX2oO3fPDWeSdnIizq0r//B/VTnMkvuvYh/24mDPrfpXEZ9AXa5if
+        swFrh8vYctdXKErM7kTixI7abiHIDb3WnsTI8Z5Uo1soNRA8cvxQ9aQSDI43yHZNTVUReHanwlFG
+        31KqmTcPqT3CvCvh/amezD6Kqz3sUx5rxW19Y8nc26UTHsgQVZJMtoeoQ+3qOAdkLA4SlbQsbSvM
+        Tqpmqu2MMjxuotHwm/HHB+gn3bloWF4/Bgx4e8Qf7biM2K3JY2DdgImTKq0QAoUUlLXkMOz4geDX
+        QNz0H78K1e8bdY+DE8Ir7Qq2Ev0tHa9yW4MfkQ9VvcBGPHv6Z8j9/ZZETfREIjovOhDs7JII3U0x
+        mm0lwfzYh3SwLjnqvPmT/9lvgaVXMezdDQeNnwqCTauqhsft6UFfZSUL3HWR8sLVOXw25YhpwL7t
+        +Ob+F2LbbAlJJa8YpNPzCPyQvell4rf8vTpoaHN65MQ8obQSV1n9gm6+fazuXqtilKLUgolvY21b
+        6GlvhdsanEBpqeCbg+BTPKGK0iu9H9jbFviGpvjcn8zy0AJR5R16iC2DN/EXXwMpt2aLIRNKwaZ8
+        jiSlZqAt6tpnhvbtKz6nbYneHvMZyYwRjXs8UF2O+i2J06cXLTJZrNG0X8zZ6mMkniF5wNT/6eJi
+        YZuLPtjB6ZnoJPJf64q9WysEassxMdnYFvT8yWdQHO8VRt7JsfmW3n1QuLEk1wLuaJgX3gPq9Dhj
+        Ez+xR3n5liA5CxWnRsRSMc8uHtq3R2/C+0M1nnO4adIHpz9+g4YgsW6wwZGMddutIn73agnOVf1l
+        xPvuq9FMxwfkpdiTqB9fFfccnuu1PsuYG0VZNHhDkaMJjwmhtmIPxGkoIv38RRJ3w1pmDYqHwmeY
+        UuVmLaJh4pNghqOF560SVvx87Wdo+Z55DK+bmc0fr8cTWFKfmFGc3q1AdbADVT/2JBk3G8FfI/o/
+        8Vj3XTQm+Q1DNdceVEKLoxjOdFOiHZcos003sLvCXYxA2enEEnidEF9e0xlo7++HCpXeWxH4G09P
+        fXTDKtqYlfIkhQcfMEL2h++u3yWFeuOtqVioaiue4eoBv/oOQuVsc3qkW/TK7IAYdmYX/NPkNzDV
+        zwzLj/wh6vP4kuD4klPmxVVrCztiGZhsGZPgYlvpIr9IPlifNsfSbWXbor6qR7AVk5D4Ul1Fc0mM
+        GMhD9Yhvp9pUj0YJxMqPWJ/01CexPjJKjuGZGVKQRqNybBuEPKXEG0XzENUHbKkXZARk95TCiF7i
+        zIHkPKi/eNjU6h8UbveDyWLBXmhw66DRgspXiHut/GqQs2sH9cp6UX5M7y3rfB7CVR4aMvWjdnCk
+        m6crl/jMcC05ETuPowZXLJt4To9uMTRBKwO8TUYt+nlVPSS6hrRViIi708Z27OfrELSnbVFxFHOb
+        ydlSgvs2uxA3rMNqQcOdihzMIxKlYoyGmWofwdC2O+Yph5to+kXrg7s43kgm+yoS7Jp+//B5c4+7
+        iu4uxxCysluzbdPLFasrpQNFNDcM0rmP+k25VmHfU4lFqwrZQ0SCXMv9wxZL2bFuh54/G5CY3zDL
+        wliMb4nMIF1/L8SiO6V4IrbcwmO8UeJaJYuGbHhTmPCDWaF5trvDKnqC699OuJ8Xj1Ysbg5F8WW1
+        x0J0ccTNt5XDjw+jH99dRUcKUABh1ubZRd2YnnzoIO+YR5xXJTr7WcMmfbpsVfJHMQzSI0f9QdeI
+        a9taJUB7AWCaWnTXGlnxhz85UfhkvlQcEfv1F/VKehZN/G7KtxzmZHYk3uxlVRIW8hpN+ILHTJ5V
+        XbANjJ+eYhM/FGP/SLcQLjcXYji6UyyiQJfQPv2ELDn0I+r0HVpDYtITi88zKaV8j7rlpBep2BgD
+        6rS1/kC8uw54nAcnMYxzKYRiZRgEn9wVGvRu+UVKeDTIegsXJMjh9kS9eVeIX7RJIbZKBvDYmgaL
+        9UCy+7VsxdDLocbITF223TUQD8BFWRPvm/Cod4N4BKRFDQvyx7vqeVyMmg/EJdHkh9BFoe5A8ulr
+        6heXVDTnqgMpMlPi4HUbMX0oPPDGcU+X9kcrxHfthFB9zlcSiPBQMBUJDkcfYhYvTLXq30zUMM8t
+        m9jkxNF4WPMakBVbbP3Tn2G7jAG7RkWiywO3Y5bbZyBFFNDBmS0q6swMS1fBlYi1WrCKdgfzBrQy
+        TWZqnkj7GYERzEgodE66L+rvzLqhbWeeWPCpsuqHZ3/6nRrxZ0u3wqrh2fEP1YeDarPF67iG0G5e
+        7KKk72jyr8Y/+Hmb8Hak4R3g2AQmXVgliSZ/CdAr2R6Y86sHIX/WoA7WnrkneAsureMSsWwfsWTb
+        6tV4PFs7KOCrkhieTUWTvMHa5Cex4yv/IKqGbgx3cjOYrRd+O2xH/QG3JGlp6S/WaEhnZI2c5LKl
+        /KeHqyHIwcqkGcm2YSQEzIeHfq3mMZU/qVzwcOF4wLTyxgL7o6Xf5ceYgeD6h36vxqNlnd09QU6s
+        iObqd4U4NQBQ+/he8X2YKahfyyFWG8fRya1DQ9FtFclARnJMyMHTUUH3eNmBxouCODm/FiwpoUav
+        7hKTcJWglgbXxQ523+MX18RxKx5sTQMO7+iF+859teIjFxo893bPkrceCC55Qw3EdK+M3D5B9OMv
+        KDyfMuLx+zHqLivpCxVeesTZl53glKRHtE+Ix3541pasxj8/jXgxBjT+/LsWaEAI1bn4wx9j/W0T
+        H9+hah7Jco2m+DMrk2ft8I0eHaBLep/02SNiTXqU4ac37clP5Hb+lUGbeR3D5pvYPz9FN++xx1zb
+        zttx8bJjIEepIPZmb9jCsB/rX78jweNb2UOy8bdwdosv3Y34aLcvz4j1yX9gRoPDgnabBcBa6cWv
+        XqufntXOBsfMTN9tNdzVSw7v9ShYUvirVJJO1502OzeYWZ83Tyf98oBgnRXT/ad2vK0LGRbvl86S
+        sTYiZWaqZ5Cv8hurrzxAQzw6Z7Cl7s4cbkWIH1mO0eS/TfzgYw8L9eZDEKgHtqJtaws+sbjgs4qZ
+        md+u0WvXfm5wNX1OwofnI+HNCUX3PTh0rO+hPRxW60Z/rTKLRFczFd/6Wu3A9zXEvENs2pzHHoXO
+        DhOC5fCeMjtiO1TmePaHb//hx4vMyQl5ZetIycqD/Hs+Oe6vps3b7ybXJ/+NEZ0+2vfXG9aotEfE
+        cJCf08EX2zWa9Atxd/tVxF0cbeE0r2/Envhuf4iugHzvmbCiQH3VcqvkSHV8zLyjsCKx2aUqmvQa
+        M7vuVXBfPXJQ0nCk875s29HEdAaXTJPw7kUrNO4W5hnNlo89S4auTofK1zi6tceWbTu/jSY/DFCs
+        NJQQnLza4fgt6B/+ctxf75EYt+D9+CWeBSxstZlwVLhKpUZl2T+iTlvGPpr0GX3C1hLyZfNp4Pva
+        fqmCIz3qPPmkwhpfU0qyvRnxxQe+6Mdn5GXVF51jLW/ISOUNCZVmTAd7/9yh93z+Jn6LnILjb3tc
+        ntVewmqfKHY37S88zPsWP4bQSLl0OmQwWat4+dw87XbSy7C6fgsSWFe76Ms0LdE0D8DDMDuIZxEF
+        OzAo4vTH97hJNh6S9s4Ms76Mqj/+9eTns7DJuRg/zmsHZ2PEzF6kvS3YtfiCmwQLqrw+CzQExQ2g
+        8YqWqhJf2VKaKz4MBzukHD3fBctPIUV5fduy86RP+fYWUuizmTvxsXM7Pm6Dj5r1JcO8y1zBrsPL
+        Af3hyczcfUxbmfgb6o7pgeGNUkeUPbehfhiSNUb0MNg0eBkanObPG8mnfjhuQjQDUzIeLI5WMPnN
+        +y1scCBPfl4gRKtuR6Tn+yVZzcwm5btH8ERyWhIW7eezqssaMoKu3pZkVXIr7VeR3egGXXIy+Uf2
+        dxMKQO+vdCHECIroV0/Q+q7H9pMfTdMVW4PAcCA4XrupOB4iCT22tkFCX4Jq2KqmA59Zpk7+zwEN
+        Vzm7wZEjQezN65K2ypF36PxIB2bNyyYSxqxsUHuVLLKZ4id2teqBeQgLZh/uXTqGs6UDGza7sJVc
+        qoVi1q8dGo6ZTZKnYgtJuew9NOEFydZt3XI2Zmdw52XInLHyUsVSrAbVaT5j5nCKUy7Kh7ac9Hq/
+        jug5Eq35oujW5u0fP+QLDnd0npkUj+ZuEQ1JXvhwJw+DucnqVfAzjXO0iRSfYevuC/qslR1oJ/1A
+        xWz/SIWzuhlAjfj1Zz41fIaxhGMTmRjVT1twbfVt0NTfiTHlzx/8pwZ+/fgsGr67RQ0Nnzu4y/az
+        iJUXv4S15SGS3M+smPRmqNd849LF/JTbo3tQt795FZ2rK1OMy2qRg/Y0LeLJl/ekZ80deJFcMVIx
+        FjETg4VEEyvMLj5vxOjO1LTXNyyJ+26fkdijXQeBHt+JLY/btCNO2vzBQ7zW40LaePkN5qiqWXL6
+        WPa4/PgzWM7ygIUyVavuZZ46dAg3JZv830LojRHDZx0tsSZTtf3UmX0EKc7if8+nfEV0MPTXhJmJ
+        t7HH9WB3ulioAVkFZRbx6xj+4aMYXU0h2PEQyZC4mcGiVpaLdv3QMvjVn6c6fqRM+QjEXF2xWNVV
+        O6DvOCJLMBd/l897JZL9h/7Rd1tLaKngVjYCM2OTbAcWIUXajTNQXjpmyVIy0eT/72Dxfuv0/Zo5
+        Nl8jg4LdzZ8ssKfJX6smHfTe+UDImhoF55vtFn7+p+mmlejPV2RBdH/49PE0WMV37a6EV2YGePKj
+        UZtzyQJ8kObMnPe7aNDLIobroRaU+3bY/vxNJLtcZ45tBalwrHO5TJTDhtglw/Zw128zFNXBEy+W
+        4ykdvQUb0XPbzVmEBxB0mFkZPNsLZ0HSvyLBrXKEHlxCjH4RRULhXwPcj7FiRU0W1ahZS4wU93Ij
+        q029aflMkXdoyh98V15q1UIQn+GwtQoM0Tls5WWlH5EVli8WGWOVDgcrcaB7thwv7KOPJj+/Rt7c
+        7/F4VQX6zV/h6vADCd6Hb9SftMGAS/4omPPrL7d1KqMw9xrcRPxZDQu18SFfe4R4prZDdPLnUVOj
+        E8OD30VjQb7jr18Qz9wHxeiocEbg3mJiZbWZSgvmY0g0UDGabZdoDJevB6h63jPDRlQMr17qNHzX
+        vuyHJ515lyWofBjIhDfpKIYvR5PeJP4+HNHL3ne733wXK/7zXIhzYdb6z89O0XVZ9PNPB/DWv0uy
+        muYbw1Dbs+Uzy2o67YeQdhLLUFzmmEz8veL+R8uAKmGG5c3LKMRhH4Pmz+WOuUNutKMFZqgv6zb5
+        +Q/T/GMP+qjedsRdJgniM+8sQXyPW2JPel3kJ6v74x/BurxFVJNyCscx7oiZr+/oS09GjtCxcdmW
+        2EMqBsZni0WpRPTBF6M9hLVGwW9WnFn63BI/PNI2iW+SvbZ6t21WHiSNOL3HwsN4Q/2kP5B/sdbs
+        x8fkIPuWMM3zGCZZVEjbm0Uhtu0WLyd91q6Oygx2srAZKX2a8tEZOyQOfcD2U/7yW76WdWSggHJv
+        VaRcnizcwmUrKi0cMxo35t3T//6dCvjPf/z11//6nTCom0v5mg4G9OXQ//O/jwr8M7/k/5Qk+Z9M
+        /nMSgXb5rfz7X/8+hPD3p23qT/+/++ZZvru///XX4t/HDf7umz5//b/X/zG97T//8V8AAAD//wMA
+        z7LCz+MgAAA=
+    headers:
+      CF-Cache-Status:
+      - DYNAMIC
+      CF-RAY:
+      - 7ccf104fccb00e87-AMS
+      Connection:
+      - keep-alive
+      Content-Encoding:
+      - gzip
+      Content-Type:
+      - application/json
+      Date:
+      - Thu, 25 May 2023 16:13:06 GMT
+      Server:
+      - cloudflare
+      access-control-allow-origin:
+      - '*'
+      alt-svc:
+      - h3=":443"; ma=86400, h3-29=":443"; ma=86400
+      openai-organization:
+      - user-kd1j0bcill5flig1m29wdaof
+      openai-processing-ms:
+      - '281'
+      openai-version:
+      - '2020-10-01'
+      strict-transport-security:
+      - max-age=15724800; includeSubDomains
+      x-ratelimit-limit-requests:
+      - '3000'
+      x-ratelimit-remaining-requests:
+      - '2999'
+      x-ratelimit-reset-requests:
+      - 20ms
+      x-request-id:
+      - 72e87778cddd5419581d415a082f3a4e
     status:
       code: 200
       message: OK
