#!/bin/bash
<<<<<<< HEAD
if python3 -c "import sys; sys.exit(sys.version_info < (3, 10))"; then
    python3 scripts/check_requirements.py requirements.txt
    if [ $? -eq 1 ]
    then
        echo Installing missing packages...
        pip3 install -r requirements.txt
    fi
    python3 -m autogpt $@
    read -p "Press any key to continue..."
else
    echo "Python 3.10 or higher is required to run Auto GPT."
fi
=======

function find_python_command() {
    if command -v python &> /dev/null
    then
        echo "python"
    elif command -v python3 &> /dev/null
    then
        echo "python3"
    else
        echo "Python not found. Please install Python."
        exit 1
    fi
}

PYTHON_CMD=$(find_python_command)

$PYTHON_CMD scripts/check_requirements.py requirements.txt
if [ $? -eq 1 ]
then
    echo Installing missing packages...
    $PYTHON_CMD -m pip install -r requirements.txt
fi
$PYTHON_CMD -m autogpt $@
read -p "Press any key to continue..."
>>>>>>> e8791a11
<|MERGE_RESOLUTION|>--- conflicted
+++ resolved
@@ -1,18 +1,4 @@
 #!/bin/bash
-<<<<<<< HEAD
-if python3 -c "import sys; sys.exit(sys.version_info < (3, 10))"; then
-    python3 scripts/check_requirements.py requirements.txt
-    if [ $? -eq 1 ]
-    then
-        echo Installing missing packages...
-        pip3 install -r requirements.txt
-    fi
-    python3 -m autogpt $@
-    read -p "Press any key to continue..."
-else
-    echo "Python 3.10 or higher is required to run Auto GPT."
-fi
-=======
 
 function find_python_command() {
     if command -v python &> /dev/null
@@ -36,5 +22,4 @@
     $PYTHON_CMD -m pip install -r requirements.txt
 fi
 $PYTHON_CMD -m autogpt $@
-read -p "Press any key to continue..."
->>>>>>> e8791a11
+read -p "Press any key to continue..."