"""The application entry point.  Can be invoked by a CLI or any other front end application."""
import logging
import sys
from pathlib import Path
from typing import Optional

from colorama import Fore, Style

from autogpt.agents import Agent
from autogpt.config.config import ConfigBuilder, check_openai_api_key
from autogpt.configurator import create_config
from autogpt.logs import logger
from autogpt.memory.vector import get_memory
from autogpt.models.command_registry import CommandRegistry
from autogpt.plugins import scan_plugins
from autogpt.prompts.prompt import DEFAULT_TRIGGERING_PROMPT, construct_main_ai_config
from autogpt.utils import (
    get_current_git_branch,
    get_latest_bulletin,
    get_legal_warning,
    markdown_to_ansi_style,
)
from autogpt.workspace import Workspace
from scripts.install_plugin_deps import install_plugin_dependencies

COMMAND_CATEGORIES = [
    "autogpt.commands.execute_code",
    "autogpt.commands.file_operations",
    "autogpt.commands.web_search",
    "autogpt.commands.web_selenium",
    "autogpt.app",
    "autogpt.commands.task_statuses",
]


def run_auto_gpt(
    continuous: bool,
    continuous_limit: int,
    ai_settings: str,
    prompt_settings: str,
    skip_reprompt: bool,
    speak: bool,
    debug: bool,
    gpt3only: bool,
    gpt4only: bool,
    memory_type: str,
    browser_name: str,
    allow_downloads: bool,
    skip_news: bool,
    workspace_directory: str | Path,
    install_plugin_deps: bool,
    ai_name: Optional[str] = None,
    ai_role: Optional[str] = None,
    ai_goals: tuple[str] = tuple(),
):
    # Configure logging before we do anything else.
    logger.set_level(logging.DEBUG if debug else logging.INFO)

    config = ConfigBuilder.build_config_from_env()
    # HACK: This is a hack to allow the config into the logger without having to pass it around everywhere
    # or import it directly.
    logger.config = config

    # TODO: fill in llm values here
    check_openai_api_key(config)

    create_config(
        config,
        continuous,
        continuous_limit,
        ai_settings,
        prompt_settings,
        skip_reprompt,
        speak,
        debug,
        gpt3only,
        gpt4only,
        memory_type,
        browser_name,
        allow_downloads,
        skip_news,
    )

    if config.continuous_mode:
        for line in get_legal_warning().split("\n"):
            logger.warn(markdown_to_ansi_style(line), "LEGAL:", Fore.RED)

    if not config.skip_news:
        motd, is_new_motd = get_latest_bulletin()
        if motd:
            motd = markdown_to_ansi_style(motd)
            for motd_line in motd.split("\n"):
                logger.info(motd_line, "NEWS:", Fore.GREEN)
            if is_new_motd and not config.chat_messages_enabled:
                input(
                    Fore.MAGENTA
                    + Style.BRIGHT
                    + "NEWS: Bulletin was updated! Press Enter to continue..."
                    + Style.RESET_ALL
                )

        git_branch = get_current_git_branch()
        if git_branch and git_branch != "stable":
            logger.typewriter_log(
                "WARNING: ",
                Fore.RED,
                f"You are running on `{git_branch}` branch "
                "- this is not a supported branch.",
            )
        if sys.version_info < (3, 10):
            logger.typewriter_log(
                "WARNING: ",
                Fore.RED,
                "You are running on an older version of Python. "
                "Some people have observed problems with certain "
                "parts of Auto-GPT with this version. "
                "Please consider upgrading to Python 3.10 or higher.",
            )

    if install_plugin_deps:
        install_plugin_dependencies()

    # TODO: have this directory live outside the repository (e.g. in a user's
    #   home directory) and have it come in as a command line argument or part of
    #   the env file.
    workspace_directory = Workspace.get_workspace_directory(config, workspace_directory)

    # HACK: doing this here to collect some globals that depend on the workspace.
    Workspace.build_file_logger_path(config, workspace_directory)

    config.plugins = scan_plugins(config, config.debug_mode)
    # Create a CommandRegistry instance and scan default folder
    command_registry = CommandRegistry()

    logger.debug(
        f"The following command categories are disabled: {config.disabled_command_categories}"
    )
    enabled_command_categories = [
        x for x in COMMAND_CATEGORIES if x not in config.disabled_command_categories
    ]

    logger.debug(
        f"The following command categories are enabled: {enabled_command_categories}"
    )

    for command_category in enabled_command_categories:
        command_registry.import_commands(command_category)

    # Unregister commands that are incompatible with the current config
    incompatible_commands = []
    for command in command_registry.commands.values():
        if callable(command.enabled) and not command.enabled(config):
            command.enabled = False
            incompatible_commands.append(command)

    for command in incompatible_commands:
        command_registry.unregister(command.name)
        logger.debug(
            f"Unregistering incompatible command: {command.name}, "
            f"reason - {command.disabled_reason or 'Disabled by current config.'}"
        )

<<<<<<< HEAD
    ai_config = construct_main_ai_config(config)
    ai_config.command_registry = command_registry
=======
    ai_config = construct_main_ai_config(
        config,
        name=ai_name,
        role=ai_role,
        goals=ai_goals,
    )
    ai_config.command_registry = command_registry
    ai_name = ai_config.ai_name
>>>>>>> 8bce0273
    # print(prompt)

    # add chat plugins capable of report to logger
    if config.chat_messages_enabled:
        for plugin in config.plugins:
            if hasattr(plugin, "can_handle_report") and plugin.can_handle_report():
                logger.info(f"Loaded plugin into logger: {plugin.__class__.__name__}")
                logger.chat_plugins.append(plugin)

    # Initialize memory and make sure it is empty.
    # this is particularly important for indexing and referencing pinecone memory
    memory = get_memory(config)
    memory.clear()
    logger.typewriter_log(
        "Using memory of type:", Fore.GREEN, f"{memory.__class__.__name__}"
    )
    logger.typewriter_log("Using Browser:", Fore.GREEN, config.selenium_web_browser)

    agent = Agent(
        memory=memory,
        command_registry=command_registry,
        triggering_prompt=DEFAULT_TRIGGERING_PROMPT,
        workspace_directory=workspace_directory,
        ai_config=ai_config,
        config=config,
    )
    agent.start_interaction_loop()<|MERGE_RESOLUTION|>--- conflicted
+++ resolved
@@ -160,10 +160,6 @@
             f"reason - {command.disabled_reason or 'Disabled by current config.'}"
         )
 
-<<<<<<< HEAD
-    ai_config = construct_main_ai_config(config)
-    ai_config.command_registry = command_registry
-=======
     ai_config = construct_main_ai_config(
         config,
         name=ai_name,
@@ -171,8 +167,6 @@
         goals=ai_goals,
     )
     ai_config.command_registry = command_registry
-    ai_name = ai_config.ai_name
->>>>>>> 8bce0273
     # print(prompt)
 
     # add chat plugins capable of report to logger
