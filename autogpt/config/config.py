--- conflicted
+++ resolved
@@ -31,15 +31,11 @@
         self.smart_llm_model = os.getenv("SMART_LLM_MODEL", "gpt-4")
         self.fast_token_limit = int(os.getenv("FAST_TOKEN_LIMIT", 4000))
         self.smart_token_limit = int(os.getenv("SMART_TOKEN_LIMIT", 8000))
-<<<<<<< HEAD
-        self.browse_chunk_max_length = int(os.getenv("BROWSE_CHUNK_MAX_LENGTH", 8192))
-        self.embed_dim = int(os.getenv("EMBED_DIM", 1536))
-=======
         self.browse_chunk_max_length = int(os.getenv("BROWSE_CHUNK_MAX_LENGTH", 3000))
         self.browse_spacy_language_model = os.getenv(
             "BROWSE_SPACY_LANGUAGE_MODEL", "en_core_web_sm"
         )
->>>>>>> fa91bc15
+        self.embed_dim = int(os.getenv("EMBED_DIM", 1536))
 
         self.openai_api_key = os.getenv("OPENAI_API_KEY")
         self.temperature = float(os.getenv("TEMPERATURE", "0"))
