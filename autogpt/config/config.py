--- conflicted
+++ resolved
@@ -27,16 +27,12 @@
         self.skip_reprompt = False
         self.allow_downloads = False
         self.skip_news = False
-
-<<<<<<< HEAD
+        
         self.global_kill_switch = False
         self.global_kill_switch_canary = "canary"
         self.local_kill_switch = False
         self.local_kill_switch_canary = "canary"
 
-        self.selenium_web_browser = os.getenv("USE_WEB_BROWSER", "chrome")
-=======
->>>>>>> e9f3f9bd
         self.ai_settings_file = os.getenv("AI_SETTINGS_FILE", "ai_settings.yaml")
         self.fast_llm_model = os.getenv("FAST_LLM_MODEL", "gpt-3.5-turbo")
         self.smart_llm_model = os.getenv("SMART_LLM_MODEL", "gpt-4")
