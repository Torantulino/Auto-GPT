--- conflicted
+++ resolved
@@ -64,6 +64,7 @@
     image_size: int
     huggingface_api_token: Optional[str] = None
     huggingface_image_model: str
+    huggingface_image_to_text_model: Optional[str] = None
     audio_to_text_provider: str
     huggingface_audio_to_text_model: Optional[str] = None
     sd_webui_url: Optional[str] = None
@@ -186,6 +187,7 @@
         text_to_speech_provider=default_tts_provider,
         image_size=256,
         huggingface_image_model="CompVis/stable-diffusion-v1-4",
+        huggingface_image_to_text_model="nlpconnect/vit-gpt2-image-captioning",
         audio_to_text_provider="huggingface",
         sd_webui_url="http://localhost:7860",
         selenium_web_browser="chrome",
@@ -237,6 +239,9 @@
             "image_provider": os.getenv("IMAGE_PROVIDER"),
             "huggingface_api_token": os.getenv("HUGGINGFACE_API_TOKEN"),
             "huggingface_image_model": os.getenv("HUGGINGFACE_IMAGE_MODEL"),
+            "huggingface_image_to_text_model": os.getenv(
+                "HUGGINGFACE_IMAGE_TO_TEXT_MODEL"
+            ),
             "audio_to_text_provider": os.getenv("AUDIO_TO_TEXT_PROVIDER"),
             "huggingface_audio_to_text_model": os.getenv(
                 "HUGGINGFACE_AUDIO_TO_TEXT_MODEL"
@@ -271,18 +276,8 @@
             "GOOGLE_CUSTOM_SEARCH_ENGINE_ID", os.getenv("CUSTOM_SEARCH_ENGINE_ID")
         )
 
-<<<<<<< HEAD
-        self.image_provider = os.getenv("IMAGE_PROVIDER")
-        self.huggingface_api_token = os.getenv("HUGGINGFACE_API_TOKEN")
-        self.huggingface_image_to_text_model = os.getenv(
-            "HUGGINGFACE_IMAGE_TO_TEXT_MODEL"
-        )
-        self.huggingface_audio_to_text_model = os.getenv(
-            "HUGGINGFACE_AUDIO_TO_TEXT_MODEL"
-=======
         config_dict["elevenlabs_voice_id"] = os.getenv(
             "ELEVENLABS_VOICE_ID", os.getenv("ELEVENLABS_VOICE_1_ID")
->>>>>>> 0f538f6e
         )
 
         config_dict["plugins_allowlist"] = _safe_split(os.getenv("ALLOWLISTED_PLUGINS"))
