--- conflicted
+++ resolved
@@ -87,13 +87,9 @@
         self.image_provider = os.getenv("IMAGE_PROVIDER")
         self.image_size = int(os.getenv("IMAGE_SIZE", 256))
         self.huggingface_api_token = os.getenv("HUGGINGFACE_API_TOKEN")
-<<<<<<< HEAD
-        self.huggingface_api_url = os.getenv("HUGGINGFACE_API_URL")
-=======
         self.huggingface_image_model = os.getenv(
             "HUGGINGFACE_IMAGE_MODEL", "CompVis/stable-diffusion-v1-4"
         )
->>>>>>> ecf2ba12
         self.huggingface_audio_to_text_model = os.getenv(
             "HUGGINGFACE_AUDIO_TO_TEXT_MODEL"
         )
