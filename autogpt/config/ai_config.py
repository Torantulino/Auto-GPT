--- conflicted
+++ resolved
@@ -5,12 +5,8 @@
 from __future__ import annotations
 
 import os
-<<<<<<< HEAD
 from typing import Type, List
-=======
-from typing import Type
 
->>>>>>> 67846bad
 import yaml
 
 from autogpt import tools
