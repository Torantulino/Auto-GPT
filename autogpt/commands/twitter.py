"""A module that contains a command to send a tweet."""
import os

import tweepy
from dotenv import load_dotenv

from autogpt.commands.command import command

load_dotenv()


<<<<<<< HEAD
def send_tweet(tweet_text):
    bearer_token = os.environ.get("TW_BEARER_TOKEN")
=======
@command(
    "send_tweet",
    "Send Tweet",
    '"tweet_text": "<tweet_text>"',
)
def send_tweet(tweet_text: str) -> str:
    """
      A function that takes in a string and returns a response from create chat
        completion api call.

    Args:
      tweet_text (str): Text to be tweeted.

      Returns:
          A result from sending the tweet.
    """
>>>>>>> 2f053fe9
    consumer_key = os.environ.get("TW_CONSUMER_KEY")
    consumer_secret = os.environ.get("TW_CONSUMER_SECRET")
    access_token = os.environ.get("TW_ACCESS_TOKEN")
    access_token_secret = os.environ.get("TW_ACCESS_TOKEN_SECRET")
    # Authenticate to Twitter
    client = tweepy.Client(
        bearer_token=bearer_token,
        consumer_key=consumer_key,
        consumer_secret=consumer_secret,
        access_token=access_token,
        access_token_secret=access_token_secret,
    )
    # Send tweet
    try:
<<<<<<< HEAD
        client.create_tweet(text=tweet_text)
        print("Tweet sent successfully!")
=======
        api.update_status(tweet_text)
        return "Tweet sent successfully!"
>>>>>>> 2f053fe9
    except tweepy.TweepyException as e:
        return f"Error sending tweet: {e.reason}"<|MERGE_RESOLUTION|>--- conflicted
+++ resolved
@@ -9,10 +9,6 @@
 load_dotenv()
 
 
-<<<<<<< HEAD
-def send_tweet(tweet_text):
-    bearer_token = os.environ.get("TW_BEARER_TOKEN")
-=======
 @command(
     "send_tweet",
     "Send Tweet",
@@ -29,7 +25,7 @@
       Returns:
           A result from sending the tweet.
     """
->>>>>>> 2f053fe9
+    bearer_token = os.environ.get("TW_BEARER_TOKEN")
     consumer_key = os.environ.get("TW_CONSUMER_KEY")
     consumer_secret = os.environ.get("TW_CONSUMER_SECRET")
     access_token = os.environ.get("TW_ACCESS_TOKEN")
@@ -44,12 +40,7 @@
     )
     # Send tweet
     try:
-<<<<<<< HEAD
         client.create_tweet(text=tweet_text)
-        print("Tweet sent successfully!")
-=======
-        api.update_status(tweet_text)
         return "Tweet sent successfully!"
->>>>>>> 2f053fe9
     except tweepy.TweepyException as e:
         return f"Error sending tweet: {e.reason}"