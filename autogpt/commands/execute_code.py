"""Execute code in a Docker container"""
import os
import subprocess
from pathlib import Path

import docker
from docker.errors import ImageNotFound

<<<<<<< HEAD
from autogpt.commands.command import command
from autogpt.config import Config
=======
from autogpt.workspace import WORKSPACE_PATH, path_in_workspace
>>>>>>> 91537b04


def execute_python_file(file: str) -> str:
    """Execute a Python file in a Docker container and return the output

    Args:
        file (str): The name of the file to execute

    Returns:
        str: The output of the file
    """
<<<<<<< HEAD
    print(f"Executing file '{filename}'")
=======

    print(f"Executing file '{file}' in workspace '{WORKSPACE_PATH}'")
>>>>>>> 91537b04

    if not filename.endswith(".py"):
        return "Error: Invalid file type. Only .py files are allowed."

    if not os.path.isfile(filename):
        return f"Error: File '{filename}' does not exist."

    if we_are_running_in_a_docker_container():
        result = subprocess.run(
            f"python {filename}", capture_output=True, encoding="utf8", shell=True
        )
        if result.returncode == 0:
            return result.stdout
        else:
            return f"Error: {result.stderr}"

    try:
        client = docker.from_env()
        # You can replace this with the desired Python image/version
        # You can find available Python images on Docker Hub:
        # https://hub.docker.com/_/python
        image_name = "python:3-alpine"
        try:
            client.images.get(image_name)
            print(f"Image '{image_name}' found locally")
        except ImageNotFound:
            print(f"Image '{image_name}' not found locally, pulling from Docker Hub")
            # Use the low-level API to stream the pull response
            low_level_client = docker.APIClient()
            for line in low_level_client.pull(image_name, stream=True, decode=True):
                # Print the status and progress, if available
                status = line.get("status")
                progress = line.get("progress")
                if status and progress:
                    print(f"{status}: {progress}")
                elif status:
                    print(status)
        container = client.containers.run(
            image_name,
            f"python {Path(filename).relative_to(CFG.workspace_path)}",
            volumes={
                CFG.workspace_path: {
                    "bind": "/workspace",
                    "mode": "ro",
                }
            },
            working_dir="/workspace",
            stderr=True,
            stdout=True,
            detach=True,
        )

        container.wait()
        logs = container.logs().decode("utf-8")
        container.remove()

        # print(f"Execution complete. Output: {output}")
        # print(f"Logs: {logs}")

        return logs

    except docker.errors.DockerException as e:
        print(
            "Could not run the script in a container. If you haven't already, please install Docker https://docs.docker.com/get-docker/"
        )
        return f"Error: {str(e)}"

    except Exception as e:
        return f"Error: {str(e)}"


def execute_shell(command_line: str) -> str:
    """Execute a shell command and return the output

    Args:
        command_line (str): The command line to execute

    Returns:
        str: The output of the command
    """
    current_dir = os.getcwd()
    # Change dir into workspace if necessary
    if CFG.workspace_path not in current_dir:
        os.chdir(CFG.workspace_path)

    print(f"Executing command '{command_line}' in working directory '{os.getcwd()}'")

    result = subprocess.run(command_line, capture_output=True, shell=True)
    output = f"STDOUT:\n{result.stdout}\nSTDERR:\n{result.stderr}"

    # Change back to whatever the prior working dir was

    os.chdir(current_dir)
    return output

    return output


def execute_shell_popen(command_line) -> str:
    """Execute a shell command with Popen and returns an english description
    of the event and the process id

    Args:
        command_line (str): The command line to execute

    Returns:
        str: Description of the fact that the process started and its id
    """
    current_dir = os.getcwd()
    # Change dir into workspace if necessary
    if CFG.workspace_path not in current_dir:
        os.chdir(CFG.workspace_path)

    print(f"Executing command '{command_line}' in working directory '{os.getcwd()}'")

    do_not_show_output = subprocess.DEVNULL
    process = subprocess.Popen(
        command_line, shell=True, stdout=do_not_show_output, stderr=do_not_show_output
    )

    # Change back to whatever the prior working dir was

    os.chdir(current_dir)

    return f"Subprocess started with PID:'{str(process.pid)}'"


def we_are_running_in_a_docker_container() -> bool:
    """Check if we are running in a Docker container

    Returns:
        bool: True if we are running in a Docker container, False otherwise
    """
    return os.path.exists("/.dockerenv")<|MERGE_RESOLUTION|>--- conflicted
+++ resolved
@@ -1,17 +1,11 @@
 """Execute code in a Docker container"""
 import os
 import subprocess
-from pathlib import Path
 
 import docker
 from docker.errors import ImageNotFound
 
-<<<<<<< HEAD
-from autogpt.commands.command import command
-from autogpt.config import Config
-=======
 from autogpt.workspace import WORKSPACE_PATH, path_in_workspace
->>>>>>> 91537b04
 
 
 def execute_python_file(file: str) -> str:
@@ -23,22 +17,20 @@
     Returns:
         str: The output of the file
     """
-<<<<<<< HEAD
-    print(f"Executing file '{filename}'")
-=======
 
     print(f"Executing file '{file}' in workspace '{WORKSPACE_PATH}'")
->>>>>>> 91537b04
 
-    if not filename.endswith(".py"):
+    if not file.endswith(".py"):
         return "Error: Invalid file type. Only .py files are allowed."
 
-    if not os.path.isfile(filename):
-        return f"Error: File '{filename}' does not exist."
+    file_path = path_in_workspace(file)
+
+    if not os.path.isfile(file_path):
+        return f"Error: File '{file}' does not exist."
 
     if we_are_running_in_a_docker_container():
         result = subprocess.run(
-            f"python {filename}", capture_output=True, encoding="utf8", shell=True
+            f"python {file_path}", capture_output=True, encoding="utf8", shell=True
         )
         if result.returncode == 0:
             return result.stdout
@@ -47,6 +39,7 @@
 
     try:
         client = docker.from_env()
+
         # You can replace this with the desired Python image/version
         # You can find available Python images on Docker Hub:
         # https://hub.docker.com/_/python
@@ -66,11 +59,12 @@
                     print(f"{status}: {progress}")
                 elif status:
                     print(status)
+
         container = client.containers.run(
             image_name,
-            f"python {Path(filename).relative_to(CFG.workspace_path)}",
+            f"python {file}",
             volumes={
-                CFG.workspace_path: {
+                os.path.abspath(WORKSPACE_PATH): {
                     "bind": "/workspace",
                     "mode": "ro",
                 }
@@ -111,8 +105,8 @@
     """
     current_dir = os.getcwd()
     # Change dir into workspace if necessary
-    if CFG.workspace_path not in current_dir:
-        os.chdir(CFG.workspace_path)
+    if str(WORKSPACE_PATH) not in current_dir:
+        os.chdir(WORKSPACE_PATH)
 
     print(f"Executing command '{command_line}' in working directory '{os.getcwd()}'")
 
@@ -122,7 +116,6 @@
     # Change back to whatever the prior working dir was
 
     os.chdir(current_dir)
-    return output
 
     return output
 
@@ -139,8 +132,8 @@
     """
     current_dir = os.getcwd()
     # Change dir into workspace if necessary
-    if CFG.workspace_path not in current_dir:
-        os.chdir(CFG.workspace_path)
+    if str(WORKSPACE_PATH) not in current_dir:
+        os.chdir(WORKSPACE_PATH)
 
     print(f"Executing command '{command_line}' in working directory '{os.getcwd()}'")
 
