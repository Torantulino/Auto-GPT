--- conflicted
+++ resolved
@@ -1,11 +1,8 @@
 """Selenium web scraping module."""
-<<<<<<< HEAD
+from __future__ import annotations
+
 import os
 import platform
-=======
-from __future__ import annotations
-
->>>>>>> 9589334a
 from selenium import webdriver
 from autogpt.processing.html import extract_hyperlinks, format_hyperlinks
 import autogpt.processing.text as summary
@@ -27,7 +24,6 @@
 CFG = Config()
 
 
-<<<<<<< HEAD
 def get_chrome_user_data_directory() -> str:
     operating_system = platform.system()
     user_home = os.path.expanduser('~')
@@ -43,9 +39,6 @@
 
 
 def browse_website(url: str, question: str) -> Tuple[str, WebDriver]:
-=======
-def browse_website(url: str, question: str) -> tuple[str, WebDriver]:
->>>>>>> 9589334a
     """Browse a website and return the answer and links to the user
 
     Args:
@@ -98,7 +91,6 @@
         # See https://developer.apple.com/documentation/webkit/testing_with_webdriver_in_safari
         driver = webdriver.Safari(options=options)
     else:
-<<<<<<< HEAD
         if CFG.use_default_user_data:
             chrome_user_data_directory = get_chrome_user_data_directory()
             options.add_argument(f'--user-data-dir={chrome_user_data_directory}')
@@ -107,9 +99,7 @@
             driver_path = CFG.custom_webdriver_path
         else:
             driver_path = ChromeDriverManager().install()
-=======
         options.add_argument("--no-sandbox")
->>>>>>> 9589334a
         driver = webdriver.Chrome(
             executable_path=driver_path, options=options
         )
