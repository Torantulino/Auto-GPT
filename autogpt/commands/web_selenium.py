"""Commands for browsing a website"""

from __future__ import annotations

<<<<<<< HEAD
=======
import re

>>>>>>> 7b146a04
COMMAND_CATEGORY = "web_browse"
COMMAND_CATEGORY_TITLE = "Web Browsing"

import logging
from pathlib import Path
from sys import platform
<<<<<<< HEAD
from typing import TYPE_CHECKING, Optional, Type
=======
from typing import Optional, Type
>>>>>>> 7b146a04

from bs4 import BeautifulSoup
from selenium.common.exceptions import WebDriverException
from selenium.webdriver.chrome.options import Options as ChromeOptions
from selenium.webdriver.chrome.service import Service as ChromeDriverService
from selenium.webdriver.chrome.webdriver import WebDriver as ChromeDriver
from selenium.webdriver.common.by import By
from selenium.webdriver.common.options import ArgOptions as BrowserOptions
from selenium.webdriver.edge.options import Options as EdgeOptions
from selenium.webdriver.edge.service import Service as EdgeDriverService
from selenium.webdriver.edge.webdriver import WebDriver as EdgeDriver
from selenium.webdriver.firefox.options import Options as FirefoxOptions
from selenium.webdriver.firefox.service import Service as GeckoDriverService
from selenium.webdriver.firefox.webdriver import WebDriver as FirefoxDriver
from selenium.webdriver.remote.webdriver import WebDriver
from selenium.webdriver.safari.options import Options as SafariOptions
from selenium.webdriver.safari.webdriver import WebDriver as SafariDriver
from selenium.webdriver.support import expected_conditions as EC
from selenium.webdriver.support.wait import WebDriverWait
from webdriver_manager.chrome import ChromeDriverManager
from webdriver_manager.firefox import GeckoDriverManager
from webdriver_manager.microsoft import EdgeChromiumDriverManager as EdgeDriverManager

<<<<<<< HEAD
if TYPE_CHECKING:
    from autogpt.config import Config
    from autogpt.agents.agent import Agent

=======
from autogpt.agents.agent import Agent
>>>>>>> 7b146a04
from autogpt.agents.utils.exceptions import CommandExecutionError
from autogpt.command_decorator import command
from autogpt.llm.utils import count_string_tokens
from autogpt.logs import logger
from autogpt.memory.vector import MemoryItem, get_memory
from autogpt.processing.html import extract_hyperlinks, format_hyperlinks
from autogpt.url_utils.validators import validate_url

FILE_DIR = Path(__file__).parent.parent
TOKENS_TO_TRIGGER_SUMMARY = 50
LINKS_TO_RETURN = 20


class BrowsingError(CommandExecutionError):
    """An error occurred while trying to browse the page"""


@command(
    "browse_website",
    "Browses a Website",
    {
        "url": {"type": "string", "description": "The URL to visit", "required": True},
        "question": {
            "type": "string",
            "description": "What you want to find on the website",
            "required": True,
        },
    },
)
@validate_url
def browse_website(url: str, question: str, agent: Agent) -> str:
    """Browse a website and return the answer and links to the user

    Args:
        url (str): The url of the website to browse
        question (str): The question asked by the user

    Returns:
        str: The answer and links to the user and the webdriver
    """
    driver = None
    try:
<<<<<<< HEAD
        driver = open_page_in_browser(url, agent.config)
=======
        driver, text = scrape_text_with_selenium(url, agent)

        # TODO: remove. This overlay is purely for aesthetic purposes.
        add_header(driver)
>>>>>>> 7b146a04

        text = scrape_text_with_selenium(driver)
        links = scrape_links_with_selenium(driver, url)

        if not text:
            return f"Website did not contain any text.\n\nLinks: {links}"
        elif count_string_tokens(text, agent.llm.name) > TOKENS_TO_TRIGGER_SUMMARY:
            text = summarize_memorize_webpage(url, text, question, agent, driver)

        # Limit links to LINKS_TO_RETURN
        if len(links) > LINKS_TO_RETURN:
            links = links[:LINKS_TO_RETURN]

        return f"Answer gathered from website: {text}\n\nLinks: {links}"
    except WebDriverException as e:
        # These errors are often quite long and include lots of context.
        # Just grab the first line.
        msg = e.msg.split("\n")[0]
<<<<<<< HEAD
=======
        if "net::" in msg:
            raise BrowsingError(
                f"A networking error occurred while trying to load the page: "
                + re.sub(r"^unknown error: ", "", msg)
            )
>>>>>>> 7b146a04
        raise CommandExecutionError(msg)
    finally:
        if driver:
            close_browser(driver)


def scrape_text_with_selenium(driver: WebDriver) -> str:
    """Scrape text from a browser window using selenium

    Args:
        driver (WebDriver): A driver object representing the browser window to scrape

    Returns:
        str: the text scraped from the website
    """

    # Get the HTML content directly from the browser's DOM
    page_source = driver.execute_script("return document.body.outerHTML;")
    soup = BeautifulSoup(page_source, "html.parser")

    for script in soup(["script", "style"]):
        script.extract()

    text = soup.get_text()
    lines = (line.strip() for line in text.splitlines())
    chunks = (phrase.strip() for line in lines for phrase in line.split("  "))
    text = "\n".join(chunk for chunk in chunks if chunk)
    return text


def scrape_links_with_selenium(driver: WebDriver, base_url: str) -> list[str]:
    """Scrape links from a website using selenium

    Args:
        driver (WebDriver): A driver object representing the browser window to scrape
        base_url (str): The base URL to use for resolving relative links

    Returns:
        List[str]: The links scraped from the website
    """
    page_source = driver.page_source
    soup = BeautifulSoup(page_source, "html.parser")

    for script in soup(["script", "style"]):
        script.extract()

    hyperlinks = extract_hyperlinks(soup, base_url)

    return format_hyperlinks(hyperlinks)


def open_page_in_browser(url: str, config: Config) -> WebDriver:
    """Open a browser window and load a web page using Selenium

    Params:
        url (str): The URL of the page to load
        config (Config): The applicable application configuration

    Returns:
        driver (WebDriver): A driver object representing the browser window to scrape
    """
    logging.getLogger("selenium").setLevel(logging.CRITICAL)

    options_available: dict[str, Type[BrowserOptions]] = {
        "chrome": ChromeOptions,
        "edge": EdgeOptions,
        "firefox": FirefoxOptions,
        "safari": SafariOptions,
    }

    options: BrowserOptions = options_available[config.selenium_web_browser]()
    options.add_argument(
        "user-agent=Mozilla/5.0 (Windows NT 10.0; Win64; x64) AppleWebKit/537.36 (KHTML, like Gecko) Chrome/112.0.5615.49 Safari/537.36"
    )

    if config.selenium_web_browser == "firefox":
        if config.selenium_headless:
            options.headless = True
            options.add_argument("--disable-gpu")
        driver = FirefoxDriver(
            service=GeckoDriverService(GeckoDriverManager().install()), options=options
        )
    elif config.selenium_web_browser == "edge":
        driver = EdgeDriver(
            service=EdgeDriverService(EdgeDriverManager().install()), options=options
        )
    elif config.selenium_web_browser == "safari":
        # Requires a bit more setup on the users end
        # See https://developer.apple.com/documentation/webkit/testing_with_webdriver_in_safari
        driver = SafariDriver(options=options)
    else:
        if platform == "linux" or platform == "linux2":
            options.add_argument("--disable-dev-shm-usage")
            options.add_argument("--remote-debugging-port=9222")

        options.add_argument("--no-sandbox")
        if config.selenium_headless:
            options.add_argument("--headless=new")
            options.add_argument("--disable-gpu")

        chromium_driver_path = Path("/usr/bin/chromedriver")

        driver = ChromeDriver(
            service=ChromeDriverService(str(chromium_driver_path))
            if chromium_driver_path.exists()
            else ChromeDriverService(ChromeDriverManager().install()),
            options=options,
        )
    driver.get(url)

    WebDriverWait(driver, 10).until(
        EC.presence_of_element_located((By.TAG_NAME, "body"))
    )

    return driver


def close_browser(driver: WebDriver) -> None:
    """Close the browser

    Args:
        driver (WebDriver): The webdriver to close

    Returns:
        None
    """
    driver.quit()


def summarize_memorize_webpage(
    url: str,
    text: str,
    question: str,
    agent: Agent,
    driver: Optional[WebDriver] = None,
) -> str:
    """Summarize text using the OpenAI API

    Args:
        url (str): The url of the text
        text (str): The text to summarize
        question (str): The question to ask the model
        driver (WebDriver): The webdriver to use to scroll the page

    Returns:
        str: The summary of the text
    """
    if not text:
        raise ValueError("No text to summarize")

    text_length = len(text)
    logger.info(f"Text length: {text_length} characters")

    memory = get_memory(agent.config)

    new_memory = MemoryItem.from_webpage(text, url, agent.config, question=question)
    memory.add(new_memory)
    return new_memory.summary<|MERGE_RESOLUTION|>--- conflicted
+++ resolved
@@ -2,22 +2,14 @@
 
 from __future__ import annotations
 
-<<<<<<< HEAD
-=======
-import re
-
->>>>>>> 7b146a04
 COMMAND_CATEGORY = "web_browse"
 COMMAND_CATEGORY_TITLE = "Web Browsing"
 
 import logging
+import re
 from pathlib import Path
 from sys import platform
-<<<<<<< HEAD
 from typing import TYPE_CHECKING, Optional, Type
-=======
-from typing import Optional, Type
->>>>>>> 7b146a04
 
 from bs4 import BeautifulSoup
 from selenium.common.exceptions import WebDriverException
@@ -41,14 +33,10 @@
 from webdriver_manager.firefox import GeckoDriverManager
 from webdriver_manager.microsoft import EdgeChromiumDriverManager as EdgeDriverManager
 
-<<<<<<< HEAD
 if TYPE_CHECKING:
     from autogpt.config import Config
     from autogpt.agents.agent import Agent
 
-=======
-from autogpt.agents.agent import Agent
->>>>>>> 7b146a04
 from autogpt.agents.utils.exceptions import CommandExecutionError
 from autogpt.command_decorator import command
 from autogpt.llm.utils import count_string_tokens
@@ -91,14 +79,7 @@
     """
     driver = None
     try:
-<<<<<<< HEAD
         driver = open_page_in_browser(url, agent.config)
-=======
-        driver, text = scrape_text_with_selenium(url, agent)
-
-        # TODO: remove. This overlay is purely for aesthetic purposes.
-        add_header(driver)
->>>>>>> 7b146a04
 
         text = scrape_text_with_selenium(driver)
         links = scrape_links_with_selenium(driver, url)
@@ -117,14 +98,11 @@
         # These errors are often quite long and include lots of context.
         # Just grab the first line.
         msg = e.msg.split("\n")[0]
-<<<<<<< HEAD
-=======
         if "net::" in msg:
             raise BrowsingError(
                 f"A networking error occurred while trying to load the page: "
                 + re.sub(r"^unknown error: ", "", msg)
             )
->>>>>>> 7b146a04
         raise CommandExecutionError(msg)
     finally:
         if driver:
