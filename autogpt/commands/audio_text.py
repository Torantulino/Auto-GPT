--- conflicted
+++ resolved
@@ -3,34 +3,14 @@
 import requests
 
 from autogpt.config import Config
+from autogpt.workspace import path_in_workspace
 
 cfg = Config()
 
 
-<<<<<<< HEAD
-@command(
-    "read_audio_from_file",
-    "Convert Audio to text",
-    '"filename": "<filename>"',
-    CFG.huggingface_audio_to_text_model,
-    "Configure huggingface_audio_to_text_model.",
-)
-def read_audio_from_file(filename: str) -> str:
-    """
-    Convert audio to text.
-
-    Args:
-        filename (str): The path to the audio file
-
-    Returns:
-        str: The text from the audio
-    """
-    with open(filename, "rb") as audio_file:
-=======
 def read_audio_from_file(audio_path):
     audio_path = path_in_workspace(audio_path)
     with open(audio_path, "rb") as audio_file:
->>>>>>> 91537b04
         audio = audio_file.read()
     return read_audio(audio)
 
