import json
import signal
import sys
from datetime import datetime

from colorama import Fore, Style

from autogpt.config import Config
from autogpt.config.ai_config import AIConfig
from autogpt.json_utils.utilities import extract_json_from_response, validate_json
from autogpt.llm.chat import chat_with_ai
from autogpt.llm.providers.openai import OPEN_AI_CHAT_MODELS
from autogpt.llm.utils import count_string_tokens
from autogpt.log_cycle.log_cycle import (
    FULL_MESSAGE_HISTORY_FILE_NAME,
    NEXT_ACTION_FILE_NAME,
    USER_INPUT_FILE_NAME,
    LogCycleHandler,
)
from autogpt.logs import logger, print_assistant_thoughts
from autogpt.memory.message_history import MessageHistory
from autogpt.memory.vector import VectorMemory
from autogpt.models.command_registry import CommandRegistry
from autogpt.speech import say_text
from autogpt.spinner import Spinner
from autogpt.utils import clean_input
from autogpt.workspace import Workspace

FEEDBACK_PROMPT = (
    "Below is a message from an AI agent with the role of {ai_role}. "
    "Please review the provided Thought, Reasoning, Plan, and Criticism. "
    "If these elements accurately contribute to the successful execution "
    "of the assumed role, respond with the letter 'Y' followed by a "
    "space, and then explain why it is effective. If the provided "
    "information is not suitable for achieving the role's objectives, "
    "please provide one or more sentences addressing the issue and "
    "suggesting a resolution. "
)


class Agent:
    """Agent class for interacting with Auto-GPT.

    Attributes:
        ai_name: The name of the agent.
        memory: The memory object to use.
        next_action_count: The number of actions to execute.
        system_prompt: The system prompt is the initial prompt that defines everything
          the AI needs to know to achieve its task successfully.
        Currently, the dynamic and customizable information in the system prompt are
          ai_name, description and goals.

        triggering_prompt: The last sentence the AI will see before answering.
            For Auto-GPT, this prompt is:
            Determine exactly one command to use, and respond using the format specified
              above:
            The triggering prompt is not part of the system prompt because between the
              system prompt and the triggering
            prompt we have contextual information that can distract the AI and make it
              forget that its goal is to find the next task to achieve.
            SYSTEM PROMPT
            CONTEXTUAL INFORMATION (memory, previous conversations, anything relevant)
            TRIGGERING PROMPT

        The triggering prompt reminds the AI about its short term meta task
        (defining the next task)
    """

    def __init__(
        self,
        ai_name: str,
        memory: VectorMemory,
        next_action_count: int,
        command_registry: CommandRegistry,
        ai_config: AIConfig,
        system_prompt: str,
        triggering_prompt: str,
        workspace_directory: str,
        config: Config,
    ):
        self.ai_name = ai_name
        self.memory = memory
        self.history = MessageHistory(self)
        self.next_action_count = next_action_count
        self.command_registry = command_registry
        self.config = config
        self.ai_config = ai_config
        self.system_prompt = system_prompt
        self.triggering_prompt = triggering_prompt
        self.workspace = Workspace(workspace_directory, config.restrict_to_workspace)
        self.created_at = datetime.now().strftime("%Y%m%d_%H%M%S")
        self.cycle_count = 0
        self.log_cycle_handler = LogCycleHandler()
        self.fast_token_limit = OPEN_AI_CHAT_MODELS.get(
            config.fast_llm_model
        ).max_tokens

    def start_interaction_loop(self):
        # Avoid circular imports
        from autogpt.app import execute_command, get_command

        # Interaction Loop
        self.cycle_count = 0
        command_name = None
        arguments = None
        user_input = ""

        # Signal handler for interrupting y -N
        def signal_handler(signum, frame):
            if self.next_action_count == 0:
                sys.exit()
            else:
                print(
                    Fore.RED
                    + "Interrupt signal received. Stopping continuous command execution."
                    + Style.RESET_ALL
                )
                self.next_action_count = 0

        signal.signal(signal.SIGINT, signal_handler)

        while True:
            # Discontinue if continuous limit is reached
            self.cycle_count += 1
            self.log_cycle_handler.log_count_within_cycle = 0
            self.log_cycle_handler.log_cycle(
                self.ai_config.ai_name,
                self.created_at,
                self.cycle_count,
                [m.raw() for m in self.history],
                FULL_MESSAGE_HISTORY_FILE_NAME,
            )
            if (
                self.config.continuous_mode
                and self.config.continuous_limit > 0
                and self.cycle_count > self.config.continuous_limit
            ):
                logger.typewriter_log(
                    "Continuous Limit Reached: ",
                    Fore.YELLOW,
                    f"{self.config.continuous_limit}",
                )
                break
            # Send message to AI, get response
            with Spinner("Thinking... ", plain_output=self.config.plain_output):
                assistant_reply = chat_with_ai(
                    self.config,
                    self,
                    self.system_prompt,
                    self.triggering_prompt,
                    self.fast_token_limit,
                    self.config.fast_llm_model,
                )

            try:
                assistant_reply_json = extract_json_from_response(assistant_reply)
                validate_json(assistant_reply_json)
            except json.JSONDecodeError as e:
                logger.error(f"Exception while validating assistant reply JSON: {e}")
                assistant_reply_json = {}

            for plugin in self.config.plugins:
                if not plugin.can_handle_post_planning():
                    continue
                assistant_reply_json = plugin.post_planning(assistant_reply_json)

            # Print Assistant thoughts
            if assistant_reply_json != {}:
                # Get command name and arguments
                try:
                    print_assistant_thoughts(
                        self.ai_name, assistant_reply_json, self.config.speak_mode
                    )
                    command_name, arguments = get_command(assistant_reply_json)
                    if self.config.speak_mode:
                        say_text(f"I want to execute {command_name}")

                    arguments = self._resolve_pathlike_command_args(arguments)

                except Exception as e:
                    logger.error("Error: \n", str(e))
            self.log_cycle_handler.log_cycle(
                self.ai_config.ai_name,
                self.created_at,
                self.cycle_count,
                assistant_reply_json,
                NEXT_ACTION_FILE_NAME,
            )

            # First log new-line so user can differentiate sections better in console
            logger.typewriter_log("\n")
            logger.typewriter_log(
                "NEXT ACTION: ",
                Fore.CYAN,
                f"COMMAND = {Fore.CYAN}{command_name}{Style.RESET_ALL}  "
                f"ARGUMENTS = {Fore.CYAN}{arguments}{Style.RESET_ALL}",
            )

            if not self.config.continuous_mode and self.next_action_count == 0:
                # ### GET USER AUTHORIZATION TO EXECUTE COMMAND ###
                # Get key press: Prompt the user to press enter to continue or escape
                # to exit
                self.user_input = ""
                logger.info(
                    "Enter 'y' to authorise command, 'y -N' to run N continuous commands, 's' to run self-feedback commands, "
                    "'n' to exit program, or enter feedback for "
                    f"{self.ai_name}..."
                )
                while True:
                    if self.config.chat_messages_enabled:
                        console_input = clean_input("Waiting for your response...")
                    else:
                        console_input = clean_input(
                            Fore.MAGENTA + "Input:" + Style.RESET_ALL
                        )
                    if console_input.lower().strip() == self.config.authorise_key:
                        user_input = "GENERATE NEXT COMMAND JSON"
                        break
                    elif console_input.lower().strip() == "":
                        logger.warn("Invalid input format.")
                        continue
                    elif console_input.lower().startswith(
                        f"{self.config.authorise_key} -"
                    ):
                        try:
                            self.next_action_count = abs(
                                int(console_input.split(" ")[1])
                            )
                            user_input = "GENERATE NEXT COMMAND JSON"
                        except ValueError:
                            logger.warn(
                                "Invalid input format. Please enter 'y -n' where n is"
                                " the number of continuous tasks."
                            )
                            continue
                        break
                    elif console_input.lower() == self.config.exit_key:
                        user_input = "EXIT"
                        break
                    else:
                        user_input = console_input
                        command_name = "human_feedback"
                        self.log_cycle_handler.log_cycle(
                            self.ai_config.ai_name,
                            self.created_at,
                            self.cycle_count,
                            user_input,
                            USER_INPUT_FILE_NAME,
                        )
                        break

                if user_input == "GENERATE NEXT COMMAND JSON":
                    logger.typewriter_log(
                        "-=-=-=-=-=-=-= COMMAND AUTHORISED BY USER -=-=-=-=-=-=-=",
                        Fore.MAGENTA,
                        "",
                    )
                elif user_input == "EXIT":
                    logger.info("Exiting...")
                    break
            else:
                # First log new-line so user can differentiate sections better in console
                logger.typewriter_log("\n")
                # Print authorized commands left value
                logger.typewriter_log(
                    f"{Fore.CYAN}AUTHORISED COMMANDS LEFT: {Style.RESET_ALL}{self.next_action_count}"
                )

            # Execute command
            if command_name is not None and command_name.lower().startswith("error"):
                result = f"Could not execute command: {arguments}"
            elif command_name == "human_feedback":
                result = f"Human feedback: {user_input}"
            else:
                for plugin in self.config.plugins:
                    if not plugin.can_handle_pre_command():
                        continue
                    command_name, arguments = plugin.pre_command(
                        command_name, arguments
                    )
                command_result = execute_command(
                    self.command_registry,
                    command_name,
                    arguments,
                    agent=self,
                )
                result = f"Command {command_name} returned: " f"{command_result}"

                result_tlength = count_string_tokens(
                    str(command_result), self.config.fast_llm_model
                )
                memory_tlength = count_string_tokens(
                    str(self.history.summary_message()), self.config.fast_llm_model
                )
                if result_tlength + memory_tlength + 600 > self.fast_token_limit:
                    result = f"Failure: command {command_name} returned too much output. \
                        Do not execute this command again with the same arguments."

                for plugin in self.config.plugins:
                    if not plugin.can_handle_post_command():
                        continue
                    result = plugin.post_command(command_name, result)
                if self.next_action_count > 0:
                    self.next_action_count -= 1

            # Check if there's a result from the command append it to the message
            # history
            if result is not None:
                self.history.add("system", result, "action_result")
                logger.typewriter_log("SYSTEM: ", Fore.YELLOW, result)
            else:
                self.history.add("system", "Unable to execute command", "action_result")
                logger.typewriter_log(
                    "SYSTEM: ", Fore.YELLOW, "Unable to execute command"
                )

    def _resolve_pathlike_command_args(self, command_args):
        if "directory" in command_args and command_args["directory"] in {"", "/"}:
            command_args["directory"] = str(self.workspace.root)
        else:
            for pathlike in ["filename", "directory", "clone_path"]:
                if pathlike in command_args:
                    command_args[pathlike] = str(
                        self.workspace.get_path(command_args[pathlike])
                    )
<<<<<<< HEAD
        return command_args

    def get_self_feedback(self, thoughts: dict, llm_model: str) -> str:
        """Generates a feedback response based on the provided thoughts dictionary.
        This method takes in a dictionary of thoughts containing keys such as 'reasoning',
        'plan', 'thoughts', and 'criticism'. It combines these elements into a single
        feedback message and uses the create_chat_completion() function to generate a
        response based on the input message.
        Args:
            thoughts: A dictionary containing thought elements like reasoning,
            plan, thoughts, and criticism.
        Returns:
            A feedback response generated using the provided thoughts dictionary.
        """
        ai_role = self.ai_config.ai_role
        feedback_prompt = FEEDBACK_PROMPT.format(ai_role=ai_role)
        reasoning = thoughts.get("reasoning")
        plan = thoughts.get("plan")
        thought = thoughts.get("thoughts")
        criticism = thoughts.get("criticism")
        feedback_thoughts = "\n".join(
            x for x in (thought, reasoning, plan, criticism) if x
        )

        prompt = ChatSequence.for_model(llm_model)
        prompt.add("user", feedback_prompt + feedback_thoughts)

        self.log_cycle_handler.log_cycle(
            self.ai_config.ai_name,
            self.created_at,
            self.cycle_count,
            prompt.raw(),
            PROMPT_SUPERVISOR_FEEDBACK_FILE_NAME,
        )

        feedback = create_chat_completion(prompt)

        self.log_cycle_handler.log_cycle(
            self.ai_config.ai_name,
            self.created_at,
            self.cycle_count,
            feedback,
            SUPERVISOR_FEEDBACK_FILE_NAME,
        )
        return feedback
=======
        return command_args
>>>>>>> d923004e
<|MERGE_RESOLUTION|>--- conflicted
+++ resolved
@@ -323,52 +323,4 @@
                     command_args[pathlike] = str(
                         self.workspace.get_path(command_args[pathlike])
                     )
-<<<<<<< HEAD
-        return command_args
-
-    def get_self_feedback(self, thoughts: dict, llm_model: str) -> str:
-        """Generates a feedback response based on the provided thoughts dictionary.
-        This method takes in a dictionary of thoughts containing keys such as 'reasoning',
-        'plan', 'thoughts', and 'criticism'. It combines these elements into a single
-        feedback message and uses the create_chat_completion() function to generate a
-        response based on the input message.
-        Args:
-            thoughts: A dictionary containing thought elements like reasoning,
-            plan, thoughts, and criticism.
-        Returns:
-            A feedback response generated using the provided thoughts dictionary.
-        """
-        ai_role = self.ai_config.ai_role
-        feedback_prompt = FEEDBACK_PROMPT.format(ai_role=ai_role)
-        reasoning = thoughts.get("reasoning")
-        plan = thoughts.get("plan")
-        thought = thoughts.get("thoughts")
-        criticism = thoughts.get("criticism")
-        feedback_thoughts = "\n".join(
-            x for x in (thought, reasoning, plan, criticism) if x
-        )
-
-        prompt = ChatSequence.for_model(llm_model)
-        prompt.add("user", feedback_prompt + feedback_thoughts)
-
-        self.log_cycle_handler.log_cycle(
-            self.ai_config.ai_name,
-            self.created_at,
-            self.cycle_count,
-            prompt.raw(),
-            PROMPT_SUPERVISOR_FEEDBACK_FILE_NAME,
-        )
-
-        feedback = create_chat_completion(prompt)
-
-        self.log_cycle_handler.log_cycle(
-            self.ai_config.ai_name,
-            self.created_at,
-            self.cycle_count,
-            feedback,
-            SUPERVISOR_FEEDBACK_FILE_NAME,
-        )
-        return feedback
-=======
-        return command_args
->>>>>>> d923004e
+        return command_args