from colorama import Fore, Style

from autogpt.app import execute_command, get_command
from autogpt.chat import chat_with_ai, create_chat_message
from autogpt.config import Config
from autogpt.json_utils.json_fix_llm import fix_json_using_multiple_techniques
from autogpt.json_utils.utilities import validate_json
from autogpt.llm_utils import create_chat_completion
from autogpt.logs import logger, print_assistant_thoughts
from autogpt.memory.pinecone import PineconeMemory
from autogpt.speech import say_text
from autogpt.spinner import Spinner
from autogpt.utils import clean_input, send_chat_message_to_user
from autogpt.workspace import Workspace


class Agent:
    """Agent class for interacting with Auto-GPT.

    Attributes:
        ai_name: The name of the agent.
        memory: The memory object to use.
        full_message_history: The full message history.
        next_action_count: The number of actions to execute.
        system_prompt: The system prompt is the initial prompt that defines everything
          the AI needs to know to achieve its task successfully.
        Currently, the dynamic and customizable information in the system prompt are
          ai_name, description and goals.

        triggering_prompt: The last sentence the AI will see before answering.
            For Auto-GPT, this prompt is:
            Determine which next command to use, and respond using the format specified
              above:
            The triggering prompt is not part of the system prompt because between the
              system prompt and the triggering
            prompt we have contextual information that can distract the AI and make it
              forget that its goal is to find the next task to achieve.
            SYSTEM PROMPT
            CONTEXTUAL INFORMATION (memory, previous conversations, anything relevant)
            TRIGGERING PROMPT

        The triggering prompt reminds the AI about its short term meta task
        (defining the next task)
    """

    def __init__(
        self,
        ai_name,
        memory,
        full_message_history,
        next_action_count,
        command_registry,
        config,
        system_prompt,
        triggering_prompt,
        workspace_directory,
    ):
        cfg = Config()
        self.ai_name = ai_name
        self.memory = memory
        self.full_message_history = full_message_history
        self.next_action_count = next_action_count
        self.command_registry = command_registry
        self.config = config
        self.system_prompt = system_prompt
        self.triggering_prompt = triggering_prompt
        self.workspace = Workspace(workspace_directory, cfg.restrict_to_workspace)

    def start_interaction_loop(self):
        # Interaction Loop
        cfg = Config()
        loop_count = 0
        command_name = None
        arguments = None
        user_input = ""

        while True:
            # Discontinue if continuous limit is reached
            loop_count += 1
            if (
                cfg.continuous_mode
                and cfg.continuous_limit > 0
                and loop_count > cfg.continuous_limit
            ):
                logger.typewriter_log(
                    "Continuous Limit Reached: ", Fore.YELLOW, f"{cfg.continuous_limit}"
                )
                send_chat_message_to_user(
                    f"Continuous Limit Reached: \n {cfg.continuous_limit}"
                )
                break
            send_chat_message_to_user("Thinking... \n")
            # Send message to AI, get response
            with Spinner("Thinking... "):
                assistant_reply = chat_with_ai(
                    self,
                    self.system_prompt,
                    self.triggering_prompt,
                    self.full_message_history,
                    self.memory,
                    cfg.fast_token_limit,
                )  # TODO: This hardcodes the model to use GPT3.5. Make this an argument

            assistant_reply_json = fix_json_using_multiple_techniques(assistant_reply)
            for plugin in cfg.plugins:
                if not plugin.can_handle_post_planning():
                    continue
                assistant_reply_json = plugin.post_planning(self, assistant_reply_json)

            # Print Assistant thoughts
            if assistant_reply_json != {}:
                validate_json(assistant_reply_json, "llm_response_format_1")
                # Get command name and arguments
                try:
                    print_assistant_thoughts(
                        self.ai_name, assistant_reply_json, cfg.speak_mode
                    )
                    command_name, arguments = get_command(assistant_reply_json)
                    if cfg.speak_mode:
                        say_text(f"I want to execute {command_name}")

                    send_chat_message_to_user("Thinking... \n")
                    arguments = self._resolve_pathlike_command_args(arguments)

                except Exception as e:
                    logger.error("Error: \n", str(e))

            if not cfg.continuous_mode and self.next_action_count == 0:
                # ### GET USER AUTHORIZATION TO EXECUTE COMMAND ###
                # Get key press: Prompt the user to press enter to continue or escape
                # to exit
                self.user_input = ""
                send_chat_message_to_user(
                    "NEXT ACTION: \n " + f"COMMAND = {command_name} \n "
                    f"ARGUMENTS = {arguments}"
                )
                logger.typewriter_log(
                    "NEXT ACTION: ",
                    Fore.CYAN,
                    f"COMMAND = {Fore.CYAN}{command_name}{Style.RESET_ALL}  "
                    f"ARGUMENTS = {Fore.CYAN}{arguments}{Style.RESET_ALL}",
                )
                print(
                    "Enter 'y' to authorise command, 'y -N' to run N continuous commands, 's' to run self-feedback commands"
                    "'n' to exit program, or enter feedback for "
                    f"{self.ai_name}...",
                    flush=True,
                )
                while True:
                    console_input = ""
                    if cfg.chat_messages_enabled:
                        console_input = clean_input("Waiting for your response...")
                    else:
                        console_input = clean_input(
                            Fore.MAGENTA + "Input:" + Style.RESET_ALL
                        )
                    if console_input.lower().strip() == "y":
                        user_input = "GENERATE NEXT COMMAND JSON"
                        break
                    elif console_input.lower().strip() == "s":
                        logger.typewriter_log(
                            "-=-=-=-=-=-=-= THOUGHTS, REASONING, PLAN AND CRITICISM WILL NOW BE VERIFIED BY AGENT -=-=-=-=-=-=-=",
                            Fore.GREEN,
                            "",
                        )
                        thoughts = assistant_reply_json.get("thoughts", {})
                        self_feedback_resp = self.get_self_feedback(
                            thoughts, cfg.fast_llm_model
                        )
                        logger.typewriter_log(
                            f"SELF FEEDBACK: {self_feedback_resp}",
                            Fore.YELLOW,
                            "",
                        )
                        if self_feedback_resp[0].lower().strip() == "y":
                            user_input = "GENERATE NEXT COMMAND JSON"
                        else:
                            user_input = self_feedback_resp
                        break
                    elif console_input.lower().strip() == "":
                        print("Invalid input format.")
                        continue
                    elif console_input.lower().startswith("y -"):
                        try:
                            self.next_action_count = abs(
                                int(console_input.split(" ")[1])
                            )
                            user_input = "GENERATE NEXT COMMAND JSON"
                        except ValueError:
                            print(
                                "Invalid input format. Please enter 'y -n' where n is"
                                " the number of continuous tasks."
                            )
                            continue
                        break
                    elif console_input.lower() == "n":
                        user_input = "EXIT"
                        break
                    else:
                        user_input = console_input
                        command_name = "human_feedback"
                        break

                if user_input == "GENERATE NEXT COMMAND JSON":
                    logger.typewriter_log(
                        "-=-=-=-=-=-=-= COMMAND AUTHORISED BY USER -=-=-=-=-=-=-=",
                        Fore.MAGENTA,
                        "",
                    )
                elif user_input == "EXIT":
                    send_chat_message_to_user("Exiting...")
                    print("Exiting...", flush=True)
                    break
            else:
                # Print command
                send_chat_message_to_user(
                    "NEXT ACTION: \n " + f"COMMAND = {command_name} \n "
                    f"ARGUMENTS = {arguments}"
                )

                logger.typewriter_log(
                    "NEXT ACTION: ",
                    Fore.CYAN,
                    f"COMMAND = {Fore.CYAN}{command_name}{Style.RESET_ALL}"
                    f"  ARGUMENTS = {Fore.CYAN}{arguments}{Style.RESET_ALL}",
                )

            # Execute command
            if command_name is not None and command_name.lower().startswith("error"):
                result = (
                    f"Command {command_name} threw the following error: {arguments}"
                )
            elif command_name == "human_feedback":
                result = f"Human feedback: {user_input}"
            else:
                for plugin in cfg.plugins:
                    if not plugin.can_handle_pre_command():
                        continue
                    command_name, arguments = plugin.pre_command(
                        command_name, arguments
                    )
                command_result = execute_command(
                    self.command_registry,
                    command_name,
                    arguments,
                    self.config.prompt_generator,
                )
                result = f"Command {command_name} returned: " f"{command_result}"

                for plugin in cfg.plugins:
                    if not plugin.can_handle_post_command():
                        continue
                    result = plugin.post_command(command_name, result)
                if self.next_action_count > 0:
                    self.next_action_count -= 1
<<<<<<< HEAD
            if command_name != "do_nothing":
                memory_to_add = (
                    f"Assistant Reply: {assistant_reply} "
                    f"\nResult: {result} "
                    f"\nHuman Feedback: {user_input} "
                )
                if isinstance(self.memory, PineconeMemory):
                    stats = self.memory.get_stats()
                    index_fullness = stats.index_fullness
                    if index_fullness == 1:
                        should_clear = clean_input(
                            f"""Your Pinecone index is {Fore.RED}100% full{Style.RESET_ALL}.
                                 No new data can be stored.
                                 Clear index? Continue (y/n):"""
                        )
                        if should_clear.lower() == "y":
                            self.memory.clear
                        else:
                            pass
=======
            memory_to_add = (
                f"Assistant Reply: {assistant_reply} "
                f"\nResult: {result} "
                f"\nHuman Feedback: {user_input} "
            )
>>>>>>> 3b56716a

            self.memory.add(memory_to_add)

            # Check if there's a result from the command append it to the message
            # history
            if result is not None:
                self.full_message_history.append(create_chat_message("system", result))
                logger.typewriter_log("SYSTEM: ", Fore.YELLOW, result)
            else:
                self.full_message_history.append(
                    create_chat_message("system", "Unable to execute command")
                )
                logger.typewriter_log(
                    "SYSTEM: ", Fore.YELLOW, "Unable to execute command"
                )

    def _resolve_pathlike_command_args(self, command_args):
        if "directory" in command_args and command_args["directory"] in {"", "/"}:
            command_args["directory"] = str(self.workspace.root)
        else:
            for pathlike in ["filename", "directory", "clone_path"]:
                if pathlike in command_args:
                    command_args[pathlike] = str(
                        self.workspace.get_path(command_args[pathlike])
                    )
        return command_args

    def get_self_feedback(self, thoughts: dict, llm_model: str) -> str:
        """Generates a feedback response based on the provided thoughts dictionary.
        This method takes in a dictionary of thoughts containing keys such as 'reasoning',
        'plan', 'thoughts', and 'criticism'. It combines these elements into a single
        feedback message and uses the create_chat_completion() function to generate a
        response based on the input message.
        Args:
            thoughts (dict): A dictionary containing thought elements like reasoning,
            plan, thoughts, and criticism.
        Returns:
            str: A feedback response generated using the provided thoughts dictionary.
        """
        ai_role = self.config.ai_role

        feedback_prompt = f"Below is a message from an AI agent with the role of {ai_role}. Please review the provided Thought, Reasoning, Plan, and Criticism. If these elements accurately contribute to the successful execution of the assumed role, respond with the letter 'Y' followed by a space, and then explain why it is effective. If the provided information is not suitable for achieving the role's objectives, please provide one or more sentences addressing the issue and suggesting a resolution."
        reasoning = thoughts.get("reasoning", "")
        plan = thoughts.get("plan", "")
        thought = thoughts.get("thoughts", "")
        criticism = thoughts.get("criticism", "")
        feedback_thoughts = thought + reasoning + plan + criticism
        return create_chat_completion(
            [{"role": "user", "content": feedback_prompt + feedback_thoughts}],
            llm_model,
        )<|MERGE_RESOLUTION|>--- conflicted
+++ resolved
@@ -253,33 +253,27 @@
                     result = plugin.post_command(command_name, result)
                 if self.next_action_count > 0:
                     self.next_action_count -= 1
-<<<<<<< HEAD
+                    
             if command_name != "do_nothing":
-                memory_to_add = (
-                    f"Assistant Reply: {assistant_reply} "
-                    f"\nResult: {result} "
-                    f"\nHuman Feedback: {user_input} "
-                )
                 if isinstance(self.memory, PineconeMemory):
                     stats = self.memory.get_stats()
                     index_fullness = stats.index_fullness
                     if index_fullness == 1:
                         should_clear = clean_input(
                             f"""Your Pinecone index is {Fore.RED}100% full{Style.RESET_ALL}.
-                                 No new data can be stored.
-                                 Clear index? Continue (y/n):"""
+                                No new data can be stored.
+                                Clear index? (y/n):"""
                         )
                         if should_clear.lower() == "y":
                             self.memory.clear
                         else:
                             pass
-=======
-            memory_to_add = (
-                f"Assistant Reply: {assistant_reply} "
-                f"\nResult: {result} "
-                f"\nHuman Feedback: {user_input} "
-            )
->>>>>>> 3b56716a
+            else:
+                memory_to_add = (
+                    f"Assistant Reply: {assistant_reply} "
+                    f"\nResult: {result} "
+                    f"\nHuman Feedback: {user_input} "
+                )
 
             self.memory.add(memory_to_add)
 
