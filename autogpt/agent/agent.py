--- conflicted
+++ resolved
@@ -252,7 +252,6 @@
                     result = plugin.post_command(command_name, result)
                 if self.next_action_count > 0:
                     self.next_action_count -= 1
-<<<<<<< HEAD
                     
             if command_name != "do_nothing":
                 if isinstance(self.memory, PineconeMemory):
@@ -273,11 +272,9 @@
                         f"Assistant Reply: {assistant_reply} "
                         f"\nResult: {result} "
                         f"\nHuman Feedback: {user_input} "
-                    )
-
+                )
+            
             self.memory.add(memory_to_add)
-=======
->>>>>>> b8478a96
 
             # Check if there's a result from the command append it to the message
             # history
