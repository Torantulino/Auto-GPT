from colorama import Fore, Style

from autogpt.app import execute_command, get_command
from autogpt.chat import chat_with_ai, create_chat_message
from autogpt.config import Config
<<<<<<< HEAD
from autogpt.json_fixes.bracket_termination import (
    attempt_to_fix_json_by_finding_outermost_brackets,
)
from autogpt.kill_switch import check_kill_switch
=======
from autogpt.json_fixes.master_json_fix_method import fix_json_using_multiple_techniques
from autogpt.json_validation.validate_json import validate_json
>>>>>>> 9cb1555a
from autogpt.logs import logger, print_assistant_thoughts
from autogpt.speech import say_text
from autogpt.spinner import Spinner
from autogpt.utils import clean_input


class Agent:
    """Agent class for interacting with Auto-GPT.

    Attributes:
        ai_name: The name of the agent.
        memory: The memory object to use.
        full_message_history: The full message history.
        next_action_count: The number of actions to execute.
        system_prompt: The system prompt is the initial prompt that defines everything the AI needs to know to achieve its task successfully.
        Currently, the dynamic and customizable information in the system prompt are ai_name, description and goals.

        triggering_prompt: The last sentence the AI will see before answering. For Auto-GPT, this prompt is:
            Determine which next command to use, and respond using the format specified above:
            The triggering prompt is not part of the system prompt because between the system prompt and the triggering
            prompt we have contextual information that can distract the AI and make it forget that its goal is to find the next task to achieve.
            SYSTEM PROMPT
            CONTEXTUAL INFORMATION (memory, previous conversations, anything relevant)
            TRIGGERING PROMPT

        The triggering prompt reminds the AI about its short term meta task (defining the next task)
    """

    def __init__(
        self,
        ai_name,
        memory,
        full_message_history,
        next_action_count,
        system_prompt,
        triggering_prompt,
    ):
        self.ai_name = ai_name
        self.memory = memory
        self.full_message_history = full_message_history
        self.next_action_count = next_action_count
        self.system_prompt = system_prompt
        self.triggering_prompt = triggering_prompt

    def start_interaction_loop(self):
        # Interaction Loop
        cfg = Config()
        loop_count = 0
        command_name = None
        arguments = None
        user_input = ""

        while True:
            # Discontinue if continuous limit is reached
            loop_count += 1
            if cfg.continuous_mode:
                if cfg.continuous_limit > 0 and loop_count > cfg.continuous_limit:
                    logger.typewriter_log(
                        "Continuous Limit Reached: ",
                        Fore.YELLOW,
                        f"{cfg.continuous_limit}",
                    )
                    break

                if cfg.global_kill_switch:
                    kill_switch, kill_switch_reason = check_kill_switch(
                        cfg.global_kill_switch, cfg.global_kill_switch_canary
                    )
                    if kill_switch:
                        logger.typewriter_log(
                            "Global Kill Switch Halted Execution",
                            Fore.RED,
                            f"{kill_switch_reason}",
                        )
                        break

                if cfg.local_kill_switch:
                    kill_switch, kill_switch_reason = check_kill_switch(
                        cfg.local_kill_switch, cfg.local_kill_switch_canary
                    )
                    if kill_switch:
                        logger.typewriter_log(
                            "Local Kill Switch Halted Execution",
                            Fore.RED,
                            f"{kill_switch_reason}",
                        )
                        break

            # Send message to AI, get response
            with Spinner("Thinking... "):
                assistant_reply = chat_with_ai(
                    self.system_prompt,
                    self.triggering_prompt,
                    self.full_message_history,
                    self.memory,
                    cfg.fast_token_limit,
                )  # TODO: This hardcodes the model to use GPT3.5. Make this an argument

            assistant_reply_json = fix_json_using_multiple_techniques(assistant_reply)

            # Print Assistant thoughts
            if assistant_reply_json != {}:
                validate_json(assistant_reply_json, 'llm_response_format_1')
                # Get command name and arguments
                try:
                    print_assistant_thoughts(self.ai_name, assistant_reply_json)
                    command_name, arguments = get_command(assistant_reply_json)
                    # command_name, arguments = assistant_reply_json_valid["command"]["name"], assistant_reply_json_valid["command"]["args"]
                    if cfg.speak_mode:
                        say_text(f"I want to execute {command_name}")
                except Exception as e:
                    logger.error("Error: \n", str(e))

            if not cfg.continuous_mode and self.next_action_count == 0:
                ### GET USER AUTHORIZATION TO EXECUTE COMMAND ###
                # Get key press: Prompt the user to press enter to continue or escape
                # to exit
                logger.typewriter_log(
                    "NEXT ACTION: ",
                    Fore.CYAN,
                    f"COMMAND = {Fore.CYAN}{command_name}{Style.RESET_ALL}  "
                    f"ARGUMENTS = {Fore.CYAN}{arguments}{Style.RESET_ALL}",
                )
                print(
                    "Enter 'y' to authorise command, 'y -N' to run N continuous "
                    "commands, 'n' to exit program, or enter feedback for "
                    f"{self.ai_name}...",
                    flush=True,
                )
                while True:
                    console_input = clean_input(
                        Fore.MAGENTA + "Input:" + Style.RESET_ALL
                    )
                    if console_input.lower().strip() == "y":
                        user_input = "GENERATE NEXT COMMAND JSON"
                        break
                    elif console_input.lower().strip() == "":
                        print("Invalid input format.")
                        continue
                    elif console_input.lower().startswith("y -"):
                        try:
                            self.next_action_count = abs(
                                int(console_input.split(" ")[1])
                            )
                            user_input = "GENERATE NEXT COMMAND JSON"
                        except ValueError:
                            print(
                                "Invalid input format. Please enter 'y -n' where n is"
                                " the number of continuous tasks."
                            )
                            continue
                        break
                    elif console_input.lower() == "n":
                        user_input = "EXIT"
                        break
                    else:
                        user_input = console_input
                        command_name = "human_feedback"
                        break

                if user_input == "GENERATE NEXT COMMAND JSON":
                    logger.typewriter_log(
                        "-=-=-=-=-=-=-= COMMAND AUTHORISED BY USER -=-=-=-=-=-=-=",
                        Fore.MAGENTA,
                        "",
                    )
                elif user_input == "EXIT":
                    print("Exiting...", flush=True)
                    break
            else:
                # Print command
                logger.typewriter_log(
                    "NEXT ACTION: ",
                    Fore.CYAN,
                    f"COMMAND = {Fore.CYAN}{command_name}{Style.RESET_ALL}"
                    f"  ARGUMENTS = {Fore.CYAN}{arguments}{Style.RESET_ALL}",
                )

            # Execute command
            if command_name is not None and command_name.lower().startswith("error"):
                result = (
                    f"Command {command_name} threw the following error: {arguments}"
                )
            elif command_name == "human_feedback":
                result = f"Human feedback: {user_input}"
            else:
                result = (
                    f"Command {command_name} returned: "
                    f"{execute_command(command_name, arguments)}"
                )
                if self.next_action_count > 0:
                    self.next_action_count -= 1

            memory_to_add = (
                f"Assistant Reply: {assistant_reply} "
                f"\nResult: {result} "
                f"\nHuman Feedback: {user_input} "
            )

            self.memory.add(memory_to_add)

            # Check if there's a result from the command append it to the message
            # history
            if result is not None:
                self.full_message_history.append(create_chat_message("system", result))
                logger.typewriter_log("SYSTEM: ", Fore.YELLOW, result)
            else:
                self.full_message_history.append(
                    create_chat_message("system", "Unable to execute command")
                )
                logger.typewriter_log(
                    "SYSTEM: ", Fore.YELLOW, "Unable to execute command"
                )<|MERGE_RESOLUTION|>--- conflicted
+++ resolved
@@ -3,15 +3,12 @@
 from autogpt.app import execute_command, get_command
 from autogpt.chat import chat_with_ai, create_chat_message
 from autogpt.config import Config
-<<<<<<< HEAD
 from autogpt.json_fixes.bracket_termination import (
     attempt_to_fix_json_by_finding_outermost_brackets,
 )
-from autogpt.kill_switch import check_kill_switch
-=======
 from autogpt.json_fixes.master_json_fix_method import fix_json_using_multiple_techniques
 from autogpt.json_validation.validate_json import validate_json
->>>>>>> 9cb1555a
+from autogpt.kill_switch import check_kill_switch
 from autogpt.logs import logger, print_assistant_thoughts
 from autogpt.speech import say_text
 from autogpt.spinner import Spinner
@@ -114,7 +111,7 @@
 
             # Print Assistant thoughts
             if assistant_reply_json != {}:
-                validate_json(assistant_reply_json, 'llm_response_format_1')
+                validate_json(assistant_reply_json, "llm_response_format_1")
                 # Get command name and arguments
                 try:
                     print_assistant_thoughts(self.ai_name, assistant_reply_json)
