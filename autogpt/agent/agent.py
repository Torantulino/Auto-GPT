--- conflicted
+++ resolved
@@ -129,14 +129,8 @@
                     f"COMMAND = {Fore.CYAN}{command_name}{Style.RESET_ALL}  "
                     f"ARGUMENTS = {Fore.CYAN}{arguments}{Style.RESET_ALL}",
                 )
-<<<<<<< HEAD
-                print(
+                logger.info(
                     "Enter 'y' to authorise command, 'y -N' to run N continuous commands, 's' to run self-feedback commands, "
-=======
-
-                logger.info(
-                    "Enter 'y' to authorise command, 'y -N' to run N continuous commands, 's' to run self-feedback commands"
->>>>>>> 064ac5c7
                     "'n' to exit program, or enter feedback for "
                     f"{self.ai_name}..."
                 )
