--- conflicted
+++ resolved
@@ -78,11 +78,7 @@
         ),
         ("Execute Python File", "execute_python_file", {"file": "<file>"}),
         ("Generate Image", "generate_image", {"prompt": "<prompt>"}),
-<<<<<<< HEAD
         ("Describe Image", "summarize_image_from_file", {"image": "<file>"}),
-        ("Do Nothing", "do_nothing", {}),
-=======
->>>>>>> 1ce64196
     ]
 
     # Only add shell command to the prompt if the AI is allowed to execute it
