--- conflicted
+++ resolved
@@ -39,11 +39,7 @@
     """
     joined_path = base.joinpath(*paths).resolve()
 
-<<<<<<< HEAD
-    if not joined_path.relative_to(base):
-=======
-    if CFG.restrict_to_workspace and not joined_path.is_relative_to(base):
->>>>>>> ecf2ba12
+    if CFG.restrict_to_workspace and not joined_path.relative_to(base):
         raise ValueError(
             f"Attempted to access path '{joined_path}' outside of workspace '{base}'."
         )
