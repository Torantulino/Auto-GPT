from __future__ import annotations

from ast import List
import time

import openai
from openai.error import APIError, RateLimitError
from colorama import Fore, Style

from autogpt.config import Config
from autogpt.logs import logger

CFG = Config()

openai.api_key = CFG.openai_api_key


def call_ai_function(
    function: str, args: list, description: str, model: str | None = None
) -> str:
    """Call an AI function

    This is a magic function that can do anything with no-code. See
    https://github.com/Torantulino/AI-Functions for more info.

    Args:
        function (str): The function to call
        args (list): The arguments to pass to the function
        description (str): The description of the function
        model (str, optional): The model to use. Defaults to None.

    Returns:
        str: The response from the function
    """
    if model is None:
        model = CFG.smart_llm_model
    # For each arg, if any are None, convert to "None":
    args = [str(arg) if arg is not None else "None" for arg in args]
    # parse args to comma separated string
    args = ", ".join(args)
    messages = [
        {
            "role": "system",
            "content": f"You are now the following python function: ```# {description}"
            f"\n{function}```\n\nOnly respond with your `return` value.",
        },
        {"role": "user", "content": args},
    ]

    return create_chat_completion(model=model, messages=messages, temperature=0)


# Overly simple abstraction until we create something better
# simple retry mechanism when getting a rate error or a bad gateway
def create_chat_completion(
    messages: list,  # type: ignore
    model: str | None = None,
    temperature: float = CFG.temperature,
    max_tokens: int | None = None,
) -> str:
    """Create a chat completion using the OpenAI API

    Args:
        messages (list[dict[str, str]]): The messages to send to the chat completion
        model (str, optional): The model to use. Defaults to None.
        temperature (float, optional): The temperature to use. Defaults to 0.9.
        max_tokens (int, optional): The max tokens to use. Defaults to None.

    Returns:
        str: The response from the chat completion
    """
    response = None
    num_retries = 10
    warned_user = False
    if CFG.debug_mode:
        print(
            Fore.GREEN
            + f"Creating chat completion with model {model}, temperature {temperature},"
            f" max_tokens {max_tokens}" + Fore.RESET
        )
    for attempt in range(num_retries):
        backoff = 2 ** (attempt + 2)
        try:
            if CFG.use_azure:
                response = openai.ChatCompletion.create(
                    deployment_id=CFG.get_azure_deployment_id_for_model(model),
                    model=model,
                    messages=messages,
                    temperature=temperature,
                    max_tokens=max_tokens,
                )
            else:
                response = openai.ChatCompletion.create(
                    model=model,
                    messages=messages,
                    temperature=temperature,
                    max_tokens=max_tokens,
                )
            break
        except RateLimitError:
            if CFG.debug_mode:
                print(
                    Fore.RED + "Error: ",
                    f"Reached rate limit, passing..." + Fore.RESET,
                )
            if not warned_user:
                logger.double_check(
                    f"Please double check that you have setup a {Fore.CYAN + Style.BRIGHT}PAID{Style.RESET_ALL} OpenAI API Account. " +
                    f"You can read more here: {Fore.CYAN}https://github.com/Significant-Gravitas/Auto-GPT#openai-api-keys-configuration{Fore.RESET}")
                warned_user = True
        except APIError as e:
            if e.http_status == 502:
                pass
            else:
                raise
            if attempt == num_retries - 1:
                raise
        if CFG.debug_mode:
            print(
                Fore.RED + "Error: ",
                f"API Bad gateway. Waiting {backoff} seconds..." + Fore.RESET,
            )
        time.sleep(backoff)
    if response is None:
        logger.typewriter_log(
            "FAILED TO GET RESPONSE FROM OPENAI",
            Fore.RED,
            "Auto-GPT has failed to get a response from OpenAI's services. " +
            f"Try running Auto-GPT again, and if the problem the persists try running it with `{Fore.CYAN}--debug{Fore.RESET}`."
        )
        logger.double_check()
        if CFG.debug_mode:
            raise RuntimeError(f"Failed to get response after {num_retries} retries")
        else:
            quit(1)

    return response.choices[0].message["content"]


<<<<<<< HEAD
def create_embedding(text, model_name="text-embedding-ada-002") -> list:
    """Create a embedding with text-ada-002 using the OpenAI SDK"""
=======
def create_embedding_with_ada(text) -> list:
    """Create an embedding with text-ada-002 using the OpenAI SDK"""
>>>>>>> 9cb1555a
    num_retries = 10
    for attempt in range(num_retries):
        backoff = 2 ** (attempt + 2)
        try:
            if CFG.use_azure:
                return openai.Embedding.create(
                    input=[text],
                    engine=CFG.get_azure_deployment_id_for_model(
                        model_name
                    ),
                )["data"][0]["embedding"]
            else:
                return openai.Embedding.create(
                    input=[text], model=model_name
                )["data"][0]["embedding"]
        except RateLimitError:
            pass
        except APIError as e:
            if e.http_status == 502:
                pass
            else:
                raise
            if attempt == num_retries - 1:
                raise
        if CFG.debug_mode:
            print(
                Fore.RED + "Error: ",
                f"API Bad gateway. Waiting {backoff} seconds..." + Fore.RESET,
            )
        time.sleep(backoff)<|MERGE_RESOLUTION|>--- conflicted
+++ resolved
@@ -137,13 +137,8 @@
     return response.choices[0].message["content"]
 
 
-<<<<<<< HEAD
 def create_embedding(text, model_name="text-embedding-ada-002") -> list:
     """Create a embedding with text-ada-002 using the OpenAI SDK"""
-=======
-def create_embedding_with_ada(text) -> list:
-    """Create an embedding with text-ada-002 using the OpenAI SDK"""
->>>>>>> 9cb1555a
     num_retries = 10
     for attempt in range(num_retries):
         backoff = 2 ** (attempt + 2)
