from __future__ import annotations

import time
from typing import List, Optional

import openai
from colorama import Fore, Style
from openai.error import APIError, RateLimitError

from autogpt.config import Config
from autogpt.logs import logger
<<<<<<< HEAD
from autogpt.api_manager import api_manager
=======
from autogpt.types.openai import Message
>>>>>>> 3c23e714

CFG = Config()

openai.api_key = CFG.openai_api_key


def call_ai_function(
    function: str, args: list, description: str, model: str | None = None
) -> str:
    """Call an AI function

    This is a magic function that can do anything with no-code. See
    https://github.com/Torantulino/AI-Functions for more info.

    Args:
        function (str): The function to call
        args (list): The arguments to pass to the function
        description (str): The description of the function
        model (str, optional): The model to use. Defaults to None.

    Returns:
        str: The response from the function
    """
    if model is None:
        model = CFG.smart_llm_model
    # For each arg, if any are None, convert to "None":
    args = [str(arg) if arg is not None else "None" for arg in args]
    # parse args to comma separated string
    args: str = ", ".join(args)
    messages: List[Message] = [
        {
            "role": "system",
            "content": f"You are now the following python function: ```# {description}"
            f"\n{function}```\n\nOnly respond with your `return` value.",
        },
        {"role": "user", "content": args},
    ]

    return create_chat_completion(model=model, messages=messages, temperature=0)


# Overly simple abstraction until we create something better
# simple retry mechanism when getting a rate error or a bad gateway
def create_chat_completion(
    messages: List[Message],  # type: ignore
    model: Optional[str] = None,
    temperature: float = CFG.temperature,
    max_tokens: Optional[int] = None,
) -> str:
    """Create a chat completion using the OpenAI API

    Args:
        messages (List[Message]): The messages to send to the chat completion
        model (str, optional): The model to use. Defaults to None.
        temperature (float, optional): The temperature to use. Defaults to 0.9.
        max_tokens (int, optional): The max tokens to use. Defaults to None.

    Returns:
        str: The response from the chat completion
    """
    num_retries = 10
    warned_user = False
    if CFG.debug_mode:
        print(
            f"{Fore.GREEN}Creating chat completion with model {model}, temperature {temperature}, max_tokens {max_tokens}{Fore.RESET}"
        )
    for plugin in CFG.plugins:
        if plugin.can_handle_chat_completion(
            messages=messages,
            model=model,
            temperature=temperature,
            max_tokens=max_tokens,
        ):
            message = plugin.handle_chat_completion(
                messages=messages,
                model=model,
                temperature=temperature,
                max_tokens=max_tokens,
            )
            if message is not None:
                return message
    response = None
    for attempt in range(num_retries):
        backoff = 2 ** (attempt + 2)
        try:
            if CFG.use_azure:
                response = api_manager.create_chat_completion(
                    deployment_id=CFG.get_azure_deployment_id_for_model(model),
                    model=model,
                    messages=messages,
                    temperature=temperature,
                    max_tokens=max_tokens,
                )
            else:
                response = api_manager.create_chat_completion(
                    model=model,
                    messages=messages,
                    temperature=temperature,
                    max_tokens=max_tokens,
                )
            break
        except RateLimitError:
            if CFG.debug_mode:
                print(
                    f"{Fore.RED}Error: ", f"Reached rate limit, passing...{Fore.RESET}"
                )
            if not warned_user:
                logger.double_check(
                    f"Please double check that you have setup a {Fore.CYAN + Style.BRIGHT}PAID{Style.RESET_ALL} OpenAI API Account. "
                    + f"You can read more here: {Fore.CYAN}https://github.com/Significant-Gravitas/Auto-GPT#openai-api-keys-configuration{Fore.RESET}"
                )
                warned_user = True
        except APIError as e:
            if e.http_status != 502:
                raise
            if attempt == num_retries - 1:
                raise
        if CFG.debug_mode:
            print(
                f"{Fore.RED}Error: ",
                f"API Bad gateway. Waiting {backoff} seconds...{Fore.RESET}",
            )
        time.sleep(backoff)
    if response is None:
        logger.typewriter_log(
            "FAILED TO GET RESPONSE FROM OPENAI",
            Fore.RED,
            "Auto-GPT has failed to get a response from OpenAI's services. "
            + f"Try running Auto-GPT again, and if the problem the persists try running it with `{Fore.CYAN}--debug{Fore.RESET}`.",
        )
        logger.double_check()
        if CFG.debug_mode:
            raise RuntimeError(f"Failed to get response after {num_retries} retries")
        else:
            quit(1)
    resp = response.choices[0].message["content"]
    for plugin in CFG.plugins:
        if not plugin.can_handle_on_response():
            continue
        resp = plugin.on_response(resp)
    return resp


def create_embedding_with_ada(text) -> list:
    """Create an embedding with text-ada-002 using the OpenAI SDK"""
    num_retries = 10
    for attempt in range(num_retries):
        backoff = 2 ** (attempt + 2)
        try:
            if CFG.use_azure:
                return openai.Embedding.create(
                    input=[text],
                    engine=CFG.get_azure_deployment_id_for_model(
                        "text-embedding-ada-002"
                    ),
                )["data"][0]["embedding"]
            else:
                return openai.Embedding.create(
                    input=[text], model="text-embedding-ada-002"
                )["data"][0]["embedding"]
        except RateLimitError:
            pass
        except APIError as e:
            if e.http_status != 502:
                raise
            if attempt == num_retries - 1:
                raise
        if CFG.debug_mode:
            print(
                f"{Fore.RED}Error: ",
                f"API Bad gateway. Waiting {backoff} seconds...{Fore.RESET}",
            )
        time.sleep(backoff)<|MERGE_RESOLUTION|>--- conflicted
+++ resolved
@@ -9,11 +9,8 @@
 
 from autogpt.config import Config
 from autogpt.logs import logger
-<<<<<<< HEAD
 from autogpt.api_manager import api_manager
-=======
 from autogpt.types.openai import Message
->>>>>>> 3c23e714
 
 CFG = Config()
 
