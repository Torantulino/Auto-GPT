--- conflicted
+++ resolved
@@ -71,13 +71,8 @@
     elif memory_backend == "milvus":
         if not MilvusMemory:
             print(
-<<<<<<< HEAD
                 "Error: Milvus is not installed. "
-                "Please install pymilvus to use Milvus as a memory backend."
-=======
-                "Error: pymilvus sdk is not installed."
-                "Please install pymilvus to use Milvus or Zilliz Cloud as memory backend."
->>>>>>> aedd288d
+                "Please install pymilvus to use Milvus or Zilliz Cloud as a memory backend."
             )
         else:
             memory = MilvusMemory(cfg)
