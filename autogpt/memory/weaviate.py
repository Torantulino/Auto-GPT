--- conflicted
+++ resolved
@@ -3,13 +3,8 @@
 from weaviate.embedded import EmbeddedOptions
 from weaviate.util import generate_uuid5
 
-<<<<<<< HEAD
 from autogpt.config import Config
 from autogpt.memory.base import EMBED_DIM, MemoryProviderSingleton, get_embedding
-=======
-from autogpt.llm_utils import get_ada_embedding
-from autogpt.memory.base import MemoryProviderSingleton
->>>>>>> 8bf4eb7e
 
 
 def default_schema(weaviate_index):
@@ -26,7 +21,7 @@
 
 
 class WeaviateMemory(MemoryProviderSingleton):
-    def __init__(self, cfg):
+    def __init__(self, cfg: Config):
         auth_credentials = self._build_auth_credentials(cfg)
 
         url = f"{cfg.weaviate_protocol}://{cfg.weaviate_host}:{cfg.weaviate_port}"
