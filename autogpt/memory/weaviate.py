import weaviate
from weaviate import Client
from weaviate.embedded import EmbeddedOptions
from weaviate.util import generate_uuid5

<<<<<<< HEAD
from autogpt.llm_utils import get_ada_embedding
from autogpt.logs import logger
=======
from autogpt.llm import get_ada_embedding
>>>>>>> 3b74d215
from autogpt.memory.base import MemoryProviderSingleton


def default_schema(weaviate_index):
    return {
        "class": weaviate_index,
        "properties": [
            {
                "name": "raw_text",
                "dataType": ["text"],
                "description": "original text for the embedding",
            }
        ],
    }


class WeaviateMemory(MemoryProviderSingleton):
    def __init__(self, cfg):
        auth_credentials = self._build_auth_credentials(cfg)

        url = f"{cfg.weaviate_protocol}://{cfg.weaviate_host}:{cfg.weaviate_port}"

        if cfg.use_weaviate_embedded:
            self.client = Client(
                embedded_options=EmbeddedOptions(
                    hostname=cfg.weaviate_host,
                    port=int(cfg.weaviate_port),
                    persistence_data_path=cfg.weaviate_embedded_path,
                )
            )

            logger.info(
                f"Weaviate Embedded running on: {url} with persistence path: {cfg.weaviate_embedded_path}"
            )
        else:
            self.client = Client(url, auth_client_secret=auth_credentials)

        self.index = WeaviateMemory.format_classname(cfg.memory_index)
        self._create_schema()

    @staticmethod
    def format_classname(index):
        # weaviate uses capitalised index names
        # The python client uses the following code to format
        # index names before the corresponding class is created
        index = index.replace("-", "_")
        if len(index) == 1:
            return index.capitalize()
        return index[0].capitalize() + index[1:]

    def _create_schema(self):
        schema = default_schema(self.index)
        if not self.client.schema.contains(schema):
            self.client.schema.create_class(schema)

    def _build_auth_credentials(self, cfg):
        if cfg.weaviate_username and cfg.weaviate_password:
            return weaviate.AuthClientPassword(
                cfg.weaviate_username, cfg.weaviate_password
            )
        if cfg.weaviate_api_key:
            return weaviate.AuthApiKey(api_key=cfg.weaviate_api_key)
        else:
            return None

    def add(self, data):
        vector = get_ada_embedding(data)

        doc_uuid = generate_uuid5(data, self.index)
        data_object = {"raw_text": data}

        with self.client.batch as batch:
            batch.add_data_object(
                uuid=doc_uuid,
                data_object=data_object,
                class_name=self.index,
                vector=vector,
            )

        return f"Inserting data into memory at uuid: {doc_uuid}:\n data: {data}"

    def get(self, data):
        return self.get_relevant(data, 1)

    def clear(self):
        self.client.schema.delete_all()

        # weaviate does not yet have a neat way to just remove the items in an index
        # without removing the entire schema, therefore we need to re-create it
        # after a call to delete_all
        self._create_schema()

        return "Obliterated"

    def get_relevant(self, data, num_relevant=5):
        query_embedding = get_ada_embedding(data)
        try:
            results = (
                self.client.query.get(self.index, ["raw_text"])
                .with_near_vector({"vector": query_embedding, "certainty": 0.7})
                .with_limit(num_relevant)
                .do()
            )

            if len(results["data"]["Get"][self.index]) > 0:
                return [
                    str(item["raw_text"]) for item in results["data"]["Get"][self.index]
                ]
            else:
                return []

        except Exception as err:
            logger.warn(f"Unexpected error {err=}, {type(err)=}")
            return []

    def get_stats(self):
        result = self.client.query.aggregate(self.index).with_meta_count().do()
        class_data = result["data"]["Aggregate"][self.index]

        return class_data[0]["meta"] if class_data else {}<|MERGE_RESOLUTION|>--- conflicted
+++ resolved
@@ -3,12 +3,8 @@
 from weaviate.embedded import EmbeddedOptions
 from weaviate.util import generate_uuid5
 
-<<<<<<< HEAD
-from autogpt.llm_utils import get_ada_embedding
+from autogpt.llm import get_ada_embedding
 from autogpt.logs import logger
-=======
-from autogpt.llm import get_ada_embedding
->>>>>>> 3b74d215
 from autogpt.memory.base import MemoryProviderSingleton
 
 
