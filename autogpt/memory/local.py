import dataclasses
import os
from typing import Any, List, Optional, Tuple

import numpy as np
import orjson

from autogpt.memory.base import MemoryProviderSingleton, get_ada_embedding

EMBED_DIM = 1536
SAVE_OPTIONS = orjson.OPT_SERIALIZE_NUMPY | orjson.OPT_SERIALIZE_DATACLASS


def create_default_embeddings():
    return np.zeros((0, EMBED_DIM)).astype(np.float32)


@dataclasses.dataclass
class CacheContent:
    texts: List[str] = dataclasses.field(default_factory=list)
    embeddings: np.ndarray = dataclasses.field(
        default_factory=create_default_embeddings
    )


class LocalCache(MemoryProviderSingleton):
    """A class that stores the memory in a local file"""

    def __init__(self, cfg) -> None:
<<<<<<< HEAD
        self.index = cfg.local_cache_index
        self.filename = f"{self.index}.json"
=======
        """Initialize a class instance

        Args:
            cfg: Config object

        Returns:
            None
        """
        self.filename = f"{cfg.memory_index}.json"
>>>>>>> 1073954f
        if os.path.exists(self.filename):
            try:
                with open(self.filename, "w+b") as f:
                    file_content = f.read()
                    if not file_content.strip():
                        file_content = b"{}"
                        f.write(file_content)

                    loaded = orjson.loads(file_content)
                    self.data = CacheContent(**loaded)
            except orjson.JSONDecodeError:
                print(f"Error: The file '{self.filename}' is not in JSON format.")
                self.data = CacheContent()
        else:
            print(
                f"Warning: The file '{self.filename}' does not exist."
                "Local memory would not be saved to a file."
            )
            self.data = CacheContent()

    def add(self, text: str):
        """
        Add text to our list of texts, add embedding as row to our
            embeddings-matrix

        Args:
            text: str

        Returns: None
        """
        if "Command Error:" in text:
            return ""
        self.data.texts.append(text)

        embedding = get_ada_embedding(text)

        vector = np.array(embedding).astype(np.float32)
        vector = vector[np.newaxis, :]
        self.data.embeddings = np.concatenate(
            [
                self.data.embeddings,
                vector,
            ],
            axis=0,
        )

        with open(self.filename, "wb") as f:
            out = orjson.dumps(self.data, option=SAVE_OPTIONS)
            f.write(out)
        return text

    def clear(self) -> str:
        """
        Clears the redis server.

        Returns: A message indicating that the memory has been cleared.
        """
        self.data = CacheContent()
        return "Obliviated"

    def get(self, data: str) -> Optional[List[Any]]:
        """
        Gets the data from the memory that is most relevant to the given data.

        Args:
            data: The data to compare to.

        Returns: The most relevant data.
        """
        return self.get_relevant(data, 1)

    def get_relevant(self, text: str, k: int) -> List[Any]:
        """ "
        matrix-vector mult to find score-for-each-row-of-matrix
         get indices for top-k winning scores
         return texts for those indices
        Args:
            text: str
            k: int

        Returns: List[str]
        """
        embedding = get_ada_embedding(text)

        scores = np.dot(self.data.embeddings, embedding)

        top_k_indices = np.argsort(scores)[-k:][::-1]

        return [self.data.texts[i] for i in top_k_indices]

    def get_stats(self) -> Tuple[int, Tuple[int, ...]]:
        """
        Returns: The stats of the local cache.
        """
        return len(self.data.texts), self.data.embeddings.shape<|MERGE_RESOLUTION|>--- conflicted
+++ resolved
@@ -27,10 +27,6 @@
     """A class that stores the memory in a local file"""
 
     def __init__(self, cfg) -> None:
-<<<<<<< HEAD
-        self.index = cfg.local_cache_index
-        self.filename = f"{self.index}.json"
-=======
         """Initialize a class instance
 
         Args:
@@ -39,8 +35,7 @@
         Returns:
             None
         """
-        self.filename = f"{cfg.memory_index}.json"
->>>>>>> 1073954f
+        self.filename = f"{cfg.local_cache_index}.json"
         if os.path.exists(self.filename):
             try:
                 with open(self.filename, "w+b") as f:
