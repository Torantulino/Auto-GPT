--- conflicted
+++ resolved
@@ -31,7 +31,6 @@
 from autogpt.memory import get_memory
 from autogpt.processing.text import summarize_text
 from autogpt.speech import say_text
-from autogpt.url_utils.validators import validate_url
 
 CFG = Config()
 AGENT_MANAGER = AgentManager()
@@ -181,18 +180,6 @@
             return browse_website(arguments["url"], arguments["question"])
         # TODO: Change these to take in a file rather than pasted code, if
         # non-file is given, return instructions "Input should be a python
-<<<<<<< HEAD
-        # filepath, write your code to file and try again
-        elif command_name == "task_complete":
-            shutdown()
-        else:
-            for command in prompt.commands:
-                if (
-                    command_name == command["label"].lower()
-                    or command_name == command["name"].lower()
-                ):
-                    return command["function"](**arguments)
-=======
         # filepath, write your code to file and try again"
         elif command_name == "analyze_code":
             return analyze_code(arguments["code"])
@@ -231,7 +218,6 @@
         elif command_name == "task_complete":
             shutdown()
         else:
->>>>>>> 91537b04
             return (
                 f"Unknown command '{command_name}'. Please refer to the 'COMMANDS'"
                 " list for available commands and only respond in the specified JSON"
@@ -241,13 +227,6 @@
         return f"Error: {str(e)}"
 
 
-<<<<<<< HEAD
-@command(
-    "get_text_summary", "Get text summary", '"url": "<url>", "question": "<question>"'
-)
-@validate_url
-=======
->>>>>>> 91537b04
 def get_text_summary(url: str, question: str) -> str:
     """Return the results of a Google search
 
@@ -263,11 +242,6 @@
     return f""" "Result" : {summary}"""
 
 
-<<<<<<< HEAD
-@command("get_hyperlinks", "Get text summary", '"url": "<url>"')
-@validate_url
-=======
->>>>>>> 91537b04
 def get_hyperlinks(url: str) -> Union[str, List[str]]:
     """Return the results of a Google search
 
