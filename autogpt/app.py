""" Command and Control """
import json
from typing import Dict, List, NoReturn, Union

from autogpt.agent.agent_manager import AgentManager
from autogpt.commands.command import CommandRegistry, command
from autogpt.commands.web_requests import scrape_links, scrape_text
from autogpt.config import Config
from autogpt.logs import logger
from autogpt.memory.vector import get_memory
from autogpt.processing.text import summarize_text
from autogpt.prompts.generator import PromptGenerator
from autogpt.speech import say_text
from autogpt.url_utils.validators import validate_url

<<<<<<< HEAD
AGENT_MANAGER = AgentManager()
=======
CFG = Config()
>>>>>>> d3fc8c42


def is_valid_int(value: str) -> bool:
    """Check if the value is a valid integer

    Args:
        value (str): The value to check

    Returns:
        bool: True if the value is a valid integer, False otherwise
    """
    try:
        int(value)
        return True
    except ValueError:
        return False


def get_command(response_json: Dict):
    """Parse the response and return the command name and arguments

    Args:
        response_json (json): The response from the AI

    Returns:
        tuple: The command name and arguments

    Raises:
        json.decoder.JSONDecodeError: If the response is not valid JSON

        Exception: If any other error occurs
    """
    try:
        if "command" not in response_json:
            return "Error:", "Missing 'command' object in JSON"

        if not isinstance(response_json, dict):
            return "Error:", f"'response_json' object is not dictionary {response_json}"

        command = response_json["command"]
        if not isinstance(command, dict):
            return "Error:", "'command' object is not a dictionary"

        if "name" not in command:
            return "Error:", "Missing 'name' field in 'command' object"

        command_name = command["name"]

        # Use an empty dictionary if 'args' field is not present in 'command' object
        arguments = command.get("args", {})

        return command_name, arguments
    except json.decoder.JSONDecodeError:
        return "Error:", "Invalid JSON"
    # All other errors, return "Error: + error message"
    except Exception as e:
        return "Error:", str(e)


def map_command_synonyms(command_name: str):
    """Takes the original command name given by the AI, and checks if the
    string matches a list of common/known hallucinations
    """
    synonyms = [
        ("write_file", "write_to_file"),
        ("create_file", "write_to_file"),
        ("search", "google"),
    ]
    for seen_command, actual_command_name in synonyms:
        if command_name == seen_command:
            return actual_command_name
    return command_name


def execute_command(
    command_registry: CommandRegistry,
    command_name: str,
    arguments,
    prompt: PromptGenerator,
    config: Config,
):
    """Execute the command and return the result

    Args:
        command_name (str): The name of the command to execute
        arguments (dict): The arguments for the command

    Returns:
        str: The result of the command
    """
    try:
        cmd = command_registry.commands.get(command_name)

        # If the command is found, call it with the provided arguments
        if cmd:
            return cmd(**arguments, config=config)

        # TODO: Remove commands below after they are moved to the command registry.
        command_name = map_command_synonyms(command_name.lower())

<<<<<<< HEAD
        if command_name == "memory_add":
            return get_memory(config).add(arguments["string"])

=======
>>>>>>> d3fc8c42
        # TODO: Change these to take in a file rather than pasted code, if
        # non-file is given, return instructions "Input should be a python
        # filepath, write your code to file and try again
        for command in prompt.commands:
            if (
                command_name == command["label"].lower()
                or command_name == command["name"].lower()
            ):
                return command["function"](**arguments)
        return (
            f"Unknown command '{command_name}'. Please refer to the 'COMMANDS'"
            " list for available commands and only respond in the specified JSON"
            " format."
        )
    except Exception as e:
        return f"Error: {str(e)}"


@command(
    "get_text_summary", "Get text summary", '"url": "<url>", "question": "<question>"'
)
@validate_url
<<<<<<< HEAD
def get_text_summary(url: str, question: str, config: Config) -> str:
    """Return the results of a Google search
=======
def get_text_summary(url: str, question: str) -> str:
    """Get the text summary of a webpage
>>>>>>> d3fc8c42

    Args:
        url (str): The url to scrape
        question (str): The question to summarize the text for

    Returns:
        str: The summary of the text
    """
<<<<<<< HEAD
    text = scrape_text(url, config)
    summary = summarize_text(url, text, question)
=======
    text = scrape_text(url)
    summary, _ = summarize_text(text, question=question)

>>>>>>> d3fc8c42
    return f""" "Result" : {summary}"""


@command("get_hyperlinks", "Get hyperlinks", '"url": "<url>"')
@validate_url
<<<<<<< HEAD
def get_hyperlinks(url: str, config: Config) -> Union[str, List[str]]:
    """Return the results of a Google search
=======
def get_hyperlinks(url: str) -> Union[str, List[str]]:
    """Get all hyperlinks on a webpage
>>>>>>> d3fc8c42

    Args:
        url (str): The url to scrape

    Returns:
        str or list: The hyperlinks on the page
    """
    return scrape_links(url, config)


@command(
    "start_agent",
    "Start GPT Agent",
    '"name": "<name>", "task": "<short_task_desc>", "prompt": "<prompt>"',
)
def start_agent(name: str, task: str, prompt: str, config: Config, model=None) -> str:
    """Start an agent with a given name, task, and prompt

    Args:
        name (str): The name of the agent
        task (str): The task of the agent
        prompt (str): The prompt for the agent
        model (str): The model to use for the agent

    Returns:
        str: The response of the agent
    """
<<<<<<< HEAD
    if model is None:
        model = config.fast_llm_model
=======
    agent_manager = AgentManager()

>>>>>>> d3fc8c42
    # Remove underscores from name
    voice_name = name.replace("_", " ")

    first_message = f"""You are {name}.  Respond with: "Acknowledged"."""
    agent_intro = f"{voice_name} here, Reporting for duty!"

    # Create agent
    if config.speak_mode:
        say_text(agent_intro, 1)
    key, ack = agent_manager.create_agent(task, first_message, model)

    if config.speak_mode:
        say_text(f"Hello {voice_name}. Your task is as follows. {task}.")

    # Assign task (prompt), get response
    agent_response = agent_manager.message_agent(key, prompt)

    return f"Agent {name} created with key {key}. First response: {agent_response}"


@command("message_agent", "Message GPT Agent", '"key": "<key>", "message": "<message>"')
def message_agent(key: str, message: str, config: Config) -> str:
    """Message an agent with a given key and message"""
    # Check if the key is a valid integer
    if is_valid_int(key):
        agent_response = AgentManager().message_agent(int(key), message)
    else:
        return "Invalid key, must be an integer."

    # Speak response
    if config.speak_mode:
        say_text(agent_response, 1)
    return agent_response


@command("list_agents", "List GPT Agents", "() -> str")
def list_agents(config: Config) -> str:
    """List all agents

    Returns:
        str: A list of all agents
    """
    return "List of agents:\n" + "\n".join(
        [str(x[0]) + ": " + x[1] for x in AgentManager().list_agents()]
    )


@command("delete_agent", "Delete GPT Agent", '"key": "<key>"')
def delete_agent(key: str, config: Config) -> str:
    """Delete an agent with a given key

    Args:
        key (str): The key of the agent to delete

    Returns:
        str: A message indicating whether the agent was deleted or not
    """
    result = AgentManager().delete_agent(key)
    return f"Agent {key} deleted." if result else f"Agent {key} does not exist."<|MERGE_RESOLUTION|>--- conflicted
+++ resolved
@@ -6,18 +6,10 @@
 from autogpt.commands.command import CommandRegistry, command
 from autogpt.commands.web_requests import scrape_links, scrape_text
 from autogpt.config import Config
-from autogpt.logs import logger
-from autogpt.memory.vector import get_memory
 from autogpt.processing.text import summarize_text
 from autogpt.prompts.generator import PromptGenerator
 from autogpt.speech import say_text
 from autogpt.url_utils.validators import validate_url
-
-<<<<<<< HEAD
-AGENT_MANAGER = AgentManager()
-=======
-CFG = Config()
->>>>>>> d3fc8c42
 
 
 def is_valid_int(value: str) -> bool:
@@ -118,12 +110,6 @@
         # TODO: Remove commands below after they are moved to the command registry.
         command_name = map_command_synonyms(command_name.lower())
 
-<<<<<<< HEAD
-        if command_name == "memory_add":
-            return get_memory(config).add(arguments["string"])
-
-=======
->>>>>>> d3fc8c42
         # TODO: Change these to take in a file rather than pasted code, if
         # non-file is given, return instructions "Input should be a python
         # filepath, write your code to file and try again
@@ -146,13 +132,8 @@
     "get_text_summary", "Get text summary", '"url": "<url>", "question": "<question>"'
 )
 @validate_url
-<<<<<<< HEAD
 def get_text_summary(url: str, question: str, config: Config) -> str:
-    """Return the results of a Google search
-=======
-def get_text_summary(url: str, question: str) -> str:
     """Get the text summary of a webpage
->>>>>>> d3fc8c42
 
     Args:
         url (str): The url to scrape
@@ -161,26 +142,16 @@
     Returns:
         str: The summary of the text
     """
-<<<<<<< HEAD
-    text = scrape_text(url, config)
-    summary = summarize_text(url, text, question)
-=======
     text = scrape_text(url)
     summary, _ = summarize_text(text, question=question)
 
->>>>>>> d3fc8c42
     return f""" "Result" : {summary}"""
 
 
 @command("get_hyperlinks", "Get hyperlinks", '"url": "<url>"')
 @validate_url
-<<<<<<< HEAD
 def get_hyperlinks(url: str, config: Config) -> Union[str, List[str]]:
-    """Return the results of a Google search
-=======
-def get_hyperlinks(url: str) -> Union[str, List[str]]:
     """Get all hyperlinks on a webpage
->>>>>>> d3fc8c42
 
     Args:
         url (str): The url to scrape
@@ -208,13 +179,8 @@
     Returns:
         str: The response of the agent
     """
-<<<<<<< HEAD
-    if model is None:
-        model = config.fast_llm_model
-=======
     agent_manager = AgentManager()
 
->>>>>>> d3fc8c42
     # Remove underscores from name
     voice_name = name.replace("_", " ")
 
