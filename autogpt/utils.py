--- conflicted
+++ resolved
@@ -4,12 +4,12 @@
 import yaml
 from colorama import Fore
 from git.repo import Repo
-<<<<<<< HEAD
 from prompt_toolkit import PromptSession
 from prompt_toolkit.history import InMemoryHistory
 from prompt_toolkit.formatted_text import FormattedText
 from prompt_toolkit import HTML
 from typing import Union
+from autogpt.config import Config
 
 ANSI_BLACK = "ansiblack"
 ANSI_RED = "ansired"
@@ -30,24 +30,6 @@
 
 session = PromptSession(history=InMemoryHistory())
 
-
-def clean_input(prompt: Union[str, FormattedText] = "", color: str = None):
-    if color:
-        prompt = HTML(f"<{color}>{prompt}</{color}>")
-    try:
-        user_input = session.prompt(prompt)
-        return user_input.strip()
-=======
-
-# Use readline if available (for clean_input)
-try:
-    import readline
-except:
-    pass
-
-from autogpt.config import Config
-
-
 def send_chat_message_to_user(report: str):
     cfg = Config()
     if not cfg.chat_messages_enabled:
@@ -59,8 +41,7 @@
             continue
         plugin.report(report)
 
-
-def clean_input(prompt: str = "", talk=False):
+def clean_input(prompt: Union[str, FormattedText] = "", color: str = None, talk=False):
     try:
         cfg = Config()
         if cfg.chat_messages_enabled:
@@ -93,9 +74,10 @@
 
         # ask for input, default when just pressing Enter is y
         print("Asking user via keyboard...")
-        answer = input(prompt)
-        return answer
->>>>>>> 65b6c270
+        if color:
+            prompt = HTML(f"<{color}>{prompt}</{color}>")
+        user_input = session.prompt(prompt)
+        return user_input.strip()
     except KeyboardInterrupt:
         print("You interrupted Auto-GPT")
         print("Quitting...")
