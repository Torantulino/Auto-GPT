from __future__ import annotations

import functools
import time
from dataclasses import dataclass
from typing import List, Optional
from unittest.mock import patch

import openai
import openai.api_resources.abstract.engine_api_resource as engine_api_resource
from colorama import Fore, Style
from openai.error import APIError, RateLimitError, ServiceUnavailableError, Timeout
from openai.openai_object import OpenAIObject

<<<<<<< HEAD
from autogpt.models.command_registry import CommandRegistry

if TYPE_CHECKING:
    from autogpt.config import Config

=======
>>>>>>> 050c52a0
from autogpt.llm.base import (
    ChatModelInfo,
    EmbeddingModelInfo,
    MessageDict,
    TextModelInfo,
    TText,
)
from autogpt.logs import logger
from autogpt.models.command_registry import CommandRegistry

OPEN_AI_CHAT_MODELS = {
    info.name: info
    for info in [
        ChatModelInfo(
            name="gpt-3.5-turbo-0301",
            prompt_token_cost=0.0015,
            completion_token_cost=0.002,
            max_tokens=4096,
        ),
        ChatModelInfo(
            name="gpt-3.5-turbo-0613",
            prompt_token_cost=0.0015,
            completion_token_cost=0.002,
            max_tokens=4096,
        ),
        ChatModelInfo(
            name="gpt-3.5-turbo-16k-0613",
            prompt_token_cost=0.003,
            completion_token_cost=0.004,
            max_tokens=16384,
        ),
        ChatModelInfo(
            name="gpt-4-0314",
            prompt_token_cost=0.03,
            completion_token_cost=0.06,
            max_tokens=8192,
        ),
        ChatModelInfo(
            name="gpt-4-0613",
            prompt_token_cost=0.03,
            completion_token_cost=0.06,
            max_tokens=8192,
        ),
        ChatModelInfo(
            name="gpt-4-32k-0314",
            prompt_token_cost=0.06,
            completion_token_cost=0.12,
            max_tokens=32768,
        ),
        ChatModelInfo(
            name="gpt-4-32k-0613",
            prompt_token_cost=0.06,
            completion_token_cost=0.12,
            max_tokens=32768,
        ),
    ]
}
# Set aliases for rolling model IDs
chat_model_mapping = {
    "gpt-3.5-turbo": "gpt-3.5-turbo-0613",
    "gpt-3.5-turbo-16k": "gpt-3.5-turbo-16k-0613",
    "gpt-4": "gpt-4-0613",
    "gpt-4-32k": "gpt-4-32k-0613",
}
for alias, target in chat_model_mapping.items():
    alias_info = ChatModelInfo(**OPEN_AI_CHAT_MODELS[target].__dict__)
    alias_info.name = alias
    OPEN_AI_CHAT_MODELS[alias] = alias_info

OPEN_AI_TEXT_MODELS = {
    info.name: info
    for info in [
        TextModelInfo(
            name="text-davinci-003",
            prompt_token_cost=0.02,
            completion_token_cost=0.02,
            max_tokens=4097,
        ),
    ]
}

OPEN_AI_EMBEDDING_MODELS = {
    info.name: info
    for info in [
        EmbeddingModelInfo(
            name="text-embedding-ada-002",
            prompt_token_cost=0.0001,
            max_tokens=8191,
            embedding_dimensions=1536,
        ),
    ]
}

OPEN_AI_MODELS: dict[str, ChatModelInfo | EmbeddingModelInfo | TextModelInfo] = {
    **OPEN_AI_CHAT_MODELS,
    **OPEN_AI_TEXT_MODELS,
    **OPEN_AI_EMBEDDING_MODELS,
}


def meter_api(func):
    """Adds ApiManager metering to functions which make OpenAI API calls"""
    from autogpt.llm.api_manager import ApiManager

    api_manager = ApiManager()

    openai_obj_processor = openai.util.convert_to_openai_object

    def update_usage_with_response(response: OpenAIObject):
        try:
            usage = response.usage
            logger.debug(f"Reported usage from call to model {response.model}: {usage}")
            api_manager.update_cost(
                response.usage.prompt_tokens,
                response.usage.completion_tokens if "completion_tokens" in usage else 0,
                response.model,
            )
        except Exception as err:
            logger.warn(f"Failed to update API costs: {err.__class__.__name__}: {err}")

    def metering_wrapper(*args, **kwargs):
        openai_obj = openai_obj_processor(*args, **kwargs)
        if isinstance(openai_obj, OpenAIObject) and "usage" in openai_obj:
            update_usage_with_response(openai_obj)
        return openai_obj

    def metered_func(*args, **kwargs):
        with patch.object(
            engine_api_resource.util,
            "convert_to_openai_object",
            side_effect=metering_wrapper,
        ):
            return func(*args, **kwargs)

    return metered_func


def retry_api(
    num_retries: int = 10,
    backoff_base: float = 2.0,
    warn_user: bool = True,
):
    """Retry an OpenAI API call.

    Args:
        num_retries int: Number of retries. Defaults to 10.
        backoff_base float: Base for exponential backoff. Defaults to 2.
        warn_user bool: Whether to warn the user. Defaults to True.
    """
    error_messages = {
        ServiceUnavailableError: f"{Fore.RED}Error: The OpenAI API engine is currently overloaded, passing...{Fore.RESET}",
        RateLimitError: f"{Fore.RED}Error: Reached rate limit, passing...{Fore.RESET}",
    }
    api_key_error_msg = (
        f"Please double check that you have setup a "
        f"{Fore.CYAN + Style.BRIGHT}PAID{Style.RESET_ALL} OpenAI API Account. You can "
        f"read more here: {Fore.CYAN}https://docs.agpt.co/setup/#getting-an-api-key{Fore.RESET}"
    )
    backoff_msg = (
        f"{Fore.RED}Error: API Bad gateway. Waiting {{backoff}} seconds...{Fore.RESET}"
    )

    def _wrapper(func):
        @functools.wraps(func)
        def _wrapped(*args, **kwargs):
            user_warned = not warn_user
            num_attempts = num_retries + 1  # +1 for the first attempt
            for attempt in range(1, num_attempts + 1):
                try:
                    return func(*args, **kwargs)

                except (RateLimitError, ServiceUnavailableError) as e:
                    if attempt == num_attempts:
                        raise

                    error_msg = error_messages[type(e)]
                    logger.debug(error_msg)
                    if not user_warned:
                        logger.double_check(api_key_error_msg)
                        user_warned = True

                except (APIError, Timeout) as e:
                    if (e.http_status not in [429, 502]) or (attempt == num_attempts):
                        raise

                backoff = backoff_base ** (attempt + 2)
                logger.debug(backoff_msg.format(backoff=backoff))
                time.sleep(backoff)

        return _wrapped

    return _wrapper


@meter_api
@retry_api()
def create_chat_completion(
    messages: List[MessageDict],
    *_,
    **kwargs,
) -> OpenAIObject:
    """Create a chat completion using the OpenAI API

    Args:
        messages: A list of messages to feed to the chatbot.
        kwargs: Other arguments to pass to the OpenAI API chat completion call.
    Returns:
        OpenAIObject: The ChatCompletion response from OpenAI

    """
    completion: OpenAIObject = openai.ChatCompletion.create(
        messages=messages,
        **kwargs,
    )
    if not hasattr(completion, "error"):
        logger.debug(f"Response: {completion}")
    return completion


@meter_api
@retry_api()
def create_text_completion(
    prompt: str,
    *_,
    **kwargs,
) -> OpenAIObject:
    """Create a text completion using the OpenAI API

    Args:
        prompt: A text prompt to feed to the LLM
        kwargs: Other arguments to pass to the OpenAI API text completion call.
    Returns:
        OpenAIObject: The Completion response from OpenAI

    """
    return openai.Completion.create(
        prompt=prompt,
        **kwargs,
    )


@meter_api
@retry_api()
def create_embedding(
    input: str | TText | List[str] | List[TText],
    *_,
    **kwargs,
) -> OpenAIObject:
    """Create an embedding using the OpenAI API

    Args:
        input: The text to embed.
        kwargs: Other arguments to pass to the OpenAI API embedding call.
    Returns:
        OpenAIObject: The Embedding response from OpenAI

    """
    return openai.Embedding.create(
        input=input,
        **kwargs,
    )


@dataclass
class OpenAIFunctionCall:
    """Represents a function call as generated by an OpenAI model

    Attributes:
        name: the name of the function that the LLM wants to call
        arguments: a stringified JSON object (unverified) containing `arg: value` pairs
    """

    name: str
    arguments: str


@dataclass
class OpenAIFunctionSpec:
    """Represents a "function" in OpenAI, which is mapped to a Command in Auto-GPT"""

    name: str
    description: str
    parameters: dict[str, ParameterSpec]

    @dataclass
    class ParameterSpec:
        name: str
        type: str  # TODO: add enum support
        description: Optional[str]
        required: bool = False

    @property
<<<<<<< HEAD
    def schema(self):
=======
    def schema(self) -> dict[str, str | dict | list]:
>>>>>>> 050c52a0
        """Returns an OpenAI-consumable function specification"""
        return {
            "name": self.name,
            "description": self.description,
            "parameters": {
                "type": "object",
                "properties": {
                    param.name: {
                        "type": param.type,
                        "description": param.description,
                    }
                    for param in self.parameters.values()
                },
                "required": [
                    param.name for param in self.parameters.values() if param.required
                ],
            },
        }

    @property
    def prompt_format(self) -> str:
        """Returns the function formatted similarly to the way OpenAI does it internally:
        https://community.openai.com/t/how-to-calculate-the-tokens-when-using-function-call/266573/18

        Example:
        ```ts
        // Get the current weather in a given location
        type get_current_weather = (_: {
        // The city and state, e.g. San Francisco, CA
        location: string,
        unit?: "celsius" | "fahrenheit",
        }) => any;
        ```
        """

        def param_signature(p_spec: OpenAIFunctionSpec.ParameterSpec) -> str:
            # TODO: enum type support
            return (
                f"// {p_spec.description}\n" if p_spec.description else ""
            ) + f"{p_spec.name}{'' if p_spec.required else '?'}: {p_spec.type},"

        return "\n".join(
            [
                f"// {self.description}",
                f"type {self.name} = (_ :{{",
                *[param_signature(p) for p in self.parameters.values()],
                "}) => any;",
            ]
        )

<<<<<<< HEAD
def get_openai_command_specs(
    command_registry: CommandRegistry, config: Config
=======

def get_openai_command_specs(
    command_registry: CommandRegistry,
>>>>>>> 050c52a0
) -> list[OpenAIFunctionSpec]:
    """Get OpenAI-consumable function specs for the agent's available commands.
    see https://platform.openai.com/docs/guides/gpt/function-calling
    """
<<<<<<< HEAD
    if not config.openai_functions:
        return []

=======
>>>>>>> 050c52a0
    return [
        OpenAIFunctionSpec(
            name=command.name,
            description=command.description,
            parameters={
                param.name: OpenAIFunctionSpec.ParameterSpec(
                    name=param.name,
                    type=param.type,
                    required=param.required,
                    description=param.description,
                )
                for param in command.parameters
            },
        )
        for command in command_registry.commands.values()
    ]


<<<<<<< HEAD
def format_function_specs_as_typescript_ns(functions: list[OpenAIFunctionSpec]) -> str:
    """Returns a function signature block in the format used by OpenAI internally:
    https://community.openai.com/t/how-to-calculate-the-tokens-when-using-function-call/266573/6

    Accurate to within 5 tokens when used with count_string_tokens :)

    Example given by OpenAI engineer:
    ```ts
    namespace functions {
      type x = (_: {
        location: string,
        unit?: "celsius" | "fahrenheit",
      }) => any;
    } // namespace functions
    ```

    Format found by further experimentation: (seems accurate to within 5 tokens)
=======
def count_openai_functions_tokens(
    functions: list[OpenAIFunctionSpec], for_model: str
) -> int:
    """Returns the number of tokens taken up by a set of function definitions

    Reference: https://community.openai.com/t/how-to-calculate-the-tokens-when-using-function-call/266573/18
    """
    from autogpt.llm.utils import count_string_tokens

    return count_string_tokens(
        f"# Tools\n\n## functions\n\n{format_function_specs_as_typescript_ns(functions)}",
        for_model,
    )


def format_function_specs_as_typescript_ns(functions: list[OpenAIFunctionSpec]) -> str:
    """Returns a function signature block in the format used by OpenAI internally:
    https://community.openai.com/t/how-to-calculate-the-tokens-when-using-function-call/266573/18

    For use with `count_string_tokens` to determine token usage of provided functions.

    Example:
>>>>>>> 050c52a0
    ```ts
    namespace functions {

    // Get the current weather in a given location
    type get_current_weather = (_: {
<<<<<<< HEAD
      location: string, // The city and state, e.g. San Francisco, CA
      unit?: "celsius" | "fahrenheit",
=======
    // The city and state, e.g. San Francisco, CA
    location: string,
    unit?: "celsius" | "fahrenheit",
>>>>>>> 050c52a0
    }) => any;

    } // namespace functions
    ```
<<<<<<< HEAD
    The `namespace` statement doesn't seem to count towards total token length.
    """

    def param_signature(p_spec: OpenAIFunctionSpec.ParameterSpec) -> str:
        # TODO: enum type support
        return f'{p_spec.name}{"" if p_spec.required else ""}: {p_spec.type}, // {p_spec.description}'

    def function_signature(f_spec: OpenAIFunctionSpec) -> str:
        return "\n".join(
            [
                f"// {f_spec.description}",
                f"type {f_spec.name} = (_ :{{",
                *[f"  {param_signature(p)}" for p in f_spec.parameters.values()],
                "}) => any;",
            ]
        )

    return (
        "namespace functions {\n\n"
        + "\n\n".join(function_signature(f) for f in functions)
=======
    """

    return (
        "namespace functions {\n\n"
        + "\n\n".join(f.prompt_format for f in functions)
>>>>>>> 050c52a0
        + "\n\n} // namespace functions"
    )<|MERGE_RESOLUTION|>--- conflicted
+++ resolved
@@ -12,14 +12,6 @@
 from openai.error import APIError, RateLimitError, ServiceUnavailableError, Timeout
 from openai.openai_object import OpenAIObject
 
-<<<<<<< HEAD
-from autogpt.models.command_registry import CommandRegistry
-
-if TYPE_CHECKING:
-    from autogpt.config import Config
-
-=======
->>>>>>> 050c52a0
 from autogpt.llm.base import (
     ChatModelInfo,
     EmbeddingModelInfo,
@@ -312,11 +304,7 @@
         required: bool = False
 
     @property
-<<<<<<< HEAD
-    def schema(self):
-=======
     def schema(self) -> dict[str, str | dict | list]:
->>>>>>> 050c52a0
         """Returns an OpenAI-consumable function specification"""
         return {
             "name": self.name,
@@ -367,24 +355,13 @@
             ]
         )
 
-<<<<<<< HEAD
-def get_openai_command_specs(
-    command_registry: CommandRegistry, config: Config
-=======
 
 def get_openai_command_specs(
     command_registry: CommandRegistry,
->>>>>>> 050c52a0
 ) -> list[OpenAIFunctionSpec]:
     """Get OpenAI-consumable function specs for the agent's available commands.
     see https://platform.openai.com/docs/guides/gpt/function-calling
     """
-<<<<<<< HEAD
-    if not config.openai_functions:
-        return []
-
-=======
->>>>>>> 050c52a0
     return [
         OpenAIFunctionSpec(
             name=command.name,
@@ -403,25 +380,6 @@
     ]
 
 
-<<<<<<< HEAD
-def format_function_specs_as_typescript_ns(functions: list[OpenAIFunctionSpec]) -> str:
-    """Returns a function signature block in the format used by OpenAI internally:
-    https://community.openai.com/t/how-to-calculate-the-tokens-when-using-function-call/266573/6
-
-    Accurate to within 5 tokens when used with count_string_tokens :)
-
-    Example given by OpenAI engineer:
-    ```ts
-    namespace functions {
-      type x = (_: {
-        location: string,
-        unit?: "celsius" | "fahrenheit",
-      }) => any;
-    } // namespace functions
-    ```
-
-    Format found by further experimentation: (seems accurate to within 5 tokens)
-=======
 def count_openai_functions_tokens(
     functions: list[OpenAIFunctionSpec], for_model: str
 ) -> int:
@@ -444,51 +402,22 @@
     For use with `count_string_tokens` to determine token usage of provided functions.
 
     Example:
->>>>>>> 050c52a0
     ```ts
     namespace functions {
 
     // Get the current weather in a given location
     type get_current_weather = (_: {
-<<<<<<< HEAD
-      location: string, // The city and state, e.g. San Francisco, CA
-      unit?: "celsius" | "fahrenheit",
-=======
     // The city and state, e.g. San Francisco, CA
     location: string,
     unit?: "celsius" | "fahrenheit",
->>>>>>> 050c52a0
     }) => any;
 
     } // namespace functions
     ```
-<<<<<<< HEAD
-    The `namespace` statement doesn't seem to count towards total token length.
-    """
-
-    def param_signature(p_spec: OpenAIFunctionSpec.ParameterSpec) -> str:
-        # TODO: enum type support
-        return f'{p_spec.name}{"" if p_spec.required else ""}: {p_spec.type}, // {p_spec.description}'
-
-    def function_signature(f_spec: OpenAIFunctionSpec) -> str:
-        return "\n".join(
-            [
-                f"// {f_spec.description}",
-                f"type {f_spec.name} = (_ :{{",
-                *[f"  {param_signature(p)}" for p in f_spec.parameters.values()],
-                "}) => any;",
-            ]
-        )
-
-    return (
-        "namespace functions {\n\n"
-        + "\n\n".join(function_signature(f) for f in functions)
-=======
     """
 
     return (
         "namespace functions {\n\n"
         + "\n\n".join(f.prompt_format for f in functions)
->>>>>>> 050c52a0
         + "\n\n} // namespace functions"
     )