--- conflicted
+++ resolved
@@ -54,12 +54,8 @@
     hide=False,
     success_check_callback: Optional[
         Callable[..., Any]
-<<<<<<< HEAD
     ] = Tool.default_tool_success_check_callback, 
     # Check if the task has been successful and execute custom code if needed
-=======
-    ] = Tool.default_tool_success_check_callback,
->>>>>>> b1c92234
     make_summarry_function: Optional[
         Callable[..., Any]
     ] = Tool.default_tool_execution_summarry,  
