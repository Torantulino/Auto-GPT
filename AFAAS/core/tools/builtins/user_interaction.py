--- conflicted
+++ resolved
@@ -114,17 +114,10 @@
     document.metadata["agent_id"] = agent.agent_id
     document.metadata["user_id"] = agent.user_id
     vector = await agent.vectorstores.add_document(
-<<<<<<< HEAD
                                                     document_type = DocumentType.MESSAGE_AGENT_USER,  
                                                     document = document , 
                                                     document_id =  str(response_message.message_id)
                                                     ) 
-=======
-        document_type=DocumentType.MESSAGE_AGENT_USER,
-        document=document,
-        doc_id=str(response_message.message_id),
-    )
->>>>>>> b1c92234
     #  ids=[str(filename)],
 
     return response_message.message