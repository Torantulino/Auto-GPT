from __future__ import annotations

import asyncio
import copy
import time
from typing import TYPE_CHECKING, Any, Optional

from pydantic import Field, validator

from AFAAS.core.tools.tool import Tool
from AFAAS.interfaces.adapters import AbstractChatModelResponse
from AFAAS.interfaces.adapters.embeddings.wrapper import (
    DocumentType,
    Filter,
    FilterType,
    SearchFilter,
)
from AFAAS.interfaces.agent.main import BaseAgent
from AFAAS.interfaces.task.base import AbstractBaseTask
from AFAAS.interfaces.task.meta import TaskStatusList
from AFAAS.interfaces.task.plan import AbstractPlan
from AFAAS.interfaces.task.task import AbstractTask
from AFAAS.interfaces.tools.tool_output import ToolOutput
from AFAAS.interfaces.workflow import FastTrackedWorkflow
from AFAAS.lib.sdk.errors import AgentException, ToolExecutionError, UnknownToolError
from AFAAS.lib.sdk.logger import AFAASLogger, logging
from AFAAS.prompts.common import (
    AfaasPostRagTaskUpdateStrategy,
    AfaasSelectWorkflowStrategy,
    AfaasTaskRagStep2Strategy,
    AfaasTaskRagStep3Strategy,
)

LOG = AFAASLogger(name=__name__)

from AFAAS.interfaces.task.stack import TaskStack


class Task(AbstractTask):
    def __init__(self, **data):
        super().__init__(**data)
        LOG.trace(
            f"Quitting {self.__class__.__name__}.__init__() : {data['task_goal']}"
        )
        self._task_parent_loading = False
        # self._task_parent_loaded = asyncio.Event()
        self._task_parent_future = asyncio.Future()
        self.plan_id = self.agent.plan.plan_id
        self.task_number = len(self.agent.plan)
        self.task_attempt_number = 0

    def __setattr__(self, key, value):
        # Set attribute as normal
        super().__setattr__(key, value)
        # If the key is a model field, mark the instance as modified
        if key in self.__fields__:
            self.agent.plan._register_task_as_modified(task_id=self.task_id)

        if key == "state":
            self.agent.plan._registry_update_task_status_in_list(
                task_id=self.task_id, status=value
            )

    class Config(AbstractBaseTask.Config):
        default_exclude = set(AbstractBaseTask.Config.default_exclude) | {
            # If commented create an infinite loop
            "task_parent",
            "task_predecessors",
            "task_successors",
            "_task_parent_future",
            "_task_parent_loading",
            "_task_parent",
            "custom_callback",
        }

    ###
    ### GENERAL properties
    ###
    task_id: str = Field(default_factory=lambda: Task.generate_uuid())

    plan_id: Optional[str] = Field()

    _task_parent_id: str = Field(...)
    _task_parent: Optional[Task] = None

    async def task_parent(self) -> AbstractBaseTask:
        # LOG.trace(
        #     f"{self.debug_formated_str(status = True)} {self.__class__.__name__}.task_parent()({self._task_parent_id})"
        # )
        try:
            # Lazy load the parent task
            return await self.agent.plan.get_task(self._task_parent_id)
        except KeyError:
            raise ValueError(f"No parent task found with ID {self._task_parent_id}")

    _task_predecessors: Optional[TaskStack]  # = Field(default=None)
    _task_successors: Optional[TaskStack]  # = Field(default=None)

    @property
    def task_predecessors(self) -> TaskStack:
        if self._task_predecessors is None:
            from AFAAS.interfaces.task.stack import TaskStack

            self._task_predecessors = TaskStack(
                parent_task=self, description="Predecessors"
            )
        return self._task_predecessors

    @property
    def task_successors(self) -> TaskStack:
        if self._task_successors is None:
            from AFAAS.interfaces.task.stack import TaskStack

            self._task_successors = TaskStack(
                parent_task=self, description="Successors"
            )
        return self._task_successors

    @validator("state", pre=True)
    def set_state(cls, new_state, values):
        task_id = values.get("task_id")
        if task_id and new_state:
            LOG.debug(f"Setting state of task {task_id} to {new_state}")
            # Assuming LOG and agent are defined and accessible
            agent: BaseAgent = values.get("agent")
            if agent:
                agent.plan._registry_update_task_status_in_list(
                    task_id=task_id, status=new_state
                )
        else:
            LOG.error(f"Task {task_id} state is None")
        return new_state

    command: Optional[str] = Field(default_factory=lambda: Task.default_tool())
    arguments: Optional[dict] = Field(default={})

    task_text_output: Optional[str]
    """ The agent summary of his own doing while performing the task"""
    task_text_output_as_uml: Optional[str]
    """ The agent summary of his own doing while performing the task as a UML diagram"""

    async def is_ready(self) -> bool:
        if (
            (self.state == TaskStatusList.BACKLOG or self.state == TaskStatusList.READY)
            and len(await self.task_predecessors.get_active_tasks_from_stack()) == 0
            and len(await self.subtasks.get_active_tasks_from_stack()) == 0
        ):
            # NOTE: This remove subtasks stored in the plan as they should not be required anymore
            for task_id in self.subtasks:
                self.agent.plan.unregister_loaded_task(task_id=task_id)

            # NOTE: Normaly the task should already be ready .
            # NOTE: Create two different states for ready & ready with active subtasks
            if self.state != TaskStatusList.READY:
                LOG.error(
                    f"Task {self.debug_formated_str()} is ready but not in the ready state. This should not happen."
                )
                self.state = TaskStatusList.READY

            return True

        return False

    async def close_task(self):
        self.state = TaskStatusList.DONE

        LOG.info(f"Terminating Task : {self.debug_formated_str()}")
        # TODO: MOVE to the validator state for robustness
        if (
            len(
                set(await self.get_siblings_ids(excluse_self=False))
                - set(self.agent.plan.get_all_done_tasks_ids())
            )
            == 0
        ):
            parent = await self.task_parent()
            if not isinstance(parent, AbstractPlan):
                # FIXME:  Make resumé of Parent
                parent.state = TaskStatusList.DONE

    def add_predecessor(self, task: Task):
        """
        Adds a predecessor to this task (also automatically adds this task as a successor to the given predecessor task).

        Args:
            task (Task): The task to be added as a predecessor.

        Warning:
            This method should not be used in conjunction with `add_successor` or `_add_predecessor` on the same task objects,
            as it can lead to a recursive loop.
        """
        self.task_predecessors.add(task)
        task._add_successor(self)

    def add_successor(self, task: Task):
        """
        Adds a successor to this task (also automatically adds this task as a successor to the given predecessor task).

        Args:
            task (Task): The task to be added as a successor.

        Warning:
            This method should not be used in conjunction with `add_predecessor` on the same task objects,
            as it can lead to a recursive loop.
        """
        self.task_successors.add(task)
        task._add_predecessor(self)

    def _add_successor(self, task: Task):
        """
        DO NOT USE : This method should only be used within `Task.add_predecessor()`
        """
        self.task_successors.add(task)

    def _add_predecessor(self, task: Task):
        """
        DO NOT USE : This method should only be used within `Task.add_successors()`
        """
        self.task_predecessors.add(task)

    #############################################################################################
    #############################################################################################
    #############################################################################################
    # region Task DB Management
    #############################################################################################
    #############################################################################################
    #############################################################################################

    @classmethod
    async def get_task_from_db(cls, task_id: str, agent: BaseAgent) -> Task:
        db = agent.db
        task_table = await db.get_table("tasks")
        task = await task_table.get(task_id=task_id, plan_id=agent.plan.plan_id)
        return cls(**task, agent=agent)

    @classmethod
    async def db_create(cls, task: Task, agent: BaseAgent):
        db = agent.db
        task_table = await db.get_table("tasks")
        await task_table.add(value=task, id=task.task_id)

    async def db_save(self):
        from AFAAS.interfaces.db.db_table import AbstractTable

        db = self.agent.db
        task_table: AbstractTable = await db.get_table("tasks")
        await task_table.update(
            value=self,
            task_id=self.task_id,
            plan_id=self.plan_id,
        )

    # endregion

    async def get_task_path(self, task_to_root=False, include_self=False) -> list[Task]:
        """
        Finds the path from the root to the task ( not including the task itself by default)
        If task_to_root is True, the path will be from the task to the root.
        If include_self is True, the task will be included in the path.
        """
        path: list[Task] = []
        if include_self:
            path.append(self)

        current_task: Task = self

        while (
            hasattr(current_task, "task_parent")
            and await current_task.task_parent() is not None
        ):
            path.append(await current_task.task_parent())
            current_task = await current_task.task_parent()

        if not task_to_root:
            path.reverse()

        return path

    async def get_formated_task_path(self) -> str:
        path_to_task = await self.get_task_path()
        indented_structure = ""

        for i, task in enumerate(path_to_task):
            indented_structure += "  " * i + "-> " + task.debug_formated_str() + "\n"

        return indented_structure

    async def get_siblings(self, excluse_self=True) -> list[Task]:
        """
        Finds the sibblings of this task.
        """
        parent_task = await self.task_parent()
        if parent_task is None:
            return []

        # Get all siblings including the task itself.
        all_siblings = await parent_task.subtasks.get_all_tasks_from_stack()
        if excluse_self:
            return [task for task in all_siblings if task.task_id != self.task_id]

        return all_siblings

    async def get_siblings_ids(self, excluse_self=True) -> list[Task]:
        parent_task = await self.task_parent()
        if parent_task is None:
            return []

        # Get all sibling IDs including the ID of the task itself.
        all_sibling_ids = parent_task.subtasks.get_all_task_ids_from_stack()
        if excluse_self:
            # Exclude the ID of the task itself from the list of sibling IDs.
            return [task_id for task_id in all_sibling_ids if task_id != self.task_id]

        return all_sibling_ids

    def __hash__(self):
        return hash(self.task_id)

    def __eq__(self, other):
        if isinstance(other, Task):
            return self.task_id == other.task_id
        return False

    async def task_preprossessing(
        self,
        predecessors: bool = True,
        successors: bool = False,
        history: int = 10,
        sibblings=True,
        path=True,
        nb_similar_tasks: int = 100,
        avoid_sibbling_predecessors_redundancy: bool = False,
    ):  
        if self.command == 'afaas_routing' and self.task_workflow is None : 
            # NOTE: in current implementation self.command is always routing
            workflow = await self._select_workflow()

            if workflow != FastTrackedWorkflow.name:
                rv = await self._preprocess_rags(
                    predecessors=predecessors,
                    successors=successors,
                    history=history,
                    sibblings=sibblings,
                    path=path,
                    nb_similar_tasks=nb_similar_tasks,
                    avoid_sibbling_predecessors_redundancy=avoid_sibbling_predecessors_redundancy,
                )

    async def _select_workflow(self):
        # RAG : 4. Post-Rag task update
        rv: AbstractChatModelResponse = await self.agent.execute_strategy(
            strategy_name=AfaasSelectWorkflowStrategy.STRATEGY_NAME,
            task=self,
        )
        result = rv.parsed_result[0]["command_args"]
        self.task_workflow = result["task_workflow"]

        return self.task_workflow

    async def _preprocess_rags(
        self,
        predecessors: bool = True,
        successors: bool = False,
        history: int = 10,
        sibblings=True,
        path=True,
        nb_similar_tasks: int = 100,
        avoid_sibbling_predecessors_redundancy: bool = False,
    ):
        plan_history: list[Task] = []
        if history > 0:
            plan_history = await self.agent.plan.get_last_achieved_tasks(count=history)

        # 2a. Get the predecessors of the task
        task_predecessors: list[Task] = []
        if predecessors:
            task_predecessors = await self.task_predecessors.get_all_tasks_from_stack()

        # 2b. Get the successors of the task
        task_successors: list[Task] = []
        if successors:
            task_successors = await self.task_successors.get_all_tasks_from_stack()

        # 3. Remove predecessors from history to avoid redondancy
        history_and_predecessors = set(plan_history) | set(task_predecessors)

        # 4. Get the path to the task and remove it from history to avoid redondancy
        # NOTE: We keep the redundancy as the task path doesn't detail the content of tasks
        # history_and_predecessors - set(task_path)
        task_path: list[Task] = []
        if path:
            task_path = await self.get_task_path()

        # 5. Get the sibblings of the task and remove them from history to avoid redondancy
        task_sibblings: list[Task] = []
        if sibblings:
            # sibblings_tmp = await self.get_siblings()
            if avoid_sibbling_predecessors_redundancy:
                task_sibblings = (
                    set(await self.get_siblings()) - history_and_predecessors
                )  # - set([self])
            else:
                task_sibblings = set(await self.get_siblings())  # - set([self])

        # 6. Get the similar tasks , if at least n (similar_tasks) have been treated so we only look for similarity in complexe cases
        related_tasks: list[Task] = []
        if len(self.agent.plan.get_all_done_tasks_ids()) > nb_similar_tasks:
            task_embedding = await self.agent.embedding_model.aembed_query(
                text=self.long_description
            )
            # FIXME: Create an adapter or open a issue on Langchain Github : https://github.com/langchain-ai/langchain to harmonize the AP
            related_tasks_documents = (
                await self.agent.vectorstores.get_related_documents(
                    embedding=task_embedding,
                    nb_results=10,
                    document_type=DocumentType.TASK,
                    search_filters=SearchFilter(
                        filters={
                            "agent_id": Filter(
                                filter_type=FilterType.EQUAL,
                                value=self.agent.agent_id,
                            )
                        }
                    ),
                )
            )

            LOG.debug(related_tasks_documents)
            ## 1. Make Task Object
            for task in related_tasks_documents:
                related_tasks.append(
                    await self.agent.plan.get_task(task.metadata["task_id"])
                )

            ## 2. Make a set of related tasks and remove current tasks, sibblings, history and predecessors
            related_tasks = list(
                set(related_tasks) - task_sibblings - history_and_predecessors
            )

            if LOG.level <= logging.DEBUG:
                input("Press Enter to continue...")

        task_sibblings = list(task_sibblings)
        task_history = list(history_and_predecessors)
        task_history.sort(key=lambda task: task.modified_at)

        # TODO: Build it in a Pipeline for Autocorrection

        # NOTE: (Deactivated because Unnecessary ) RAG : 1. Summarize Path => No need as we keep it as is
        # self.rag_path_txt = task_path  + task_sibblings

        # RAG : 2. Summarize History
        self.rag_uml = []
        if len(task_history) > 0:
            rv: AbstractChatModelResponse = await self.agent.execute_strategy(
                strategy_name=AfaasTaskRagStep2Strategy.STRATEGY_NAME,
                task=self,
                task_path=task_path,
                task_history=task_history,
                task_followup=task_successors,
                task_sibblings=task_sibblings,
                related_tasks=related_tasks,
            )
            self.rag_history_txt = rv.parsed_result[0]["command_args"]["paragraph"]
            self.rag_uml = rv.parsed_result[0]["command_args"].get("uml_diagrams", "")

            # RAG : 3. Summarize Followup
            if len(task_successors) > 0 or len(related_tasks) > 0:
                rv: AbstractChatModelResponse = await self.agent.execute_strategy(
                    strategy_name=AfaasTaskRagStep3Strategy.STRATEGY_NAME,
                    task=self,
                    task_path=task_path,
                    task_history=task_history,
                    task_followup=task_successors,
                    task_sibblings=task_sibblings,
                    related_tasks=related_tasks,
                )
                self.rag_related_task_txt = rv.parsed_result[0]["command_args"][
                    "paragraph"
                ]
                self.rag_uml += rv.parsed_result[0]["command_args"].get(
                    "uml_diagrams", ""
                )

            # RAG : 4. Post-Rag task update
            rv: AbstractChatModelResponse = await self.agent.execute_strategy(
                strategy_name=AfaasPostRagTaskUpdateStrategy.STRATEGY_NAME,
                task=self,
                task_path=task_path,
            )
            self.long_description = rv.parsed_result[0]["command_args"][
                "long_description"
            ]
            # Moved to task_preprossessing
            # self.task_workflow = rv.parsed_result[0]["command_args"]["task_workflow"]

    async def task_execute(self) -> tuple[Tool, ToolOutput]:
        LOG.info(f"Executing command : {self.command}")
        LOG.info(f"with arguments : {self.arguments}")

        if tool := self.agent._tool_registry.get_tool(tool_name=self.command):
            try:
                result = await tool(**self.arguments, task=self, agent=self.agent)
                return tool, result
            except Exception as e:
                raise ToolExecutionError(str(e))
        raise UnknownToolError(
            f"Cannot execute command '{self.command}': unknown command."
        )

    def __copy__(self):

        cls = self.__class__
        clone = cls(**self.dict(), agent=self.agent)
        clone.agent = self.agent
        clone._task_parent = self._task_parent

        return clone

    def __deepcopy__(self, memo):
        LOG.warning(
            f"You should not use deepcopy on Task objects. Use Task.clone() instead"
        )
        return copy.deepcopy(self)

    async def clone(
        self, with_predecessor=False, new_attempt=True, reset_attempt=True
    ) -> Task:
        clone = copy.copy(self)

        import datetime

        clone.created_at = datetime.datetime.now()
        clone.task_id = Task.generate_uuid()
        clone.task_number = len(self.agent.plan)
        if new_attempt:
            clone.task_attempt_number += 1
        elif reset_attempt:
            clone.task_attempt_number = 0

        clone.state = TaskStatusList.BACKLOG
        clone.task_text_output = None
        clone.task_text_output_as_uml = None
        clone._task_successors = TaskStack(parent_task=clone, description="Successors")
        for successor in await self.task_successors.get_all_tasks_from_stack():
            successor.add_predecessor(clone)
        if with_predecessor:
            for predecessor in await self.task_predecessors.get_all_tasks_from_stack():
                predecessor.add_successor(clone)
        return clone

    async def retry(self) -> Task:
        """Clone a task and adds it as its immediate successor"""
        LOG.warning("Task.retry() is an experimental method")

        # Clone the task
        clone = await self.clone()

        # Register it in the plan and add it as subtask of it's parent
        parent = await self.task_parent()
        parent.add_task(clone)

        # Add the clone as a successor of the original task
        self.add_successor(clone)

        # await clone.is_ready() will not work because the self, is not closed yet
        # So we set the status to ready manually
        clone.state = TaskStatusList.READY

        # Make the clone the next task in the plan
        self.agent.plan.set_as_priority(task=clone)

        return clone

    async def task_postprocessing(self, tool: Tool, tool_output: Any) -> bool:

        await self.process_tool_output(tool=tool, tool_output=tool_output)

        try:
            if await self.is_ready():
                """If the task still match readiness criterias at this point, it means that we can close it"""
                await self.close_task()
            else:
                """
                If the task doesn't match readiness criterias at this point, it means that we can't close it
                this situation is usualy due to the addition of subbtasks (or predecessor ?) during the excecution of the task.
                """
                if self.state != TaskStatusList.IN_PROGRESS_WITH_SUBTASKS:
                    LOG.error(f"Can't terminate Task : {self.debug_formated_str()}")
                    raise Exception(
                        f"Can't terminate Task : {self.debug_formated_str()}"
                    )
            return True
        except:
            return False

    async def process_tool_output(self, tool: Tool, tool_output: Any):
        LOG.trace(f"Tool.default_success_check_callback() called for {tool}")
        LOG.debug(f"Task = {self}")
        LOG.debug(f"Tool output = {tool_output}")

<<<<<<< HEAD
        await tool.make_summarry_function(tool, task = self,  tool_output = tool_output)
        await self.memorize_output()

        if self.custom_callback is not None and not await self.custom_callback(tool, task = self,  tool_output = tool_output):
=======
        await tool.make_summarry_function(self, task=self, tool_output=tool_output)
        await self.memorize_output()

        if not await tool.success_check_callback():
>>>>>>> b1c92234
            await self.retry()
        elif not await tool.success_check_callback(tool, task = self,  tool_output = tool_output) : 
            await self.retry()


        return

    async def memorize_output(self):
        from langchain_core.documents import Document

        document = Document(
            page_content=self.task_text_output,
            metadata={
                "task_id": self.task_id,
                "plan_id": self.plan_id,
                "agent_id": self.agent.agent_id,
            },
        )
        vector = await self.agent.vectorstores.add_document(
            document_type=DocumentType.TASK, document=document, document_id=self.task_id
        )
        LOG.trace(f"Task output embedding added to vector store : {repr(vector)}")
        return self.task_text_output


# Need to resolve the circular dependency between Task and TaskContext once both models are defined.
Task.update_forward_refs()<|MERGE_RESOLUTION|>--- conflicted
+++ resolved
@@ -599,17 +599,10 @@
         LOG.debug(f"Task = {self}")
         LOG.debug(f"Tool output = {tool_output}")
 
-<<<<<<< HEAD
         await tool.make_summarry_function(tool, task = self,  tool_output = tool_output)
         await self.memorize_output()
 
         if self.custom_callback is not None and not await self.custom_callback(tool, task = self,  tool_output = tool_output):
-=======
-        await tool.make_summarry_function(self, task=self, tool_output=tool_output)
-        await self.memorize_output()
-
-        if not await tool.success_check_callback():
->>>>>>> b1c92234
             await self.retry()
         elif not await tool.success_check_callback(tool, task = self,  tool_output = tool_output) : 
             await self.retry()
