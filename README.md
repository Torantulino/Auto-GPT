# Auto-GPT: An Autonomous GPT-4 Experiment

### 🔴 🔴 🔴 Urgent: USE `stable` not `master` 🔴 🔴 🔴

> This information takes precedence over any other information provided and should be followed accordingly.

Our workflow has been improved, but please note that `master` branch may often be in a **broken** state.
Please download the latest `stable` release from here: https://github.com/Torantulino/Auto-GPT/releases/latest.

![GitHub Repo stars](https://img.shields.io/github/stars/Torantulino/auto-gpt?style=social)
[![Twitter Follow](https://img.shields.io/twitter/follow/siggravitas?style=social)](https://twitter.com/SigGravitas)
[![Discord Follow](https://dcbadge.vercel.app/api/server/autogpt?style=flat)](https://discord.gg/autogpt)
[![Unit Tests](https://github.com/Torantulino/Auto-GPT/actions/workflows/ci.yml/badge.svg)](https://github.com/Torantulino/Auto-GPT/actions/workflows/ci.yml)

Auto-GPT is an experimental open-source application showcasing the capabilities of the GPT-4 language model. This program, driven by GPT-4, chains together LLM "thoughts", to autonomously achieve whatever goal you set. As one of the first examples of GPT-4 running fully autonomously, Auto-GPT pushes the boundaries of what is possible with AI.

### Demo (30/03/2023):

https://user-images.githubusercontent.com/22963551/228855501-2f5777cf-755b-4407-a643-c7299e5b6419.mp4

<h2 align="center"> 💖 Help Fund Auto-GPT's Development 💖</h2>
<p align="center">
If you can spare a coffee, you can help to cover the costs of developing Auto-GPT and help push the boundaries of fully autonomous AI!
Your support is greatly appreciated
Development of this free, open-source project is made possible by all the <a href="https://github.com/Torantulino/Auto-GPT/graphs/contributors">contributors</a> and <a href="https://github.com/sponsors/Torantulino">sponsors</a>. If you'd like to sponsor this project and have your avatar or company logo appear below <a href="https://github.com/sponsors/Torantulino">click here</a>.
</p>

<h3 align="center">Enterprise Sponsors</h3>
<p align="center">
<a href="https://www.influxdata.com/"><img src="https://user-images.githubusercontent.com/22963551/232278272-24712932-7bb3-4fbe-b7e9-4b649b8104b2.png" height="40px" alt="InfluxData" /></a>&nbsp;&nbsp;&nbsp;&nbsp;<a href="https://roost.ai"><img src="https://roost.ai/hubfs/logos/Roost.ai-logo-gold.svg" height="40px" alt="Roost.AI" /></a>&nbsp;&nbsp;&nbsp;&nbsp;<a href="https://nuclei.ai/"><img src="https://nuclei.ai/images/nuclei_logo_with_text_white.svg" height="40px" alt="NucleiAI" /></a>&nbsp;&nbsp;&nbsp;&nbsp;<a href="https://www.algohash.org/"><img src="https://user-images.githubusercontent.com/22963551/232277567-78d642c1-ce21-4bcc-a209-c2a23495ab2d.png" height="40px" alt="AlgohashFe" /></a>&nbsp;&nbsp;&nbsp;&nbsp;</p>

<h3 align="center">Individual Sponsors</h3>
<p align="center">
<a href="https://github.com/robinicus"><img src="https://github.com/robinicus.png" width="50px" alt="robinicus" /></a>&nbsp;&nbsp;<a href="https://github.com/prompthero"><img src="https://github.com/prompthero.png" width="50px" alt="prompthero" /></a>&nbsp;&nbsp;<a href="https://github.com/crizzler"><img src="https://github.com/crizzler.png" width="50px" alt="crizzler" /></a>&nbsp;&nbsp;<a href="https://github.com/tob-le-rone"><img src="https://github.com/tob-le-rone.png" width="50px" alt="tob-le-rone" /></a>&nbsp;&nbsp;<a href="https://github.com/FSTatSBS"><img src="https://github.com/FSTatSBS.png" width="50px" alt="FSTatSBS" /></a>&nbsp;&nbsp;<a href="https://github.com/toverly1"><img src="https://github.com/toverly1.png" width="50px" alt="toverly1" /></a>&nbsp;&nbsp;<a href="https://github.com/ddtarazona"><img src="https://github.com/ddtarazona.png" width="50px" alt="ddtarazona" /></a>&nbsp;&nbsp;<a href="https://github.com/Nalhos"><img src="https://github.com/Nalhos.png" width="50px" alt="Nalhos" /></a>&nbsp;&nbsp;<a href="https://github.com/Kazamario"><img src="https://github.com/Kazamario.png" width="50px" alt="Kazamario" /></a>&nbsp;&nbsp;<a href="https://github.com/pingbotan"><img src="https://github.com/pingbotan.png" width="50px" alt="pingbotan" /></a>&nbsp;&nbsp;<a href="https://github.com/indoor47"><img src="https://github.com/indoor47.png" width="50px" alt="indoor47" /></a>&nbsp;&nbsp;<a href="https://github.com/AuroraHolding"><img src="https://github.com/AuroraHolding.png" width="50px" alt="AuroraHolding" /></a>&nbsp;&nbsp;<a href="https://github.com/kreativai"><img src="https://github.com/kreativai.png" width="50px" alt="kreativai" /></a>&nbsp;&nbsp;<a href="https://github.com/hunteraraujo"><img src="https://github.com/hunteraraujo.png" width="50px" alt="hunteraraujo" /></a>&nbsp;&nbsp;<a href="https://github.com/Explorergt92"><img src="https://github.com/Explorergt92.png" width="50px" alt="Explorergt92" /></a>&nbsp;&nbsp;<a href="https://github.com/judegomila"><img src="https://github.com/judegomila.png" width="50px" alt="judegomila" /></a>&nbsp;&nbsp;
<a href="https://github.com/thepok"><img src="https://github.com/thepok.png" width="50px" alt="thepok" /></a>
&nbsp;&nbsp;<a href="https://github.com/SpacingLily"><img src="https://github.com/SpacingLily.png" width="50px" alt="SpacingLily" /></a>&nbsp;&nbsp;<a href="https://github.com/merwanehamadi"><img src="https://github.com/merwanehamadi.png" width="50px" alt="merwanehamadi" /></a>&nbsp;&nbsp;<a href="https://github.com/m"><img src="https://github.com/m.png" width="50px" alt="m" /></a>&nbsp;&nbsp;<a href="https://github.com/zkonduit"><img src="https://github.com/zkonduit.png" width="50px" alt="zkonduit" /></a>&nbsp;&nbsp;<a href="https://github.com/maxxflyer"><img src="https://github.com/maxxflyer.png" width="50px" alt="maxxflyer" /></a>&nbsp;&nbsp;<a href="https://github.com/tekelsey"><img src="https://github.com/tekelsey.png" width="50px" alt="tekelsey" /></a>&nbsp;&nbsp;<a href="https://github.com/digisomni"><img src="https://github.com/digisomni.png" width="50px" alt="digisomni" /></a>&nbsp;&nbsp;<a href="https://github.com/nocodeclarity"><img src="https://github.com/nocodeclarity.png" width="50px" alt="nocodeclarity" /></a>&nbsp;&nbsp;<a href="https://github.com/tjarmain"><img src="https://github.com/tjarmain.png" width="50px" alt="tjarmain" /></a>
<a href="https://github.com/Dradstone"><img src="https://github.com/Dradstone.png" width="50px" alt="Dradstone" /></a>&nbsp;&nbsp;<a href="https://github.com/CrypteorCapital"><img src="https://github.com/CrypteorCapital.png" width="50px" alt="CrypteorCapital" /></a>&nbsp;&nbsp;<a href="https://github.com/avy-ai"><img src="https://github.com/avy-ai.png" width="50px" alt="avy-ai" /></a>&nbsp;&nbsp;<a href="https://github.com/shawnharmsen"><img src="https://github.com/shawnharmsen.png" width="50px" alt="shawnharmsen" /></a>&nbsp;&nbsp;<a href="https://github.com/sunchongren"><img src="https://github.com/sunchongren.png" width="50px" alt="sunchongren" /></a>&nbsp;&nbsp;<a href="https://github.com/DailyBotHQ"><img src="https://github.com/DailyBotHQ.png" width="50px" alt="DailyBotHQ" /></a>&nbsp;&nbsp;<a href="https://github.com/mathewhawkins"><img src="https://github.com/mathewhawkins.png" width="50px" alt="mathewhawkins" /></a>&nbsp;&nbsp;<a href="https://github.com/MediConCenHK"><img src="https://github.com/MediConCenHK.png" width="50px" alt="MediConCenHK" /></a>&nbsp;&nbsp;<a href="https://github.com/kMag410"><img src="https://github.com/kMag410.png" width="50px" alt="kMag410" /></a>&nbsp;&nbsp;<a href="https://github.com/nicoguyon"><img src="https://github.com/nicoguyon.png" width="50px" alt="nicoguyon" /></a>&nbsp;&nbsp;<a href="https://github.com/Mobivs"><img src="https://github.com/Mobivs.png" width="50px" alt="Mobivs" /></a>&nbsp;&nbsp;<a href="https://github.com/jazgarewal"><img src="https://github.com/jazgarewal.png" width="50px" alt="jazgarewal" /></a>&nbsp;&nbsp;<a href="https://github.com/marv-technology"><img src="https://github.com/marv-technology.png" width="50px" alt="marv-technology" /></a>&nbsp;&nbsp;<a href="https://github.com/rapidstartup"><img src="https://github.com/rapidstartup.png" width="50px" alt="rapidstartup" /></a>&nbsp;&nbsp;<a href="https://github.com/Brodie0"><img src="https://github.com/Brodie0.png" width="50px" alt="Brodie0" /></a>&nbsp;&nbsp;<a href="https://github.com/lucas-chu"><img src="https://github.com/lucas-chu.png" width="50px" alt="lucas-chu" /></a>&nbsp;&nbsp;<a href="https://github.com/rejunity"><img src="https://github.com/rejunity.png" width="50px" alt="rejunity" /></a>&nbsp;&nbsp;<a href="https://github.com/comet-ml"><img src="https://github.com/comet-ml.png" width="50px" alt="comet-ml" /></a>&nbsp;&nbsp;<a href="https://github.com/ColinConwell"><img src="https://github.com/ColinConwell.png" width="50px" alt="ColinConwell" /></a>&nbsp;&nbsp;<a href="https://github.com/cfarquhar"><img src="https://github.com/cfarquhar.png" width="50px" alt="cfarquhar" /></a>&nbsp;&nbsp;<a href="https://github.com/ikarosai"><img src="https://github.com/ikarosai.png" width="50px" alt="ikarosai" /></a>&nbsp;&nbsp;<a href="https://github.com/ChrisDMT"><img src="https://github.com/ChrisDMT.png" width="50px" alt="ChrisDMT" /></a>&nbsp;&nbsp;<a href="https://github.com/Odin519Tomas"><img src="https://github.com/Odin519Tomas.png" width="50px" alt="Odin519Tomas" /></a>&nbsp;&nbsp;<a href="https://github.com/vkozacek"><img src="https://github.com/vkozacek.png" width="50px" alt="vkozacek" /></a>&nbsp;&nbsp;<a href="https://github.com/belharethsami"><img src="https://github.com/belharethsami.png" width="50px" alt="belharethsami" /></a>&nbsp;&nbsp;<a href="https://github.com/sultanmeghji"><img src="https://github.com/sultanmeghji.png" width="50px" alt="sultanmeghji" /></a>&nbsp;&nbsp;<a href="https://github.com/scryptedinc"><img src="https://github.com/scryptedinc.png" width="50px" alt="scryptedinc" /></a>&nbsp;&nbsp;<a href="https://github.com/johnculkin"><img src="https://github.com/johnculkin.png" width="50px" alt="johnculkin" /></a>&nbsp;&nbsp;<a href="https://github.com/RealChrisSean"><img src="https://github.com/RealChrisSean.png" width="50px" alt="RealChrisSean" /></a>&nbsp;&nbsp;<a href="https://github.com/fruition"><img src="https://github.com/fruition.png" width="50px" alt="fruition" /></a>&nbsp;&nbsp;<a href="https://github.com/jd3655"><img src="https://github.com/jd3655.png" width="50px" alt="jd3655" /></a>&nbsp;&nbsp;<a href="https://github.com/Web3Capital"><img src="https://github.com/Web3Capital.png" width="50px" alt="Web3Capital" /></a>&nbsp;&nbsp;<a href="https://github.com/allenstecat"><img src="https://github.com/allenstecat.png" width="50px" alt="allenstecat" /></a>&nbsp;&nbsp;<a href="https://github.com/tob-le-rone"><img src="https://github.com/tob-le-rone.png" width="50px" alt="tob-le-rone" /></a>&nbsp;&nbsp;<a href="https://github.com/SwftCoins"><img src="https://github.com/SwftCoins.png" width="50px" alt="SwftCoins" /></a>&nbsp;&nbsp;<a href="https://github.com/MetaPath01"><img src="https://github.com/MetaPath01.png" width="50px" alt="MetaPath01" /></a>&nbsp;&nbsp;<a href="https://github.com/joaomdmoura"><img src="https://github.com/joaomdmoura.png" width="50px" alt="joaomdmoura" /></a>&nbsp;&nbsp;<a href="https://github.com/ternary5"><img src="https://github.com/ternary5.png" width="50px" alt="ternary5" /></a>&nbsp;&nbsp;<a href="https://github.com/refinery1"><img src="https://github.com/refinery1.png" width="50px" alt="refinery1" /></a>&nbsp;&nbsp;<a href="https://github.com/josephcmiller2"><img src="https://github.com/josephcmiller2.png" width="50px" alt="josephcmiller2" /></a>&nbsp;&nbsp;<a href="https://github.com/webbcolton"><img src="https://github.com/webbcolton.png" width="50px" alt="webbcolton" /></a>&nbsp;&nbsp;<a href="https://github.com/tommygeee"><img src="https://github.com/tommygeee.png" width="50px" alt="tommygeee" /></a>&nbsp;&nbsp;<a href="https://github.com/lmaugustin"><img src="https://github.com/lmaugustin.png" width="50px" alt="lmaugustin" /></a>&nbsp;&nbsp;<a href="https://github.com/garythebat"><img src="https://github.com/garythebat.png" width="50px" alt="garythebat" /></a>&nbsp;&nbsp;<a href="https://github.com/Cameron-Fulton"><img src="https://github.com/Cameron-Fulton.png" width="50px" alt="Cameron-Fulton" /></a>&nbsp;&nbsp;<a href="https://github.com/angiaou"><img src="https://github.com/angiaou.png" width="50px" alt="angiaou" /></a>&nbsp;&nbsp;<a href="https://github.com/caitlynmeeks"><img src="https://github.com/caitlynmeeks.png" width="50px" alt="caitlynmeeks" /></a>&nbsp;&nbsp;<a href="https://github.com/MBassi91"><img src="https://github.com/MBassi91.png" width="50px" alt="MBassi91" /></a>&nbsp;&nbsp;<a href="https://github.com/Daniel1357"><img src="https://github.com/Daniel1357.png" width="50px" alt="Daniel1357" /></a>&nbsp;&nbsp;<a href="https://github.com/omphos"><img src="https://github.com/omphos.png" width="50px" alt="omphos" /></a>&nbsp;&nbsp;<a href="https://github.com/abhinav-pandey29"><img src="https://github.com/abhinav-pandey29.png" width="50px" alt="abhinav-pandey29" /></a>&nbsp;&nbsp;<a href="https://github.com/DataMetis"><img src="https://github.com/DataMetis.png" width="50px" alt="DataMetis" /></a>&nbsp;&nbsp;<a href="https://github.com/concreit"><img src="https://github.com/concreit.png" width="50px" alt="concreit" /></a>&nbsp;&nbsp;<a href="https://github.com/st617"><img src="https://github.com/st617.png" width="50px" alt="st617" /></a>&nbsp;&nbsp;<a href="https://github.com/RThaweewat"><img src="https://github.com/RThaweewat.png" width="50px" alt="RThaweewat" /></a>&nbsp;&nbsp;<a href="https://github.com/KiaArmani"><img src="https://github.com/KiaArmani.png" width="50px" alt="KiaArmani" /></a>&nbsp;&nbsp;<a href="https://github.com/Pythagora-io"><img src="https://github.com/Pythagora-io.png" width="50px" alt="Pythagora-io" /></a>&nbsp;&nbsp;<a href="https://github.com/AryaXAI"><img src="https://github.com/AryaXAI.png" width="50px" alt="AryaXAI" /></a>&nbsp;&nbsp;<a href="https://github.com/fabrietech"><img src="https://github.com/fabrietech.png" width="50px" alt="fabrietech" /></a>&nbsp;&nbsp;<a href="https://github.com/jun784"><img src="https://github.com/jun784.png" width="50px" alt="jun784" /></a>&nbsp;&nbsp;<a href="https://github.com/Mr-Bishop42"><img src="https://github.com/Mr-Bishop42.png" width="50px" alt="Mr-Bishop42" /></a>&nbsp;&nbsp;<a href="https://github.com/rickscode"><img src="https://github.com/rickscode.png" width="50px" alt="rickscode" /></a>&nbsp;&nbsp;<a href="https://github.com/projectonegames"><img src="https://github.com/projectonegames.png" width="50px" alt="projectonegames" /></a>&nbsp;&nbsp;<a href="https://github.com/rocks6"><img src="https://github.com/rocks6.png" width="50px" alt="rocks6" /></a>&nbsp;&nbsp;<a href="https://github.com/GalaxyVideoAgency"><img src="https://github.com/GalaxyVideoAgency.png" width="50px" alt="GalaxyVideoAgency" /></a>&nbsp;&nbsp;<a href="https://github.com/thisisjeffchen"><img src="https://github.com/thisisjeffchen.png" width="50px" alt="thisisjeffchen" /></a>&nbsp;&nbsp;<a href="https://github.com/TheStoneMX"><img src="https://github.com/TheStoneMX.png" width="50px" alt="TheStoneMX" /></a>&nbsp;&nbsp;<a href="https://github.com/txtr99"><img src="https://github.com/txtr99.png" width="50px" alt="txtr99" /></a>&nbsp;&nbsp;<a href="https://github.com/ZERO-A-ONE"><img src="https://github.com/ZERO-A-ONE.png" width="50px" alt="ZERO-A-ONE" /></a>&nbsp;&nbsp;</p>

## Table of Contents

- [Auto-GPT: An Autonomous GPT-4 Experiment](#auto-gpt-an-autonomous-gpt-4-experiment)
  - [🔴 🔴 🔴 Urgent: USE `stable` not `master` 🔴 🔴 🔴](#----urgent-use-stable-not-master----)
  - [Demo (30/03/2023):](#demo-30032023)
  - [Table of Contents](#table-of-contents)
  - [🚀 Features](#-features)
  - [📋 Requirements](#-requirements)
  - [💾 Installation](#-installation)
  - [🔧 Usage](#-usage)
    - [Logs](#logs)
    - [Docker](#docker)
    - [Command Line Arguments](#command-line-arguments)
  - [🗣️ Speech Mode](#️-speech-mode)
  - [🔍 Google API Keys Configuration](#-google-api-keys-configuration)
    - [Setting up environment variables](#setting-up-environment-variables)
  - [Memory Backend Setup](#memory-backend-setup)
    - [Redis Setup](#redis-setup)
    - [🌲 Pinecone API Key Setup](#-pinecone-api-key-setup)
    - [Milvus Setup](#milvus-setup)
    - [Weaviate Setup](#weaviate-setup)
    - [Setting up environment variables](#setting-up-environment-variables-1)
  - [Setting Your Cache Type](#setting-your-cache-type)
  - [View Memory Usage](#view-memory-usage)
  - [🧠 Memory pre-seeding](#-memory-pre-seeding)
  - [💀 Continuous Mode ⚠️](#-continuous-mode-️)
  - [GPT3.5 ONLY Mode](#gpt35-only-mode)
  - [🖼 Image Generation](#-image-generation)
  - [⚠️ Limitations](#️-limitations)
  - [🛡 Disclaimer](#-disclaimer)
  - [🐦 Connect with Us on Twitter](#-connect-with-us-on-twitter)
  - [Run tests](#run-tests)
  - [Run linter](#run-linter)

## 🚀 Features

- 🌐 Internet access for searches and information gathering
- 💾 Long-Term and Short-Term memory management
- 🧠 GPT-4 instances for text generation
- 🔗 Access to popular websites and platforms
- 🗃️ File storage and summarization with GPT-3.5

## 📋 Requirements

- environments(just choose one)
  - [vscode + devcontainer](https://marketplace.visualstudio.com/items?itemName=ms-vscode-remote.remote-containers): It has been configured in the .devcontainer folder and can be used directly
  - [Python 3.8 or later](https://www.tutorialspoint.com/how-to-install-python-in-windows)
- [OpenAI API key](https://platform.openai.com/account/api-keys)

Optional:

- Memory backend
  - [PINECONE API key](https://www.pinecone.io/) (If you want Pinecone backed memory)
  - [Milvus](https://milvus.io/) (If you want Milvus as memory backend)
- ElevenLabs Key (If you want the AI to speak)

## 💾 Installation

To install Auto-GPT, follow these steps:

1. Make sure you have all the **requirements** listed above, if not, install/get them

_To execute the following commands, open a CMD, Bash, or Powershell window by navigating to a folder on your computer and typing `CMD` in the folder path at the top, then press enter._

2. Clone the repository: For this step, you need Git installed. Alternatively, you can download the zip file by clicking the button at the top of this page ☝️

```bash
git clone https://github.com/Torantulino/Auto-GPT.git
```

3. Navigate to the directory where the repository was downloaded

```bash
cd Auto-GPT
```

4. Install the required dependencies

```bash
pip install -r requirements.txt
```

5. Locate the file named `.env.template` in the main `/Auto-GPT` folder.
   Create a copy of this file, called `.env` by removing the `template` extension. The easiest way is to do this in a command prompt/terminal window `cp .env.template .env`
   Open the `.env` file in a text editor. Note: Files starting with a dot might be hidden by your Operating System.
   Find the line that says `OPENAI_API_KEY=`.
   After the `"="`, enter your unique OpenAI API Key (without any quotes or spaces).
   Enter any other API keys or Tokens for services you would like to utilize.
   Save and close the `".env"` file.
   By completing these steps, you have properly configured the API Keys for your project.

- See [OpenAI API Keys Configuration](#openai-api-keys-configuration) to obtain your OpenAI API key.
- Obtain your ElevenLabs API key from: https://elevenlabs.io. You can view your xi-api-key using the "Profile" tab on the website.
- If you want to use GPT on an Azure instance, set `USE_AZURE` to `True` and then follow these steps:
  - Rename `azure.yaml.template` to `azure.yaml` and provide the relevant `azure_api_base`, `azure_api_version` and all the deployment IDs for the relevant models in the `azure_model_map` section:
    - `fast_llm_model_deployment_id` - your gpt-3.5-turbo or gpt-4 deployment ID
    - `smart_llm_model_deployment_id` - your gpt-4 deployment ID
    - `embedding_model_deployment_id` - your text-embedding-ada-002 v2 deployment ID
  - Please specify all of these values as double-quoted strings
  ```yaml
  # Replace string in angled brackets (<>) to your own ID
  azure_model_map:
    fast_llm_model_deployment_id: "<my-fast-llm-deployment-id>"
    ...
  ```
  - Details can be found here: https://pypi.org/project/openai/ in the `Microsoft Azure Endpoints` section and here: https://learn.microsoft.com/en-us/azure/cognitive-services/openai/tutorials/embeddings?tabs=command-line for the embedding model.

## 🔧 Usage

1. Run `autogpt` Python module in your terminal

```
python -m autogpt
```

2. After each action, choose from options to authorize command(s),
   exit the program, or provide feedback to the AI.
   1. Authorize a single command, enter `y`
   2. Authorize a series of _N_ continuous commands, enter `y -N`
   3. Exit the program, enter `n`

### Logs

Activity and error logs are located in the `./output/logs`

To print out debug logs:

```
python -m autogpt --debug
```

### Docker

You can also build this into a docker image and run it:

```
docker build -t autogpt .
docker run -it --env-file=./.env -v $PWD/auto_gpt_workspace:/app/auto_gpt_workspace autogpt
```

You can pass extra arguments, for instance, running with `--gpt3only` and `--continuous` mode:

```
docker run -it --env-file=./.env -v $PWD/auto_gpt_workspace:/app/auto_gpt_workspace autogpt --gpt3only --continuous
```

### Command Line Arguments

Here are some common arguments you can use when running Auto-GPT:

> Replace anything in angled brackets (<>) to a value you want to specify

<<<<<<< HEAD
- View all available command line arguments

=======
* View all available command line arguments
>>>>>>> 36ade6a1
```bash
python -m autogpt --help
```

- Run Auto-GPT with a different AI Settings file

```bash
python -m autogpt --ai-settings <filename>
```

- Specify one of 3 memory backends: `local`, `redis`, `pinecone` or `no_memory`

```bash
python -m autogpt --use-memory  <memory-backend>
```

> **NOTE**: There are shorthands for some of these flags, for example `-m` for `--use-memory`. Use `python -m autogpt --help` for more information

## 🗣️ Speech Mode

Use this to use TTS _(Text-to-Speech)_ for Auto-GPT

```bash
python -m autogpt --speak
```

### List of IDs with names from eleven labs, you can use the name or ID:

- Rachel : 21m00Tcm4TlvDq8ikWAM
- Domi : AZnzlk1XvdvUeBnXmlld
- Bella : EXAVITQu4vr4xnSDxMaL
- Antoni : ErXwobaYiN019PkySvjV
- Elli : MF3mGyEYCl7XYWbV9V6O
- Josh : TxGEqnHWrfWFTfGW9XjX
- Arnold : VR6AewLTigWG4xSOukaG
- Adam : pNInz6obpgDQGcFmaJgB
- Sam : yoZ06aMxZJJ28mfd3POQ

## OpenAI API Keys Configuration

Obtain your OpenAI API key from: https://platform.openai.com/account/api-keys.

To use OpenAI API key for Auto-GPT, you NEED to have billing set up (AKA paid account).

You can set up paid account at https://platform.openai.com/account/billing/overview.

![For OpenAI API key to work, set up paid account at OpenAI API > Billing](./docs/imgs/openai-api-key-billing-paid-account.png)

## 🔍 Google API Keys Configuration

This section is optional, use the official google api if you are having issues with error 429 when running a google search.
To use the `google_official_search` command, you need to set up your Google API keys in your environment variables.

1. Go to the [Google Cloud Console](https://console.cloud.google.com/).
2. If you don't already have an account, create one and log in.
3. Create a new project by clicking on the "Select a Project" dropdown at the top of the page and clicking "New Project". Give it a name and click "Create".
4. Go to the [APIs & Services Dashboard](https://console.cloud.google.com/apis/dashboard) and click "Enable APIs and Services". Search for "Custom Search API" and click on it, then click "Enable".
5. Go to the [Credentials](https://console.cloud.google.com/apis/credentials) page and click "Create Credentials". Choose "API Key".
6. Copy the API key and set it as an environment variable named `GOOGLE_API_KEY` on your machine. See setting up environment variables below.
7. [Enable](https://console.developers.google.com/apis/api/customsearch.googleapis.com) the Custom Search API on your project. (Might need to wait few minutes to propagate)
8. Go to the [Custom Search Engine](https://cse.google.com/cse/all) page and click "Add".
9. Set up your search engine by following the prompts. You can choose to search the entire web or specific sites.
10. Once you've created your search engine, click on "Control Panel" and then "Basics". Copy the "Search engine ID" and set it as an environment variable named `CUSTOM_SEARCH_ENGINE_ID` on your machine. See setting up environment variables below.

_Remember that your free daily custom search quota allows only up to 100 searches. To increase this limit, you need to assign a billing account to the project to profit from up to 10K daily searches._

### Setting up environment variables

For Windows Users:

```bash
setx GOOGLE_API_KEY "YOUR_GOOGLE_API_KEY"
setx CUSTOM_SEARCH_ENGINE_ID "YOUR_CUSTOM_SEARCH_ENGINE_ID"
```

For macOS and Linux users:

```bash
export GOOGLE_API_KEY="YOUR_GOOGLE_API_KEY"
export CUSTOM_SEARCH_ENGINE_ID="YOUR_CUSTOM_SEARCH_ENGINE_ID"
```

## Setting Your Cache Type

By default, Auto-GPT is going to use LocalCache instead of redis or Pinecone.

To switch to either, change the `MEMORY_BACKEND` env variable to the value that you want:

<<<<<<< HEAD
- `local` (default) uses a local JSON cache file
- `pinecone` uses the Pinecone.io account you configured in your ENV settings
- `redis` will use the redis cache that you configured
- `milvus` will use the milvus cache that you configured
- `weaviate` will use the weaviate cache that you configured

### Local Setup

Locally, AutoGPT uses [Chroma](https://github.com/chroma-core/chroma/), which persists to a local parquet file, with no setup needed.

By default, AutoGPT also uses [Sentence Transformers](https://docs.trychroma.com/embeddings#default-sentence-transformers) to embed your data and queries (which doesn't cost anything and has no network latency), but you can also specify your choice of [OpenAI embedding model](https://platform.openai.com/docs/guides/embeddings/what-are-embeddings) (will use Azure's version instead if you set `USE_AZURE` env variable):

```
OPENAI_EMBEDDINGS_MODEL=text-embedding-ada-002
```
=======
* `local` (default) uses Chroma, which runs in-memory, with no setup needed
* `pinecone` uses the Pinecone.io account you configured in your ENV settings
* `redis` will use the redis cache that you configured
* `milvus` will use the milvus cache that you configured
* `weaviate` will use the weaviate cache that you configured
>>>>>>> 36ade6a1

### Local Setup

By default, AutoGPT uses Chroma, which runs in-memory, with no setup needed.

If you would like to persist Chroma to disk, you can specify your path to a memory directory (from root).

```
MEMORY_DIRECTORY=/path/to/persistence/directory
```

By default, AutoGPT also uses [Sentence Transformers](https://docs.trychroma.com/embeddings#default-sentence-transformers) to embed your data and queries (which doesn't cost anything), but you can also specify your choice of [OpenAI embedding model](https://platform.openai.com/docs/guides/embeddings/what-are-embeddings) (will use Azure's version instead if you set `USE_AZURE` env variable):

```
OPENAI_EMBEDDINGS_MODEL=text-embedding-ada-002
```

### Redis Setup

> _**CAUTION**_ \
> This is not intended to be publicly accessible and lacks security measures. Therefore, avoid exposing Redis to the internet without a password or at all

1. Install docker desktop

```bash
docker run -d --name redis-stack-server -p 6379:6379 redis/redis-stack-server:latest
```

> See https://hub.docker.com/r/redis/redis-stack-server for setting a password and additional configuration.

2. Set the following environment variables

> Replace **PASSWORD** in angled brackets (<>)

```bash
MEMORY_BACKEND=redis
REDIS_HOST=localhost
REDIS_PORT=6379
REDIS_PASSWORD=<PASSWORD>
```

You can optionally set

```bash
WIPE_REDIS_ON_START=False
```

To persist memory stored in Redis

You can specify the memory index for redis using the following:

```bash
MEMORY_INDEX=<WHATEVER>
```

### Pinecone API Key Setup

Pinecone enables the storage of vast amounts of vector-based memory, allowing for only relevant memories to be loaded for the agent at any given time.

1. Go to [pinecone](https://app.pinecone.io/) and make an account if you don't already have one.
2. Choose the `Starter` plan to avoid being charged.
3. Find your API key and region under the default project in the left sidebar.

In the `.env` file set:

- `PINECONE_API_KEY`
- `PINECONE_ENV` (example: _"us-east4-gcp"_)
- `MEMORY_BACKEND=pinecone`

Alternatively, you can set them from the command line (advanced):

For Windows Users:

```bash
setx PINECONE_API_KEY "<YOUR_PINECONE_API_KEY>"
setx PINECONE_ENV "<YOUR_PINECONE_REGION>" # e.g: "us-east4-gcp"
setx MEMORY_BACKEND "pinecone"
```

For macOS and Linux users:

```bash
export PINECONE_API_KEY="<YOUR_PINECONE_API_KEY>"
export PINECONE_ENV="<YOUR_PINECONE_REGION>" # e.g: "us-east4-gcp"
export MEMORY_BACKEND="pinecone"
```

### Milvus Setup

[Milvus](https://milvus.io/) is a open-source, high scalable vector database to storage huge amount of vector-based memory and provide fast relevant search.

- setup milvus database, keep your pymilvus version and milvus version same to avoid compatible issues.
  - setup by open source [Install Milvus](https://milvus.io/docs/install_standalone-operator.md)
  - or setup by [Zilliz Cloud](https://zilliz.com/cloud)
- set `MILVUS_ADDR` in `.env` to your milvus address `host:ip`.
- set `MEMORY_BACKEND` in `.env` to `milvus` to enable milvus as backend.
- optional
  - set `MILVUS_COLLECTION` in `.env` to change milvus collection name as you want, `autogpt` is the default name.

### Weaviate Setup

[Weaviate](https://weaviate.io/) is an open-source vector database. It allows to store data objects and vector embeddings from ML-models and scales seamlessly to billion of data objects. [An instance of Weaviate can be created locally (using Docker), on Kubernetes or using Weaviate Cloud Services](https://weaviate.io/developers/weaviate/quickstart).
Although still experimental, [Embedded Weaviate](https://weaviate.io/developers/weaviate/installation/embedded) is supported which allows the Auto-GPT process itself to start a Weaviate instance. To enable it, set `USE_WEAVIATE_EMBEDDED` to `True` and make sure you `pip install "weaviate-client>=3.15.4"`.

#### Setting up environment variables

In your `.env` file set the following:

```
MEMORY_BACKEND=weaviate
WEAVIATE_HOST="127.0.0.1" # the IP or domain of the running Weaviate instance
WEAVIATE_PORT="8080"
WEAVIATE_PROTOCOL="http"
WEAVIATE_USERNAME="your username"
WEAVIATE_PASSWORD="your password"
WEAVIATE_API_KEY="your weaviate API key if you have one"
WEAVIATE_EMBEDDED_PATH="/home/me/.local/share/weaviate" # this is optional and indicates where the data should be persisted when running an embedded instance
USE_WEAVIATE_EMBEDDED=False # set to True to run Embedded Weaviate
MEMORY_INDEX="Autogpt" # name of the index to create for the application
```

## View Memory Usage

1. View memory usage by using the `--debug` flag :)

## 🧠 Memory pre-seeding

# python autogpt/data_ingestion.py -h

usage: data_ingestion.py [-h] (--file FILE | --dir DIR) [--init] [--overlap OVERLAP] [--max_length MAX_LENGTH]

Ingest a file or a directory with multiple files into memory. Make sure to set your .env before running this script.

options:
<<<<<<< HEAD

=======
>>>>>>> 36ade6a1
```
  -h, --help               show this help message and exit
  --file FILE              The file to ingest.
  --dir DIR                The directory containing the files to ingest.
  --init                   Init the memory and wipe its content (default: False)
  --overlap OVERLAP        The overlap size between chunks when ingesting files (default: 200)
  --max_length MAX_LENGTH  The max_length of each chunk when ingesting files (default: 4000)
```

# python autogpt/data_ingestion.py --dir seed_data --init --overlap 200 --max_length 1000

This script located at autogpt/data_ingestion.py, allows you to ingest files into memory and pre-seed it before running Auto-GPT.

Memory pre-seeding is a technique that involves ingesting relevant documents or data into the AI's memory so that it can use this information to generate more informed and accurate responses.

To pre-seed the memory, the content of each document is split into chunks of a specified maximum length with a specified overlap between chunks, and then each chunk is added to the memory backend set in the .env file. When the AI is prompted to recall information, it can then access those pre-seeded memories to generate more informed and accurate responses.

This technique is particularly useful when working with large amounts of data or when there is specific information that the AI needs to be able to access quickly.
By pre-seeding the memory, the AI can retrieve and use this information more efficiently, saving time, API call and improving the accuracy of its responses.

You could for example download the documentation of an API, a GitHub repository, etc. and ingest it into memory before running Auto-GPT.

⚠️ If you use Redis as your memory, make sure to run Auto-GPT with the `WIPE_REDIS_ON_START` set to `False` in your `.env` file.

⚠️For other memory backend, we currently forcefully wipe the memory when starting Auto-GPT. To ingest data with those memory backend, you can call the `data_ingestion.py` script anytime during an Auto-GPT run.

Memories will be available to the AI immediately as they are ingested, even if ingested while Auto-GPT is running.

In the example above, the script initializes the memory, ingests all files within the `/seed_data` directory into memory with an overlap between chunks of 200 and a maximum length of each chunk of 4000.
Note that you can also use the `--file` argument to ingest a single file into memory and that the script will only ingest files within the `/auto_gpt_workspace` directory.

You can adjust the `max_length` and overlap parameters to fine-tune the way the docuents are presented to the AI when it "recall" that memory:

- Adjusting the overlap value allows the AI to access more contextual information from each chunk when recalling information, but will result in more chunks being created and therefore increase memory backend usage and OpenAI API requests.
- Reducing the `max_length` value will create more chunks, which can save prompt tokens by allowing for more message history in the context, but will also increase the number of chunks.
- Increasing the `max_length` value will provide the AI with more contextual information from each chunk, reducing the number of chunks created and saving on OpenAI API requests. However, this may also use more prompt tokens and decrease the overall context available to the AI.

## 💀 Continuous Mode ⚠️

Run the AI **without** user authorization, 100% automated.
Continuous mode is NOT recommended.
It is potentially dangerous and may cause your AI to run forever or carry out actions you would not usually authorize.
Use at your own risk.

1. Run the `autogpt` python module in your terminal:

```bash
python -m autogpt --speak --continuous
```

2. To exit the program, press Ctrl + C

## GPT3.5 ONLY Mode

If you don't have access to the GPT4 api, this mode will allow you to use Auto-GPT!

```bash
python -m autogpt --speak --gpt3only
```

It is recommended to use a virtual machine for tasks that require high security measures to prevent any potential harm to the main computer's system and data.

## 🖼 Image Generation

By default, Auto-GPT uses DALL-e for image generation. To use Stable Diffusion, a [Hugging Face API Token](https://huggingface.co/settings/tokens) is required.

Once you have a token, set these variables in your `.env`:

```bash
IMAGE_PROVIDER=sd
HUGGINGFACE_API_TOKEN="YOUR_HUGGINGFACE_API_TOKEN"
```

## Selenium

```bash
sudo Xvfb :10 -ac -screen 0 1024x768x24 & DISPLAY=:10 <YOUR_CLIENT>
```

## ⚠️ Limitations

This experiment aims to showcase the potential of GPT-4 but comes with some limitations:

1. Not a polished application or product, just an experiment
2. May not perform well in complex, real-world business scenarios. In fact, if it actually does, please share your results!
3. Quite expensive to run, so set and monitor your API key limits with OpenAI!

## 🛡 Disclaimer

Disclaimer
This project, Auto-GPT, is an experimental application and is provided "as-is" without any warranty, express or implied. By using this software, you agree to assume all risks associated with its use, including but not limited to data loss, system failure, or any other issues that may arise.

The developers and contributors of this project do not accept any responsibility or liability for any losses, damages, or other consequences that may occur as a result of using this software. You are solely responsible for any decisions and actions taken based on the information provided by Auto-GPT.

**Please note that the use of the GPT-4 language model can be expensive due to its token usage.** By utilizing this project, you acknowledge that you are responsible for monitoring and managing your own token usage and the associated costs. It is highly recommended to check your OpenAI API usage regularly and set up any necessary limits or alerts to prevent unexpected charges.

As an autonomous experiment, Auto-GPT may generate content or take actions that are not in line with real-world business practices or legal requirements. It is your responsibility to ensure that any actions or decisions made based on the output of this software comply with all applicable laws, regulations, and ethical standards. The developers and contributors of this project shall not be held responsible for any consequences arising from the use of this software.

By using Auto-GPT, you agree to indemnify, defend, and hold harmless the developers, contributors, and any affiliated parties from and against any and all claims, damages, losses, liabilities, costs, and expenses (including reasonable attorneys' fees) arising from your use of this software or your violation of these terms.

## 🐦 Connect with Us on Twitter

Stay up-to-date with the latest news, updates, and insights about Auto-GPT by following our Twitter accounts. Engage with the developer and the AI's own account for interesting discussions, project updates, and more.

- **Developer**: Follow [@siggravitas](https://twitter.com/siggravitas) for insights into the development process, project updates, and related topics from the creator of Entrepreneur-GPT.
- **Entrepreneur-GPT**: Join the conversation with the AI itself by following [@En_GPT](https://twitter.com/En_GPT). Share your experiences, discuss the AI's outputs, and engage with the growing community of users.

We look forward to connecting with you and hearing your thoughts, ideas, and experiences with Auto-GPT. Join us on Twitter and let's explore the future of AI together!

<p align="center">
  <a href="https://star-history.com/#Torantulino/auto-gpt&Date">
    <img src="https://api.star-history.com/svg?repos=Torantulino/auto-gpt&type=Date" alt="Star History Chart">
  </a>
</p>

## Run tests

To run tests, run the following command:

```bash
python -m unittest discover tests
```

To run tests and see coverage, run the following command:

```bash
coverage run -m unittest discover tests
```

## Run linter

This project uses [flake8](https://flake8.pycqa.org/en/latest/) for linting. We currently use the following rules: `E303,W293,W291,W292,E305,E231,E302`. See the [flake8 rules](https://www.flake8rules.com/) for more information.

To run the linter, run the following command:

```bash
flake8 autogpt/ tests/

# Or, if you want to run flake8 with the same configuration as the CI:
flake8 autogpt/ tests/ --select E303,W293,W291,W292,E305,E231,E302
```<|MERGE_RESOLUTION|>--- conflicted
+++ resolved
@@ -119,13 +119,19 @@
 ```
 
 5. Locate the file named `.env.template` in the main `/Auto-GPT` folder.
+   <<<<<<< HEAD
    Create a copy of this file, called `.env` by removing the `template` extension. The easiest way is to do this in a command prompt/terminal window `cp .env.template .env`
    Open the `.env` file in a text editor. Note: Files starting with a dot might be hidden by your Operating System.
-   Find the line that says `OPENAI_API_KEY=`.
-   After the `"="`, enter your unique OpenAI API Key (without any quotes or spaces).
-   Enter any other API keys or Tokens for services you would like to utilize.
-   Save and close the `".env"` file.
-   By completing these steps, you have properly configured the API Keys for your project.
+   =======
+   Create a copy of this file, called `.env` by removing the `template` extension. The easiest way is to do this in a command prompt/terminal window `cp .env.template .env`
+   Open the `.env` file in a text editor. Note: Files starting with a dot might be hidden by your Operating System.
+   > > > > > > > 36ade6a1cd750b145bb6d3f88346af025ac4e5f1
+   > > > > > > > Find the line that says `OPENAI_API_KEY=`.
+   > > > > > > > After the `"="`, enter your unique OpenAI API Key (without any quotes or spaces).
+   > > > > > > > Enter any other API keys or Tokens for services you would like to utilize.
+   > > > > > > > Save and close the `".env"` file.
+   > > > > > > > By completing these steps, you have properly configured the API Keys for your project.
+   > > > > > > > <<<<<<< HEAD
 
 - See [OpenAI API Keys Configuration](#openai-api-keys-configuration) to obtain your OpenAI API key.
 - Obtain your ElevenLabs API key from: https://elevenlabs.io. You can view your xi-api-key using the "Profile" tab on the website.
@@ -141,7 +147,18 @@
     fast_llm_model_deployment_id: "<my-fast-llm-deployment-id>"
     ...
   ```
-  - Details can be found here: https://pypi.org/project/openai/ in the `Microsoft Azure Endpoints` section and here: https://learn.microsoft.com/en-us/azure/cognitive-services/openai/tutorials/embeddings?tabs=command-line for the embedding model.
+  - # Details can be found here: https://pypi.org/project/openai/ in the `Microsoft Azure Endpoints` section and here: https://learn.microsoft.com/en-us/azure/cognitive-services/openai/tutorials/embeddings?tabs=command-line for the embedding model.
+
+  - See [OpenAI API Keys Configuration](#openai-api-keys-configuration) to obtain your OpenAI API key.
+  - Obtain your ElevenLabs API key from: https://elevenlabs.io. You can view your xi-api-key using the "Profile" tab on the website.
+  - If you want to use GPT on an Azure instance, set `USE_AZURE` to `True` and then follow these steps: - Rename `azure.yaml.template` to `azure.yaml` and provide the relevant `azure_api_base`, `azure_api_version` and all the deployment IDs for the relevant models in the `azure_model_map` section: - `fast_llm_model_deployment_id` - your gpt-3.5-turbo or gpt-4 deployment ID - `smart_llm_model_deployment_id` - your gpt-4 deployment ID - `embedding_model_deployment_id` - your text-embedding-ada-002 v2 deployment ID - Please specify all of these values as double-quoted strings
+    `yaml
+    # Replace string in angled brackets (<>) to your own ID
+    azure_model_map:
+      fast_llm_model_deployment_id: "<my-fast-llm-deployment-id>"
+      ...
+    ` - Details can be found here: https://pypi.org/project/openai/ in the `Microsoft Azure Endpoints` section and here: https://learn.microsoft.com/en-us/azure/cognitive-services/openai/tutorials/embeddings?tabs=command-line for the embedding model.
+    > > > > > > > 36ade6a1cd750b145bb6d3f88346af025ac4e5f1
 
 ## 🔧 Usage
 
@@ -188,12 +205,8 @@
 
 > Replace anything in angled brackets (<>) to a value you want to specify
 
-<<<<<<< HEAD
 - View all available command line arguments
 
-=======
-* View all available command line arguments
->>>>>>> 36ade6a1
 ```bash
 python -m autogpt --help
 ```
@@ -282,8 +295,7 @@
 
 To switch to either, change the `MEMORY_BACKEND` env variable to the value that you want:
 
-<<<<<<< HEAD
-- `local` (default) uses a local JSON cache file
+- `local` (default) uses Chroma, which runs in-memory, with no setup needed
 - `pinecone` uses the Pinecone.io account you configured in your ENV settings
 - `redis` will use the redis cache that you configured
 - `milvus` will use the milvus cache that you configured
@@ -294,29 +306,6 @@
 Locally, AutoGPT uses [Chroma](https://github.com/chroma-core/chroma/), which persists to a local parquet file, with no setup needed.
 
 By default, AutoGPT also uses [Sentence Transformers](https://docs.trychroma.com/embeddings#default-sentence-transformers) to embed your data and queries (which doesn't cost anything and has no network latency), but you can also specify your choice of [OpenAI embedding model](https://platform.openai.com/docs/guides/embeddings/what-are-embeddings) (will use Azure's version instead if you set `USE_AZURE` env variable):
-
-```
-OPENAI_EMBEDDINGS_MODEL=text-embedding-ada-002
-```
-=======
-* `local` (default) uses Chroma, which runs in-memory, with no setup needed
-* `pinecone` uses the Pinecone.io account you configured in your ENV settings
-* `redis` will use the redis cache that you configured
-* `milvus` will use the milvus cache that you configured
-* `weaviate` will use the weaviate cache that you configured
->>>>>>> 36ade6a1
-
-### Local Setup
-
-By default, AutoGPT uses Chroma, which runs in-memory, with no setup needed.
-
-If you would like to persist Chroma to disk, you can specify your path to a memory directory (from root).
-
-```
-MEMORY_DIRECTORY=/path/to/persistence/directory
-```
-
-By default, AutoGPT also uses [Sentence Transformers](https://docs.trychroma.com/embeddings#default-sentence-transformers) to embed your data and queries (which doesn't cost anything), but you can also specify your choice of [OpenAI embedding model](https://platform.openai.com/docs/guides/embeddings/what-are-embeddings) (will use Azure's version instead if you set `USE_AZURE` env variable):
 
 ```
 OPENAI_EMBEDDINGS_MODEL=text-embedding-ada-002
@@ -439,10 +428,7 @@
 Ingest a file or a directory with multiple files into memory. Make sure to set your .env before running this script.
 
 options:
-<<<<<<< HEAD
-
-=======
->>>>>>> 36ade6a1
+
 ```
   -h, --help               show this help message and exit
   --file FILE              The file to ingest.
