# Auto-GPT: An Autonomous GPT-4 Experiment

![GitHub Repo stars](https://img.shields.io/github/stars/Torantulino/auto-gpt?style=social)
![Twitter Follow](https://img.shields.io/twitter/follow/siggravitas?style=social)
[![](https://dcbadge.vercel.app/api/server/PQ7VX6TY4t?style=flat)](https://discord.gg/PQ7VX6TY4t)

Auto-GPT is an experimental open-source application showcasing the capabilities of the GPT-4 language model. This program, driven by GPT-4, chains together LLM "thoughts", to autonomously achieve whatever goal you set. As one of the first examples of GPT-4 running fully autonomously, Auto-GPT pushes the boundaries of what is possible with AI.

### Demo (30/03/2023):

https://user-images.githubusercontent.com/22963551/228855501-2f5777cf-755b-4407-a643-c7299e5b6419.mp4

<h2 align="center"> 💖 Help Fund Auto-GPT's Development 💖</h2>
<p align="center">
If you can spare a coffee, you can help to cover the API costs of developing Auto-GPT and help push the boundaries of fully autonomous AI!
A full day of development can easily cost as much as $20 in API costs, which for a free project is quite limiting.
Your support is greatly appreciated
</p>

<p align="center">
 Development of this free, open-source project is made possible by all the <a href="https://github.com/Torantulino/Auto-GPT/graphs/contributors">contributors</a> and <a href="https://github.com/sponsors/Torantulino">sponsors</a>. If you'd like to sponsor this project and have your avatar or company logo appear below <a href="https://github.com/sponsors/Torantulino">click here</a>.

<h3 align="center">Individual Sponsors</h3>
<p align="center">
<a href="https://github.com/robinicus"><img src="https://github.com/robinicus.png" width="50px" alt="robinicus" /></a>&nbsp;&nbsp;<a href="https://github.com/prompthero"><img src="https://github.com/prompthero.png" width="50px" alt="prompthero" /></a>&nbsp;&nbsp;<a href="https://github.com/crizzler"><img src="https://github.com/crizzler.png" width="50px" alt="crizzler" /></a>&nbsp;&nbsp;<a href="https://github.com/tob-le-rone"><img src="https://github.com/tob-le-rone.png" width="50px" alt="tob-le-rone" /></a>&nbsp;&nbsp;<a href="https://github.com/FSTatSBS"><img src="https://github.com/FSTatSBS.png" width="50px" alt="FSTatSBS" /></a>&nbsp;&nbsp;<a href="https://github.com/toverly1"><img src="https://github.com/toverly1.png" width="50px" alt="toverly1" /></a>&nbsp;&nbsp;<a href="https://github.com/ddtarazona"><img src="https://github.com/ddtarazona.png" width="50px" alt="ddtarazona" /></a>&nbsp;&nbsp;<a href="https://github.com/Nalhos"><img src="https://github.com/Nalhos.png" width="50px" alt="Nalhos" /></a>&nbsp;&nbsp;<a href="https://github.com/Kazamario"><img src="https://github.com/Kazamario.png" width="50px" alt="Kazamario" /></a>&nbsp;&nbsp;<a href="https://github.com/pingbotan"><img src="https://github.com/pingbotan.png" width="50px" alt="pingbotan" /></a>&nbsp;&nbsp;<a href="https://github.com/indoor47"><img src="https://github.com/indoor47.png" width="50px" alt="indoor47" /></a>&nbsp;&nbsp;<a href="https://github.com/AuroraHolding"><img src="https://github.com/AuroraHolding.png" width="50px" alt="AuroraHolding" /></a>&nbsp;&nbsp;<a href="https://github.com/kreativai"><img src="https://github.com/kreativai.png" width="50px" alt="kreativai" /></a>&nbsp;&nbsp;<a href="https://github.com/hunteraraujo"><img src="https://github.com/hunteraraujo.png" width="50px" alt="hunteraraujo" /></a>&nbsp;&nbsp;<a href="https://github.com/Explorergt92"><img src="https://github.com/Explorergt92.png" width="50px" alt="Explorergt92" /></a>&nbsp;&nbsp;<a href="https://github.com/judegomila"><img src="https://github.com/judegomila.png" width="50px" alt="judegomila" /></a>&nbsp;&nbsp;
<a href="https://github.com/thepok"><img src="https://github.com/thepok.png" width="50px" alt="thepok" /></a>
&nbsp;&nbsp;<a href="https://github.com/SpacingLily"><img src="https://github.com/SpacingLily.png" width="50px" alt="SpacingLily" /></a>&nbsp;&nbsp;<a href="https://github.com/merwanehamadi"><img src="https://github.com/merwanehamadi.png" width="50px" alt="merwanehamadi" /></a>&nbsp;&nbsp;<a href="https://github.com/m"><img src="https://github.com/m.png" width="50px" alt="m" /></a>&nbsp;&nbsp;<a href="https://github.com/zkonduit"><img src="https://github.com/zkonduit.png" width="50px" alt="zkonduit" /></a>&nbsp;&nbsp;<a href="https://github.com/maxxflyer"><img src="https://github.com/maxxflyer.png" width="50px" alt="maxxflyer" /></a>&nbsp;&nbsp;<a href="https://github.com/tekelsey"><img src="https://github.com/tekelsey.png" width="50px" alt="tekelsey" /></a>&nbsp;&nbsp;<a href="https://github.com/digisomni"><img src="https://github.com/digisomni.png" width="50px" alt="digisomni" /></a>&nbsp;&nbsp;<a href="https://github.com/nocodeclarity"><img src="https://github.com/nocodeclarity.png" width="50px" alt="nocodeclarity" /></a>&nbsp;&nbsp;<a href="https://github.com/tjarmain"><img src="https://github.com/tjarmain.png" width="50px" alt="tjarmain" /></a>
</p>

## Table of Contents

- [Auto-GPT: An Autonomous GPT-4 Experiment](#auto-gpt-an-autonomous-gpt-4-experiment)
  - [Demo (30/03/2023):](#demo-30032023)
  - [💖 Help Fund Auto-GPT's Development](#-help-fund-auto-gpts-development)
  - [Table of Contents](#table-of-contents)
  - [🚀 Features](#-features)
  - [📋 Requirements](#-requirements)
  - [💾 Installation](#-installation)
  - [🔧 Usage](#-usage)
  - [🗣️ Speech Mode](#️-speech-mode)
  - [🔍 Google API Keys Configuration](#-google-api-keys-configuration)
    - [Setting up environment variables](#setting-up-environment-variables)
  - [💀 Continuous Mode ⚠️](#-continuous-mode-️)
  - [GPT3.5 ONLY Mode](#gpt35-only-mode)
  - [🖼 Image Generation](#image-generation)
  - [⚠️ Limitations](#️-limitations)
  - [🛡 Disclaimer](#-disclaimer)
  - [🐦 Connect with Us on Twitter](#-connect-with-us-on-twitter)

## 🚀 Features

- 🌐 Internet access for searches and information gathering
- 💾 Long-Term and Short-Term memory management
- 🧠 GPT-4 instances for text generation
- 🔗 Access to popular websites and platforms
- 🗃️ File storage and summarization with GPT-3.5

## 📋 Requirements

- [Python 3.8 or later](https://www.tutorialspoint.com/how-to-install-python-in-windows)
<<<<<<< HEAD
- OpenAI API key
=======
- [OpenAI API key](https://platform.openai.com/account/api-keys)
- [PINECONE API key](https://www.pinecone.io/)

Optional:
- ElevenLabs Key (If you want the AI to speak)
>>>>>>> ae6adb4a

## 💾 Installation

To install Auto-GPT, follow these steps:

0. Make sure you have all the **requirements** above, if not, install/get them.

_The following commands should be executed in a CMD, Bash or Powershell window. To do this, go to a folder on your computer, click in the folder path at the top and type CMD, then press enter._

1. Clone the repository:
   For this step you need Git installed, but you can just download the zip file instead by clicking the button at the top of this page ☝️

```
git clone https://github.com/Torantulino/Auto-GPT.git
```

2. Navigate to the project directory:
   _(Type this into your CMD window, you're aiming to navigate the CMD window to the repository you just downloaded)_

```
cd 'Auto-GPT'
```

3. Install the required dependencies:
   _(Again, type this into your CMD window)_

```
pip install -r requirements.txt
```

4. Rename `.env.template` to `.env` and fill in your `OPENAI_API_KEY`. If you plan to use Speech Mode, fill in your `ELEVEN_LABS_API_KEY` as well.

- Obtain your OpenAI API key from: https://platform.openai.com/account/api-keys.

## 🔧 Usage

1. Run the `main.py` Python script in your terminal:
   _(Type this into your CMD window)_

```
python scripts/main.py
```

2. After each of AUTO-GPT's actions, type "NEXT COMMAND" to authorise them to continue.
3. To exit the program, type "exit" and press Enter.

## 🔍 Google API Keys Configuration

This section is optional, use the official google api if you are having issues with error 429 when running a google search.
To use the `google_official_search` command, you need to set up your Google API keys in your environment variables.

1. Go to the [Google Cloud Console](https://console.cloud.google.com/).
2. If you don't already have an account, create one and log in.
3. Create a new project by clicking on the "Select a Project" dropdown at the top of the page and clicking "New Project". Give it a name and click "Create".
4. Go to the [APIs & Services Dashboard](https://console.cloud.google.com/apis/dashboard) and click "Enable APIs and Services". Search for "Custom Search API" and click on it, then click "Enable".
5. Go to the [Credentials](https://console.cloud.google.com/apis/credentials) page and click "Create Credentials". Choose "API Key".
6. Copy the API key and set it as an environment variable named `GOOGLE_API_KEY` on your machine. See setting up environment variables below.
7. Go to the [Custom Search Engine](https://cse.google.com/cse/all) page and click "Add".
8. Set up your search engine by following the prompts. You can choose to search the entire web or specific sites.
9. Once you've created your search engine, click on "Control Panel" and then "Basics". Copy the "Search engine ID" and set it as an environment variable named `CUSTOM_SEARCH_ENGINE_ID` on your machine. See setting up environment variables below.

_Remember that your free daily custom search quota allows only up to 100 searches. To increase this limit, you need to assign a billing account to the project to profit from up to 10K daily searches._

### Setting up environment variables

For Windows Users:

```
setx GOOGLE_API_KEY "YOUR_GOOGLE_API_KEY"
setx CUSTOM_SEARCH_ENGINE_ID "YOUR_CUSTOM_SEARCH_ENGINE_ID"

```

For macOS and Linux users:

```
export GOOGLE_API_KEY="YOUR_GOOGLE_API_KEY"
export CUSTOM_SEARCH_ENGINE_ID="YOUR_CUSTOM_SEARCH_ENGINE_ID"

```

## Redis Setup

Install docker desktop.

Run:

```
docker run -d --name redis-stack-server -p 6379:6379 redis/redis-stack-server:latest
```

See https://hub.docker.com/r/redis/redis-stack-server for setting a password and additional configuration.

Set the following environment variables:

```
MEMORY_BACKEND=redis
REDIS_HOST=localhost
REDIS_PORT=6379
REDIS_PASSWORD=
```

Note that this is not intended to be run facing the internet and is not secure, do not expose redis to the internet without a password or at all really.

You can optionally set

```
WIPE_REDIS_ON_START=False
```

To persist memory stored in Redis.

You can specify the memory index for redis using the following:

```
MEMORY_INDEX=whatever
```

### Setting up environment variables

Simply set them in the `.env` file.

Alternatively, you can set them from the command line (advanced):

## View Memory Usage

1. View memory usage by using the `--debug` flag :)

## 💀 Continuous Mode ⚠️

Run the AI **without** user authorisation, 100% automated.
Continuous mode is not recommended.
It is potentially dangerous and may cause your AI to run forever or carry out actions you would not usually authorise.
Use at your own risk.

1. Run the `main.py` Python script in your terminal:

```
python scripts/main.py --continuous

```

2. To exit the program, press Ctrl + C

## GPT3.5 ONLY Mode

If you don't have access to the GPT4 api, this mode will allow you to use Auto-GPT!

```
python scripts/main.py --gpt3only
```

It is recommended to use a virtual machine for tasks that require high security measures to prevent any potential harm to the main computer's system and data.

## ⚠️ Limitations

This experiment aims to showcase the potential of GPT-4 but comes with some limitations:

1. Not a polished application or product, just an experiment
2. May not perform well in complex, real-world business scenarios. In fact, if it actually does, please share your results!
3. Quite expensive to run, so set and monitor your API key limits with OpenAI!

## 🛡 Disclaimer

Disclaimer
This project, Auto-GPT, is an experimental application and is provided "as-is" without any warranty, express or implied. By using this software, you agree to assume all risks associated with its use, including but not limited to data loss, system failure, or any other issues that may arise.

The developers and contributors of this project do not accept any responsibility or liability for any losses, damages, or other consequences that may occur as a result of using this software. You are solely responsible for any decisions and actions taken based on the information provided by Auto-GPT.

**Please note that the use of the GPT-4 language model can be expensive due to its token usage.** By utilizing this project, you acknowledge that you are responsible for monitoring and managing your own token usage and the associated costs. It is highly recommended to check your OpenAI API usage regularly and set up any necessary limits or alerts to prevent unexpected charges.

As an autonomous experiment, Auto-GPT may generate content or take actions that are not in line with real-world business practices or legal requirements. It is your responsibility to ensure that any actions or decisions made based on the output of this software comply with all applicable laws, regulations, and ethical standards. The developers and contributors of this project shall not be held responsible for any consequences arising from the use of this software.

By using Auto-GPT, you agree to indemnify, defend, and hold harmless the developers, contributors, and any affiliated parties from and against any and all claims, damages, losses, liabilities, costs, and expenses (including reasonable attorneys' fees) arising from your use of this software or your violation of these terms.

## 🐦 Connect with Us on Twitter

Stay up-to-date with the latest news, updates, and insights about Auto-GPT by following our Twitter accounts. Engage with the developer and the AI's own account for interesting discussions, project updates, and more.

- **Developer**: Follow [@siggravitas](https://twitter.com/siggravitas) for insights into the development process, project updates, and related topics from the creator of Entrepreneur-GPT.
- **Entrepreneur-GPT**: Join the conversation with the AI itself by following [@En_GPT](https://twitter.com/En_GPT). Share your experiences, discuss the AI's outputs, and engage with the growing community of users.

We look forward to connecting with you and hearing your thoughts, ideas, and experiences with Auto-GPT. Join us on Twitter and let's explore the future of AI together!<|MERGE_RESOLUTION|>--- conflicted
+++ resolved
@@ -58,15 +58,7 @@
 ## 📋 Requirements
 
 - [Python 3.8 or later](https://www.tutorialspoint.com/how-to-install-python-in-windows)
-<<<<<<< HEAD
-- OpenAI API key
-=======
 - [OpenAI API key](https://platform.openai.com/account/api-keys)
-- [PINECONE API key](https://www.pinecone.io/)
-
-Optional:
-- ElevenLabs Key (If you want the AI to speak)
->>>>>>> ae6adb4a
 
 ## 💾 Installation
 
