"""
Test cases for the config class, which handles the configuration settings
for the AI and ensures it behaves as a singleton.
"""
import os
from typing import Any
from unittest import mock
from unittest.mock import patch

import pytest
<<<<<<< HEAD
from autogpt.app.configurator import (GPT_3_MODEL, GPT_4_MODEL,
                                      apply_overrides_to_config)
=======
from pydantic import SecretStr

from autogpt.app.configurator import GPT_3_MODEL, GPT_4_MODEL, apply_overrides_to_config
>>>>>>> fdd7f8e5
from autogpt.config import Config, ConfigBuilder


def test_initial_values(config: Config) -> None:
    """
    Test if the initial values of the config class attributes are set correctly.
    """
    assert config.continuous_mode is False
    assert config.tts_config.speak_mode is False
    assert config.fast_llm == "gpt-3.5-turbo-16k"
    assert config.smart_llm.startswith("gpt-4")


def test_set_continuous_mode(config: Config) -> None:
    """
    Test if the set_continuous_mode() method updates the continuous_mode attribute.
    """
    # Store continuous mode to reset it after the test
    continuous_mode = config.continuous_mode

    config.continuous_mode = True
    assert config.continuous_mode is True

    # Reset continuous mode
    config.continuous_mode = continuous_mode


def test_set_speak_mode(config: Config) -> None:
    """
    Test if the set_speak_mode() method updates the speak_mode attribute.
    """
    # Store speak mode to reset it after the test
    speak_mode = config.tts_config.speak_mode

    config.tts_config.speak_mode = True
    assert config.tts_config.speak_mode is True

    # Reset speak mode
    config.tts_config.speak_mode = speak_mode


def test_set_fast_llm(config: Config) -> None:
    """
    Test if the set_fast_llm() method updates the fast_llm attribute.
    """
    # Store model name to reset it after the test
    fast_llm = config.fast_llm

    config.fast_llm = "gpt-3.5-turbo-test"
    assert config.fast_llm == "gpt-3.5-turbo-test"

    # Reset model name
    config.fast_llm = fast_llm


def test_set_smart_llm(config: Config) -> None:
    """
    Test if the set_smart_llm() method updates the smart_llm attribute.
    """
    # Store model name to reset it after the test
    smart_llm = config.smart_llm

    config.smart_llm = "gpt-4-test"
    assert config.smart_llm == "gpt-4-test"

    # Reset model name
    config.smart_llm = smart_llm


@patch("openai.Model.list")
def test_smart_and_fast_llms_set_to_gpt4(mock_list_models: Any, config: Config) -> None:
    """
    Test if models update to gpt-3.5-turbo if gpt-4 is not available.
    """
    fast_llm = config.fast_llm
    smart_llm = config.smart_llm

    config.fast_llm = "gpt-4"
    config.smart_llm = "gpt-4"

    mock_list_models.return_value = {"data": [{"id": "gpt-3.5-turbo"}]}

    apply_overrides_to_config(
        config=config,
        gpt3only=False,
        gpt4only=False,
    )

    assert config.fast_llm == "gpt-3.5-turbo"
    assert config.smart_llm == "gpt-3.5-turbo"

    # Reset config
    config.fast_llm = fast_llm
    config.smart_llm = smart_llm


def test_missing_azure_config(config: Config) -> None:
    assert config.openai_credentials is not None

    config_file = config.app_data_dir / "azure_config.yaml"
    with pytest.raises(FileNotFoundError):
        config.openai_credentials.load_azure_config(config_file)

    config_file.write_text("")
    with pytest.raises(ValueError):
        config.openai_credentials.load_azure_config(config_file)

    assert config.openai_credentials.api_type != "azure"
    assert config.openai_credentials.api_version == ""
    assert config.openai_credentials.azure_model_to_deploy_id_map is None


def test_azure_config(config: Config) -> None:
    config_file = config.app_data_dir / "azure_config.yaml"
    config_file.write_text(
        f"""
azure_api_type: azure
azure_api_base: https://dummy.openai.azure.com
azure_api_version: 2023-06-01-preview
azure_model_map:
    {config.fast_llm}: FAST-LLM_ID
    {config.smart_llm}: SMART-LLM_ID
    {config.embedding_model}: embedding-deployment-id-for-azure
"""
    )

    os.environ["USE_AZURE"] = "True"
    os.environ["AZURE_CONFIG_FILE"] = str(config_file)
    config = ConfigBuilder.build_config_from_env(project_root=config.project_root)

    assert (credentials := config.openai_credentials) is not None
    assert credentials.api_type == "azure"
    assert credentials.api_base == SecretStr("https://dummy.openai.azure.com")
    assert credentials.api_version == "2023-06-01-preview"
    assert credentials.azure_model_to_deploy_id_map == {
        config.fast_llm: "FAST-LLM_ID",
        config.smart_llm: "SMART-LLM_ID",
        config.embedding_model: "embedding-deployment-id-for-azure",
    }

    fast_llm = config.fast_llm
    smart_llm = config.smart_llm
    assert (
        credentials.get_api_access_kwargs(config.fast_llm)["deployment_id"]
        == "FAST-LLM_ID"
    )
    assert (
        credentials.get_api_access_kwargs(config.smart_llm)["deployment_id"]
        == "SMART-LLM_ID"
    )

    # Emulate --gpt4only
    config.fast_llm = smart_llm
    assert (
        credentials.get_api_access_kwargs(config.fast_llm)["deployment_id"]
        == "SMART-LLM_ID"
    )
    assert (
        credentials.get_api_access_kwargs(config.smart_llm)["deployment_id"]
        == "SMART-LLM_ID"
    )

    # Emulate --gpt3only
    config.fast_llm = config.smart_llm = fast_llm
    assert (
        credentials.get_api_access_kwargs(config.fast_llm)["deployment_id"]
        == "FAST-LLM_ID"
    )
    assert (
        credentials.get_api_access_kwargs(config.smart_llm)["deployment_id"]
        == "FAST-LLM_ID"
    )

    del os.environ["USE_AZURE"]
    del os.environ["AZURE_CONFIG_FILE"]


def test_create_config_gpt4only(config: Config) -> None:
    with mock.patch("autogpt.llm.api_manager.ApiManager.get_models") as mock_get_models:
        mock_get_models.return_value = [{"id": GPT_4_MODEL}]
        apply_overrides_to_config(
            config=config,
            gpt4only=True,
        )
        assert config.fast_llm == GPT_4_MODEL
        assert config.smart_llm == GPT_4_MODEL


def test_create_config_gpt3only(config: Config) -> None:
    with mock.patch("autogpt.llm.api_manager.ApiManager.get_models") as mock_get_models:
        mock_get_models.return_value = [{"id": GPT_3_MODEL}]
        apply_overrides_to_config(
            config=config,
            gpt3only=True,
        )
        assert config.fast_llm == GPT_3_MODEL
        assert config.smart_llm == GPT_3_MODEL<|MERGE_RESOLUTION|>--- conflicted
+++ resolved
@@ -8,14 +8,9 @@
 from unittest.mock import patch
 
 import pytest
-<<<<<<< HEAD
-from autogpt.app.configurator import (GPT_3_MODEL, GPT_4_MODEL,
-                                      apply_overrides_to_config)
-=======
 from pydantic import SecretStr
 
 from autogpt.app.configurator import GPT_3_MODEL, GPT_4_MODEL, apply_overrides_to_config
->>>>>>> fdd7f8e5
 from autogpt.config import Config, ConfigBuilder
 
 
