--- conflicted
+++ resolved
@@ -1,20 +1,12 @@
 """The configuration encapsulates settings for all Agent subsystems."""
-<<<<<<< HEAD
 from autogpts.autogpt.autogpt.core.configuration.schema import (
     AFAASModel, Configurable, SystemConfiguration, SystemSettings,
     UserConfigurable)
-=======
-from autogpt.core.configuration.schema import (
-    Configurable,
-    SystemConfiguration,
-    SystemSettings,
-    UserConfigurable,
-)
+
 
 __all__ = [
     "Configurable",
     "SystemConfiguration",
     "SystemSettings",
     "UserConfigurable",
-]
->>>>>>> b1419e85
+]