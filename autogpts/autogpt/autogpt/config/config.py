--- conflicted
+++ resolved
@@ -7,8 +7,9 @@
 from pathlib import Path
 from typing import Any, Optional, Union
 
+from auto_gpt_plugin_template import AutoGPTPluginTemplate
 from colorama import Fore
-from pydantic import SecretStr, validator
+from pydantic import Field, SecretStr, validator
 
 import autogpt
 from autogpt.app.utils import clean_input
@@ -17,17 +18,14 @@
     SystemSettings,
     UserConfigurable,
 )
-from autogpt.core.resource.model_providers import CHAT_MODELS, ModelName
 from autogpt.core.resource.model_providers.openai import (
+    OPEN_AI_CHAT_MODELS,
     OpenAICredentials,
     OpenAIModelName,
 )
 from autogpt.file_storage import FileStorageBackendName
 from autogpt.logs.config import LoggingConfig
-<<<<<<< HEAD
-=======
 from autogpt.plugins.plugins_config import PluginsConfig
->>>>>>> 26324f29
 from autogpt.speech import TTSConfig
 
 logger = logging.getLogger(__name__)
@@ -35,6 +33,7 @@
 PROJECT_ROOT = Path(autogpt.__file__).parent.parent
 AI_SETTINGS_FILE = Path("ai_settings.yaml")
 AZURE_CONFIG_FILE = Path("azure.yaml")
+PLUGINS_CONFIG_FILE = Path("plugins_config.yaml")
 PROMPT_SETTINGS_FILE = Path("prompt_settings.yaml")
 
 GPT_4_MODEL = OpenAIModelName.GPT4
@@ -55,6 +54,9 @@
     authorise_key: str = UserConfigurable(default="y", from_env="AUTHORISE_COMMAND_KEY")
     exit_key: str = UserConfigurable(default="n", from_env="EXIT_KEY")
     noninteractive_mode: bool = False
+    chat_messages_enabled: bool = UserConfigurable(
+        default=True, from_env=lambda: os.getenv("CHAT_MESSAGES_ENABLED") == "True"
+    )
 
     # TTS configuration
     logging: LoggingConfig = LoggingConfig()
@@ -73,16 +75,16 @@
         default=AI_SETTINGS_FILE, from_env="AI_SETTINGS_FILE"
     )
     prompt_settings_file: Path = UserConfigurable(
-        default=project_root / PROMPT_SETTINGS_FILE,
+        default=PROMPT_SETTINGS_FILE,
         from_env="PROMPT_SETTINGS_FILE",
     )
 
     # Model configuration
-    fast_llm: ModelName = UserConfigurable(
+    fast_llm: OpenAIModelName = UserConfigurable(
         default=OpenAIModelName.GPT3,
         from_env="FAST_LLM",
     )
-    smart_llm: ModelName = UserConfigurable(
+    smart_llm: OpenAIModelName = UserConfigurable(
         default=OpenAIModelName.GPT4_TURBO,
         from_env="SMART_LLM",
     )
@@ -118,9 +120,9 @@
     # Commands #
     ############
     # General
-    disabled_commands: list[str] = UserConfigurable(
+    disabled_command_categories: list[str] = UserConfigurable(
         default_factory=list,
-        from_env=lambda: _safe_split(os.getenv("DISABLED_COMMANDS")),
+        from_env=lambda: _safe_split(os.getenv("DISABLED_COMMAND_CATEGORIES")),
     )
 
     # File ops
@@ -177,6 +179,29 @@
     user_agent: str = UserConfigurable(
         default="Mozilla/5.0 (Macintosh; Intel Mac OS X 10_15_4) AppleWebKit/537.36 (KHTML, like Gecko) Chrome/83.0.4103.97 Safari/537.36",  # noqa: E501
         from_env="USER_AGENT",
+    )
+
+    ###################
+    # Plugin Settings #
+    ###################
+    plugins_dir: str = UserConfigurable("plugins", from_env="PLUGINS_DIR")
+    plugins_config_file: Path = UserConfigurable(
+        default=PLUGINS_CONFIG_FILE, from_env="PLUGINS_CONFIG_FILE"
+    )
+    plugins_config: PluginsConfig = Field(
+        default_factory=lambda: PluginsConfig(plugins={})
+    )
+    plugins: list[AutoGPTPluginTemplate] = Field(default_factory=list, exclude=True)
+    plugins_allowlist: list[str] = UserConfigurable(
+        default_factory=list,
+        from_env=lambda: _safe_split(os.getenv("ALLOWLISTED_PLUGINS")),
+    )
+    plugins_denylist: list[str] = UserConfigurable(
+        default_factory=list,
+        from_env=lambda: _safe_split(os.getenv("DENYLISTED_PLUGINS")),
+    )
+    plugins_openai: list[str] = UserConfigurable(
+        default_factory=list, from_env=lambda: _safe_split(os.getenv("OPENAI_PLUGINS"))
     )
 
     ###############
@@ -206,12 +231,22 @@
     # Stable Diffusion
     sd_webui_auth: Optional[str] = UserConfigurable(from_env="SD_WEBUI_AUTH")
 
+    @validator("plugins", each_item=True)
+    def validate_plugins(cls, p: AutoGPTPluginTemplate | Any):
+        assert issubclass(
+            p.__class__, AutoGPTPluginTemplate
+        ), f"{p} does not subclass AutoGPTPluginTemplate"
+        assert (
+            p.__class__.__name__ != "AutoGPTPluginTemplate"
+        ), f"Plugins must subclass AutoGPTPluginTemplate; {p} is a template instance"
+        return p
+
     @validator("openai_functions")
     def validate_openai_functions(cls, v: bool, values: dict[str, Any]):
         if v:
             smart_llm = values["smart_llm"]
-            assert CHAT_MODELS[smart_llm].has_function_call_api, (
-                f"Model {smart_llm} does not support tool calling. "
+            assert OPEN_AI_CHAT_MODELS[smart_llm].has_function_call_api, (
+                f"Model {smart_llm} does not support OpenAI Functions. "
                 "Please disable OPENAI_FUNCTIONS or choose a suitable model."
             )
         return v
@@ -231,6 +266,7 @@
         for k in {
             "ai_settings_file",  # TODO: deprecate or repurpose
             "prompt_settings_file",  # TODO: deprecate or repurpose
+            "plugins_config_file",  # TODO: move from project root
             "azure_config_file",  # TODO: move from project root
         }:
             setattr(config, k, project_root / getattr(config, k))
@@ -241,6 +277,12 @@
             and (config_file := config.azure_config_file)
         ):
             config.openai_credentials.load_azure_config(config_file)
+
+        config.plugins_config = PluginsConfig.load_config(
+            config.plugins_config_file,
+            config.plugins_denylist,
+            config.plugins_allowlist,
+        )
 
         return config
 
