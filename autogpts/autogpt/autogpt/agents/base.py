--- conflicted
+++ resolved
@@ -39,23 +39,8 @@
     SystemSettings,
     UserConfigurable,
 )
-<<<<<<< HEAD
-from autogpt.core.prompting.schema import (
-    ChatMessage,
-    ChatPrompt,
-    CompletionModelFunction,
-)
 from autogpt.core.resource.model_providers import CHAT_MODELS, ModelName
 from autogpt.core.resource.model_providers.openai import OpenAIModelName
-from autogpt.core.runner.client_lib.logging.helpers import dump_prompt
-from autogpt.file_storage.base import FileStorage
-from autogpt.llm.providers.openai import get_openai_command_specs
-=======
-from autogpt.core.resource.model_providers.openai import (
-    OPEN_AI_CHAT_MODELS,
-    OpenAIModelName,
-)
->>>>>>> 898317c1
 from autogpt.models.action_history import ActionResult, EpisodicActionHistory
 from autogpt.prompts.prompt import DEFAULT_TRIGGERING_PROMPT
 
