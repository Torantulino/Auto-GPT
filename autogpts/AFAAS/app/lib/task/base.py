--- conflicted
+++ resolved
@@ -6,11 +6,8 @@
 from pydantic import BaseModel, Field
 
 from autogpts.autogpt.autogpt.core.agents import AbstractAgent
-<<<<<<< HEAD
 from autogpts.autogpt.autogpt.core.configuration import AFAASModel
-=======
 from ...sdk.forge_log import ForgeLogger
->>>>>>> 1eb2292a
 
 # from autogpts.autogpt.autogpt.core.tools.schema import ToolResult
 LOG = ForgeLogger(name=__name__)
@@ -131,18 +128,12 @@
         return self._apply_custom_encoders(data=d)
 
     def add_task(self, task: "BaseTask"):
-<<<<<<< HEAD
-=======
         LOG.trace(f"Adding task {task.task_id} to {self.task_id}")
->>>>>>> 1eb2292a
         self.subtasks.add(task=task)
         self.agent.plan._register_new_task(task=task)
 
     def add_tasks(self, tasks: list["BaseTask"]):
-<<<<<<< HEAD
-=======
         LOG.trace(f"Adding {len(tasks)} tasks to {self.task_id}")
->>>>>>> 1eb2292a
         for task in tasks:
             self.add_task(task=task)
 
@@ -207,11 +198,7 @@
     ### FIXME : To test
     ###
     def remove_task(self, task_id: str):
-<<<<<<< HEAD
-        logger.error(
-=======
         LOG.error(
->>>>>>> 1eb2292a
             """FUNCTION NOT WORKING :
                      1. We now manage multiple predecessor
                      2. Tasks should not be deleted but managed by state"""
@@ -253,11 +240,7 @@
         Returns:
             List [BaseTask]: A list of tasks meeting the specified criteria.
         """
-<<<<<<< HEAD
-        logger.notice(
-=======
         LOG.notice(
->>>>>>> 1eb2292a
             "Deprecated : Recommended functions are:\n"
             + "- Plan.get_ready_tasks()\n"
             + "- Task.get_first_ready_task()\n"
@@ -289,11 +272,7 @@
             Task or None: The first task meeting the specified criteria or None if no such task is found.
         """
 
-<<<<<<< HEAD
-        logger.notice(
-=======
         LOG.notice(
->>>>>>> 1eb2292a
             "Deprecated : Recommended functions are:\n"
             + "- Plan.get_ready_tasks()\n"
             + "- Plan.get_first_ready_task()\n"
