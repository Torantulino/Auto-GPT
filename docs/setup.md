--- conflicted
+++ resolved
@@ -211,7 +211,6 @@
 
 ### Run without Docker
 
-<<<<<<< HEAD
 #### Create a Virtual Environment
 
 Create a virtual environment to run in.
@@ -221,10 +220,9 @@
 source venvAutoGPT/bin/activate
 pip3 install --upgrade pip
 ```
-=======
+
 !!! warning
     Due to security reasons, certain features (like Python execution) will by default be disabled when running without docker. So, even if you want to run the program outside a docker container, you currently still need docker to actually run scripts.
->>>>>>> 812be60d
 
 Simply run the startup script in your terminal. This will install any necessary Python
 packages and launch Auto-GPT.
