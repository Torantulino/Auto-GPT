--- conflicted
+++ resolved
@@ -5,11 +5,7 @@
   schedule:
     - cron: "0 8 * * *"
   push:
-<<<<<<< HEAD
-    branches: [master, dev, ci-test*]
-=======
     branches: [ master, dev, ci-test* ]
->>>>>>> d46219c8
     paths:
       - ".github/workflows/classic-autogpts-ci.yml"
       - "classic/original_autogpt/**"
@@ -20,11 +16,7 @@
       - "classic/setup.py"
       - "!**/*.md"
   pull_request:
-<<<<<<< HEAD
-    branches: [master, dev, release-*]
-=======
     branches: [ master, dev, release-* ]
->>>>>>> d46219c8
     paths:
       - ".github/workflows/classic-autogpts-ci.yml"
       - "classic/original_autogpt/**"
