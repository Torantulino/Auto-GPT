import AutoGPTServerAPI from "@/lib/autogpt-server-api";
import { useCallback, useEffect, useMemo, useState } from "react";
import { loadStripe } from "@stripe/stripe-js";
import { useRouter } from "next/navigation";

const stripePromise = loadStripe(
  process.env.NEXT_PUBLIC_STRIPE_PUBLISHABLE_KEY!,
);

export default function useCredits(): {
  credits: number | null;
  fetchCredits: () => void;
<<<<<<< HEAD
  requestTopUp: (credit_amount: number) => Promise<void>;
=======
  requestTopUp: (amount: number) => Promise<void>;
  autoTopUpConfig: { amount: number; threshold: number } | null;
  fetchAutoTopUpConfig: () => void;
  updateAutoTopUpConfig: (amount: number, threshold: number) => Promise<void>;
>>>>>>> f37957d7
} {
  const [credits, setCredits] = useState<number | null>(null);
  const [autoTopUpConfig, setAutoTopUpConfig] = useState<{
    amount: number;
    threshold: number;
  } | null>(null);

  const api = useMemo(() => new AutoGPTServerAPI(), []);
  const router = useRouter();

  const fetchCredits = useCallback(async () => {
    const response = await api.getUserCredit();
    setCredits(response.credits);
  }, [api]);

  useEffect(() => {
    fetchCredits();
  }, [fetchCredits]);

  const fetchAutoTopUpConfig = useCallback(async () => {
    const response = await api.getAutoTopUpConfig();
    setAutoTopUpConfig(response);
  }, [api]);

  useEffect(() => {
    fetchAutoTopUpConfig();
  }, [fetchAutoTopUpConfig]);

  const updateAutoTopUpConfig = useCallback(
    async (amount: number, threshold: number) => {
      await api.setAutoTopUpConfig({ amount, threshold });
      fetchAutoTopUpConfig();
    },
    [api, fetchAutoTopUpConfig],
  );

  const requestTopUp = useCallback(
<<<<<<< HEAD
    async (credit_amount: number) => {
=======
    async (amount: number) => {
>>>>>>> f37957d7
      const stripe = await stripePromise;

      if (!stripe) {
        return;
      }

<<<<<<< HEAD
      const response = await api.requestTopUp(credit_amount);
=======
      // Convert dollar amount to credit count
      const response = await api.requestTopUp(amount);
>>>>>>> f37957d7
      router.push(response.checkout_url);
    },
    [api, router],
  );

  return {
    credits,
    fetchCredits,
    requestTopUp,
    autoTopUpConfig,
    fetchAutoTopUpConfig,
    updateAutoTopUpConfig,
  };
}<|MERGE_RESOLUTION|>--- conflicted
+++ resolved
@@ -10,14 +10,10 @@
 export default function useCredits(): {
   credits: number | null;
   fetchCredits: () => void;
-<<<<<<< HEAD
   requestTopUp: (credit_amount: number) => Promise<void>;
-=======
-  requestTopUp: (amount: number) => Promise<void>;
   autoTopUpConfig: { amount: number; threshold: number } | null;
   fetchAutoTopUpConfig: () => void;
   updateAutoTopUpConfig: (amount: number, threshold: number) => Promise<void>;
->>>>>>> f37957d7
 } {
   const [credits, setCredits] = useState<number | null>(null);
   const [autoTopUpConfig, setAutoTopUpConfig] = useState<{
@@ -55,23 +51,14 @@
   );
 
   const requestTopUp = useCallback(
-<<<<<<< HEAD
     async (credit_amount: number) => {
-=======
-    async (amount: number) => {
->>>>>>> f37957d7
       const stripe = await stripePromise;
 
       if (!stripe) {
         return;
       }
 
-<<<<<<< HEAD
       const response = await api.requestTopUp(credit_amount);
-=======
-      // Convert dollar amount to credit count
-      const response = await api.requestTopUp(amount);
->>>>>>> f37957d7
       router.push(response.checkout_url);
     },
     [api, router],
