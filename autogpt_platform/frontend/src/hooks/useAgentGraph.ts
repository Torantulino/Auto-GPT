import { CustomEdge } from "@/components/CustomEdge";
import { CustomNode } from "@/components/CustomNode";
import AutoGPTServerAPI, {
  Block,
  BlockIOSubSchema,
  Graph,
  Link,
  NodeExecutionResult,
} from "@/lib/autogpt-server-api";
import {
  deepEquals,
  getTypeColor,
  removeEmptyStringsAndNulls,
  setNestedProperty,
} from "@/lib/utils";
import { Connection, MarkerType } from "@xyflow/react";
import Ajv from "ajv";
import { useCallback, useEffect, useMemo, useRef, useState } from "react";
import { useRouter, useSearchParams, usePathname } from "next/navigation";
<<<<<<< HEAD
import { GraphMeta } from "@/lib/autogpt-server-api";
=======
import { useToast } from "@/components/ui/use-toast";
>>>>>>> e84910b4

const ajv = new Ajv({ strict: false, allErrors: true });

export default function useAgentGraph(
  flowID?: string,
  template?: boolean,
  passDataToBeads?: boolean,
) {
  const { toast } = useToast();
  const [router, searchParams, pathname] = [
    useRouter(),
    useSearchParams(),
    usePathname(),
  ];
  const [savedAgent, setSavedAgent] = useState<Graph | null>(null);
  const [agentDescription, setAgentDescription] = useState<string>("");
  const [agentName, setAgentName] = useState<string>("");
  const [availableNodes, setAvailableNodes] = useState<Block[]>([]);
  const [availableFlows, setAvailableFlows] = useState<GraphMeta[]>([]);
  const [updateQueue, setUpdateQueue] = useState<NodeExecutionResult[]>([]);
  const processedUpdates = useRef<NodeExecutionResult[]>([]);
  /**
   * User `request` to save or save&run the agent, or to stop the active run.
   * `state` is used to track the request status:
   * - none: no request
   * - saving: request was sent to save the agent
   *   and nodes are pending sync to update their backend ids
   * - running: request was sent to run the agent
   *   and frontend is enqueueing execution results
   * - stopping: a request to stop the active run has been sent; response is pending
   * - error: request failed
   */
  const [saveRunRequest, setSaveRunRequest] = useState<
    | {
        request: "none" | "save" | "run";
        state: "none" | "saving" | "error";
      }
    | {
        request: "run" | "stop";
        state: "running" | "stopping" | "error";
        activeExecutionID?: string;
      }
  >({
    request: "none",
    state: "none",
  });
  // Determines if nodes backend ids are synced with saved agent (actual ids on the backend)
  const [nodesSyncedWithSavedAgent, setNodesSyncedWithSavedAgent] =
    useState(false);
  const [nodes, setNodes] = useState<CustomNode[]>([]);
  const [edges, setEdges] = useState<CustomEdge[]>([]);

  const api = useMemo(
    () => new AutoGPTServerAPI(process.env.NEXT_PUBLIC_AGPT_SERVER_URL!),
    [],
  );

  // Connect to WebSocket
  useEffect(() => {
    api
      .connectWebSocket()
      .then(() => {
        console.debug("WebSocket connected");
        api.onWebSocketMessage("execution_event", (data) => {
          setUpdateQueue((prev) => [...prev, data]);
        });
      })
      .catch((error) => {
        console.error("Failed to connect WebSocket:", error);
      });

    return () => {
      api.disconnectWebSocket();
    };
  }, [api]);

  // Load available blocks & flows
  useEffect(() => {
    api
      .getBlocks()
      .then((blocks) => setAvailableNodes(blocks))
      .catch();

    api
      .listGraphs()
      .then((flows) => setAvailableFlows(flows))
      .catch();
  }, [api]);

  //TODO to utils? repeated in Flow
  const formatEdgeID = useCallback((conn: Link | Connection): string => {
    if ("sink_id" in conn) {
      return `${conn.source_id}_${conn.source_name}_${conn.sink_id}_${conn.sink_name}`;
    } else {
      return `${conn.source}_${conn.sourceHandle}_${conn.target}_${conn.targetHandle}`;
    }
  }, []);

  const getOutputType = useCallback(
    (nodes: CustomNode[], nodeId: string, handleId: string) => {
      const node = nodes.find((n) => n.id === nodeId);
      if (!node) return "unknown";

      const outputSchema = node.data.outputSchema;
      if (!outputSchema) return "unknown";

      const outputHandle = outputSchema.properties[handleId];
      if (!("type" in outputHandle)) return "unknown";
      return outputHandle.type;
    },
    [],
  );

  // Load existing graph
  const loadGraph = useCallback(
    (graph: Graph) => {
      setSavedAgent(graph);
      setAgentName(graph.name);
      setAgentDescription(graph.description);

      setNodes(() => {
        const newNodes = graph.nodes.map((node) => {
          const block = availableNodes.find(
            (block) => block.id === node.block_id,
          )!;
          const newNode: CustomNode = {
            id: node.id,
            type: "custom",
            position: {
              x: node?.metadata?.position?.x || 0,
              y: node?.metadata?.position?.y || 0,
            },
            data: {
              block_id: block.id,
              blockType: block.name,
              blockCosts: block.costs,
              categories: block.categories,
              description: block.description,
              title: `${block.name} ${node.id}`,
              inputSchema: block.inputSchema,
              outputSchema: block.outputSchema,
              hardcodedValues: node.input_default,
              uiType: block.uiType,
              connections: graph.links
                .filter((l) => [l.source_id, l.sink_id].includes(node.id))
                .map((link) => ({
                  edge_id: formatEdgeID(link),
                  source: link.source_id,
                  sourceHandle: link.source_name,
                  target: link.sink_id,
                  targetHandle: link.sink_name,
                })),
              isOutputOpen: false,
            },
          };
          return newNode;
        });
        setEdges((_) =>
          graph.links.map((link) => ({
            id: formatEdgeID(link),
            type: "custom",
            data: {
              edgeColor: getTypeColor(
                getOutputType(newNodes, link.source_id, link.source_name!),
              ),
              sourcePos: newNodes.find((node) => node.id === link.source_id)
                ?.position,
              isStatic: link.is_static,
              beadUp: 0,
              beadDown: 0,
              beadData: [],
            },
            markerEnd: {
              type: MarkerType.ArrowClosed,
              strokeWidth: 2,
              color: getTypeColor(
                getOutputType(newNodes, link.source_id, link.source_name!),
              ),
            },
            source: link.source_id,
            target: link.sink_id,
            sourceHandle: link.source_name || undefined,
            targetHandle: link.sink_name || undefined,
          })),
        );
        return newNodes;
      });
    },
    [availableNodes, formatEdgeID, getOutputType],
  );

  const getFrontendId = useCallback(
    (backendId: string, nodes: CustomNode[]) => {
      const node = nodes.find((node) => node.data.backend_id === backendId);
      return node?.id;
    },
    [],
  );

  const updateEdgeBeads = useCallback(
    (executionData: NodeExecutionResult) => {
      setEdges((edges) => {
        return edges.map((e) => {
          const edge = { ...e, data: { ...e.data } } as CustomEdge;

          if (executionData.status === "COMPLETED") {
            // Produce output beads
            for (let key in executionData.output_data) {
              if (
                edge.source !== getFrontendId(executionData.node_id, nodes) ||
                edge.sourceHandle !== key
              ) {
                continue;
              }
              edge.data!.beadUp = (edge.data!.beadUp ?? 0) + 1;
              // For static edges beadDown is always one less than beadUp
              // Because there's no queueing and one bead is always at the connection point
              if (edge.data?.isStatic) {
                edge.data!.beadDown = (edge.data!.beadUp ?? 0) - 1;
                edge.data!.beadData = edge.data!.beadData!.slice(0, -1);
                continue;
              }
              //todo kcze this assumes output at key is always array with one element
              edge.data!.beadData = [
                executionData.output_data[key][0],
                ...edge.data!.beadData!,
              ];
            }
          } else if (executionData.status === "RUNNING") {
            // Consume input beads
            for (let key in executionData.input_data) {
              if (
                edge.target !== getFrontendId(executionData.node_id, nodes) ||
                edge.targetHandle !== key
              ) {
                continue;
              }
              // Skip decreasing bead count if edge doesn't match or if it's static
              if (
                edge.data!.beadData![edge.data!.beadData!.length - 1] !==
                  executionData.input_data[key] ||
                edge.data?.isStatic
              ) {
                continue;
              }
              edge.data!.beadDown = (edge.data!.beadDown ?? 0) + 1;
              edge.data!.beadData = edge.data!.beadData!.slice(0, -1);
            }
          }
          return edge;
        });
      });
    },
    [getFrontendId, nodes],
  );

  const updateNodesWithExecutionData = useCallback(
    (executionData: NodeExecutionResult) => {
      if (!executionData.node_id) return;
      if (passDataToBeads) {
        updateEdgeBeads(executionData);
      }
      setNodes((nodes) => {
        const nodeId = nodes.find(
          (node) => node.data.backend_id === executionData.node_id,
        )?.id;
        if (!nodeId) {
          console.error(
            "Node not found for execution data:",
            executionData,
            "This shouldn't happen and means that the frontend and backend are out of sync.",
          );
          return nodes;
        }
        return nodes.map((node) =>
          node.id === nodeId
            ? {
                ...node,
                data: {
                  ...node.data,
                  status: executionData.status,
                  executionResults:
                    Object.keys(executionData.output_data).length > 0
                      ? [
                          ...(node.data.executionResults || []),
                          {
                            execId: executionData.node_exec_id,
                            data: executionData.output_data,
                          },
                        ]
                      : node.data.executionResults,
                  isOutputOpen: true,
                },
              }
            : node,
        );
      });
    },
    [passDataToBeads, updateEdgeBeads],
  );

  useEffect(() => {
    if (!flowID || availableNodes.length == 0) return;

    (template ? api.getTemplate(flowID) : api.getGraph(flowID)).then(
      (graph) => {
        console.debug("Loading graph");
        loadGraph(graph);
      },
    );
  }, [flowID, template, availableNodes, api, loadGraph]);

  // Update nodes with execution data
  useEffect(() => {
    if (updateQueue.length === 0 || !nodesSyncedWithSavedAgent) {
      return;
    }
    setUpdateQueue((prev) => {
      prev.forEach((data) => {
        // Skip already processed updates by checking
        // if the data is in the processedUpdates array by reference
        // This is not to process twice in react dev mode
        // because it'll add double the beads
        if (processedUpdates.current.includes(data)) {
          return;
        }
        updateNodesWithExecutionData(data);
        processedUpdates.current.push(data);
      });
      return [];
    });
  }, [updateQueue, nodesSyncedWithSavedAgent, updateNodesWithExecutionData]);

  const validateNodes = useCallback((): boolean => {
    let isValid = true;

    nodes.forEach((node) => {
      const validate = ajv.compile(node.data.inputSchema);
      const errors = {} as { [key: string]: string };

      // Validate values against schema using AJV
      const valid = validate(node.data.hardcodedValues);
      if (!valid) {
        // Populate errors if validation fails
        validate.errors?.forEach((error) => {
          // Skip error if there's an edge connected
          const path =
            "dataPath" in error
              ? (error.dataPath as string)
              : error.instancePath;
          const handle = path.split(/[\/.]/)[0];
          if (
            node.data.connections.some(
              (conn) => conn.target === node.id || conn.targetHandle === handle,
            )
          ) {
            return;
          }
          console.warn("Error", error);
          isValid = false;
          if (path && error.message) {
            const key = path.slice(1);
            console.log("Error", key, error.message);
            setNestedProperty(
              errors,
              key,
              error.message[0].toUpperCase() + error.message.slice(1),
            );
          } else if (error.keyword === "required") {
            const key = error.params.missingProperty;
            setNestedProperty(errors, key, "This field is required");
          }
        });
      }
      // Set errors
      setNodes((nodes) => {
        return nodes.map((n) => {
          if (n.id === node.id) {
            return {
              ...n,
              data: {
                ...n.data,
                errors,
              },
            };
          }
          return n;
        });
      });
    });

    return isValid;
  }, [nodes]);

  // Handle user requests
  useEffect(() => {
    // Ignore none request
    if (saveRunRequest.request === "none") {
      return;
    }
    // Display error message
    if (saveRunRequest.state === "error") {
      if (saveRunRequest.request === "save") {
        console.error("Error saving agent");
      } else if (saveRunRequest.request === "run") {
        console.error(`Error saving&running agent`);
      } else if (saveRunRequest.request === "stop") {
        console.error(`Error stopping agent`);
      }
      // Reset request
      setSaveRunRequest({
        request: "none",
        state: "none",
      });
      return;
    }
    // When saving request is done
    if (
      saveRunRequest.state === "saving" &&
      savedAgent &&
      nodesSyncedWithSavedAgent
    ) {
      // Reset request if only save was requested
      if (saveRunRequest.request === "save") {
        setSaveRunRequest({
          request: "none",
          state: "none",
        });
        // If run was requested, run the agent
      } else if (saveRunRequest.request === "run") {
        if (!validateNodes()) {
          console.error("Validation failed; aborting run");
          setSaveRunRequest({
            request: "none",
            state: "none",
          });
          return;
        }
        api.subscribeToExecution(savedAgent.id);
        setSaveRunRequest({ request: "run", state: "running" });
        api
          .executeGraph(savedAgent.id)
          .then((graphExecution) => {
            setSaveRunRequest({
              request: "run",
              state: "running",
              activeExecutionID: graphExecution.id,
            });

            // Track execution until completed
            const pendingNodeExecutions: Set<string> = new Set();
            const cancelExecListener = api.onWebSocketMessage(
              "execution_event",
              (nodeResult) => {
                // We are racing the server here, since we need the ID to filter events
                if (nodeResult.graph_exec_id != graphExecution.id) {
                  return;
                }
                if (
                  nodeResult.status != "COMPLETED" &&
                  nodeResult.status != "FAILED"
                ) {
                  pendingNodeExecutions.add(nodeResult.node_exec_id);
                } else {
                  pendingNodeExecutions.delete(nodeResult.node_exec_id);
                }
                if (pendingNodeExecutions.size == 0) {
                  // Assuming the first event is always a QUEUED node, and
                  // following nodes are QUEUED before all preceding nodes are COMPLETED,
                  // an empty set means the graph has finished running.
                  cancelExecListener();
                  setSaveRunRequest({ request: "none", state: "none" });
                }
              },
            );
          })
          .catch(() => setSaveRunRequest({ request: "run", state: "error" }));

        processedUpdates.current = processedUpdates.current = [];
      }
    }
    // Handle stop request
    if (
      saveRunRequest.request === "stop" &&
      saveRunRequest.state != "stopping" &&
      savedAgent &&
      saveRunRequest.activeExecutionID
    ) {
      setSaveRunRequest({
        request: "stop",
        state: "stopping",
        activeExecutionID: saveRunRequest.activeExecutionID,
      });
      api
        .stopGraphExecution(savedAgent.id, saveRunRequest.activeExecutionID)
        .then(() => setSaveRunRequest({ request: "none", state: "none" }));
    }
  }, [
    api,
    saveRunRequest,
    savedAgent,
    nodesSyncedWithSavedAgent,
    validateNodes,
  ]);

  // Check if node ids are synced with saved agent
  useEffect(() => {
    // Check if all node ids are synced with saved agent (frontend and backend)
    if (!savedAgent || nodes?.length === 0) {
      setNodesSyncedWithSavedAgent(false);
      return;
    }
    // Find at least one node that has backend id existing on any saved agent node
    // This will works as long as ALL ids are replaced each time the graph is run
    const oneNodeSynced = savedAgent.nodes.some(
      (backendNode) => backendNode.id === nodes[0].data.backend_id,
    );
    setNodesSyncedWithSavedAgent(oneNodeSynced);
  }, [savedAgent, nodes]);

  const prepareNodeInputData = useCallback(
    (node: CustomNode) => {
      console.debug(
        "Preparing input data for node:",
        node.id,
        node.data.blockType,
      );

      const blockSchema = availableNodes.find(
        (n) => n.id === node.data.block_id,
      )?.inputSchema;

      if (!blockSchema) {
        console.error(`Schema not found for block ID: ${node.data.block_id}`);
        return {};
      }

      const getNestedData = (
        schema: BlockIOSubSchema,
        values: { [key: string]: any },
      ): { [key: string]: any } => {
        let inputData: { [key: string]: any } = {};

        if ("properties" in schema) {
          Object.keys(schema.properties).forEach((key) => {
            if (values[key] !== undefined) {
              if (
                "properties" in schema.properties[key] ||
                "additionalProperties" in schema.properties[key]
              ) {
                inputData[key] = getNestedData(
                  schema.properties[key],
                  values[key],
                );
              } else {
                inputData[key] = values[key];
              }
            }
          });
        }

        if ("additionalProperties" in schema) {
          inputData = { ...inputData, ...values };
        }

        return inputData;
      };

      let inputData = getNestedData(blockSchema, node.data.hardcodedValues);

      console.debug(
        `Final prepared input for ${node.data.blockType} (${node.id}):`,
        inputData,
      );
      return inputData;
    },
    [availableNodes],
  );

  const _saveAgent = (
    () =>
    async (asTemplate: boolean = false) => {
      //FIXME frontend ids should be resolved better (e.g. returned from the server)
      // currently this relays on block_id and position
      const blockIdToNodeIdMap: Record<string, string> = {};

      nodes.forEach((node) => {
        const key = `${node.data.block_id}_${node.position.x}_${node.position.y}`;
        blockIdToNodeIdMap[key] = node.id;
      });

      const formattedNodes = nodes.map((node) => {
        const inputDefault = prepareNodeInputData(node);
        const inputNodes = edges
          .filter((edge) => edge.target === node.id)
          .map((edge) => ({
            name: edge.targetHandle || "",
            node_id: edge.source,
          }));

        const outputNodes = edges
          .filter((edge) => edge.source === node.id)
          .map((edge) => ({
            name: edge.sourceHandle || "",
            node_id: edge.target,
          }));

        return {
          id: node.id,
          block_id: node.data.block_id,
          input_default: inputDefault,
          input_nodes: inputNodes,
          output_nodes: outputNodes,
          data: {
            ...node.data,
            hardcodedValues: removeEmptyStringsAndNulls(
              node.data.hardcodedValues,
            ),
          },
          metadata: { position: node.position },
        };
      });

      const links = edges.map((edge) => ({
        source_id: edge.source,
        sink_id: edge.target,
        source_name: edge.sourceHandle || "",
        sink_name: edge.targetHandle || "",
      }));

      const payload = {
        id: savedAgent?.id!,
        name: agentName || "Agent Name",
        description: agentDescription || "Agent Description",
        nodes: formattedNodes,
        links: links,
      };

      // To avoid saving the same graph, we compare the payload with the saved agent.
      // Differences in IDs are ignored.
      const comparedPayload = {
        ...(({ id, ...rest }) => rest)(payload),
        nodes: payload.nodes.map(
          ({ id, data, input_nodes, output_nodes, ...rest }) => rest,
        ),
        links: payload.links.map(({ source_id, sink_id, ...rest }) => rest),
      };
      const comparedSavedAgent = {
        name: savedAgent?.name,
        description: savedAgent?.description,
        nodes: savedAgent?.nodes.map((v) => ({
          block_id: v.block_id,
          input_default: v.input_default,
          metadata: v.metadata,
        })),
        links: savedAgent?.links.map((v) => ({
          sink_name: v.sink_name,
          source_name: v.source_name,
        })),
      };

      let newSavedAgent = null;
      if (savedAgent && deepEquals(comparedPayload, comparedSavedAgent)) {
        console.warn("No need to save: Graph is the same as version on server");
        newSavedAgent = savedAgent;
      } else {
        console.debug(
          "Saving new Graph version; old vs new:",
          comparedPayload,
          payload,
        );
        setNodesSyncedWithSavedAgent(false);

        newSavedAgent = savedAgent
          ? await (savedAgent.is_template
              ? api.updateTemplate(savedAgent.id, payload)
              : api.updateGraph(savedAgent.id, payload))
          : await (asTemplate
              ? api.createTemplate(payload)
              : api.createGraph(payload));

        console.debug("Response from the API:", newSavedAgent);
      }

      // Route the URL to the new flow ID if it's a new agent.
      if (!savedAgent) {
        const path = new URLSearchParams(searchParams);
        path.set("flowID", newSavedAgent.id);
        router.push(`${pathname}?${path.toString()}`);
        return;
      }

      // Update the node IDs on the frontend
      setSavedAgent(newSavedAgent);
      setNodes((prev) => {
        return newSavedAgent.nodes
          .map((backendNode) => {
            const key = `${backendNode.block_id}_${backendNode.metadata.position.x}_${backendNode.metadata.position.y}`;
            const frontendNodeId = blockIdToNodeIdMap[key];
            const frontendNode = prev.find(
              (node) => node.id === frontendNodeId,
            );

            return frontendNode
              ? {
                  ...frontendNode,
                  position: backendNode.metadata.position,
                  data: {
                    ...frontendNode.data,
                    hardcodedValues: removeEmptyStringsAndNulls(
                      frontendNode.data.hardcodedValues,
                    ),
                    status: undefined,
                    backend_id: backendNode.id,
                    executionResults: [],
                  },
                }
              : null;
          })
          .filter((node) => node !== null);
      });
      // Reset bead count
      setEdges((edges) => {
        return edges.map((edge) => ({
          ...edge,
          data: {
            ...edge.data,
            edgeColor: edge.data?.edgeColor!,
            beadUp: 0,
            beadDown: 0,
            beadData: [],
          },
        }));
      });
    }
  )();

  const saveAgent = useCallback(
    async (asTemplate: boolean = false) => {
      try {
        await _saveAgent(asTemplate);
      } catch (error) {
        const errorMessage =
          error instanceof Error ? error.message : String(error);
        console.error("Error saving agent", error);
        toast({
          variant: "destructive",
          title: "Error saving agent",
          description: errorMessage,
        });
      }
    },
    [
      api,
      nodes,
      edges,
      pathname,
      router,
      searchParams,
      savedAgent,
      agentName,
      agentDescription,
      prepareNodeInputData,
    ],
  );

  const requestSave = useCallback(
    (asTemplate: boolean) => {
      saveAgent(asTemplate);
      setSaveRunRequest({
        request: "save",
        state: "saving",
      });
    },
    [saveAgent],
  );

  const requestSaveAndRun = useCallback(() => {
    saveAgent();
    setSaveRunRequest({
      request: "run",
      state: "saving",
    });
  }, [saveAgent]);

  const requestStopRun = useCallback(() => {
    if (saveRunRequest.state != "running") {
      return;
    }
    if (!saveRunRequest.activeExecutionID) {
      console.warn(
        "Stop requested but execution ID is unknown; state:",
        saveRunRequest,
      );
    }
    setSaveRunRequest((prev) => ({
      ...prev,
      request: "stop",
      state: "running",
    }));
  }, [saveRunRequest]);

  return {
    agentName,
    setAgentName,
    agentDescription,
    setAgentDescription,
    savedAgent,
    availableNodes,
    availableFlows,
    getOutputType,
    requestSave,
    requestSaveAndRun,
    requestStopRun,
    isSaving: saveRunRequest.state == "saving",
    isRunning: saveRunRequest.state == "running",
    isStopping: saveRunRequest.state == "stopping",
    nodes,
    setNodes,
    edges,
    setEdges,
  };
}<|MERGE_RESOLUTION|>--- conflicted
+++ resolved
@@ -17,11 +17,8 @@
 import Ajv from "ajv";
 import { useCallback, useEffect, useMemo, useRef, useState } from "react";
 import { useRouter, useSearchParams, usePathname } from "next/navigation";
-<<<<<<< HEAD
+import { useToast } from "@/components/ui/use-toast";
 import { GraphMeta } from "@/lib/autogpt-server-api";
-=======
-import { useToast } from "@/components/ui/use-toast";
->>>>>>> e84910b4
 
 const ajv = new Ajv({ strict: false, allErrors: true });
 
@@ -601,8 +598,7 @@
     [availableNodes],
   );
 
-  const _saveAgent = (
-    () =>
+  const _saveAgent = useCallback(
     async (asTemplate: boolean = false) => {
       //FIXME frontend ids should be resolved better (e.g. returned from the server)
       // currently this relays on block_id and position
@@ -756,8 +752,20 @@
           },
         }));
       });
-    }
-  )();
+    },
+    [
+      api,
+      nodes,
+      edges,
+      pathname,
+      router,
+      searchParams,
+      savedAgent,
+      agentName,
+      agentDescription,
+      prepareNodeInputData,
+    ],
+  );
 
   const saveAgent = useCallback(
     async (asTemplate: boolean = false) => {
@@ -774,18 +782,7 @@
         });
       }
     },
-    [
-      api,
-      nodes,
-      edges,
-      pathname,
-      router,
-      searchParams,
-      savedAgent,
-      agentName,
-      agentDescription,
-      prepareNodeInputData,
-    ],
+    [_saveAgent, toast],
   );
 
   const requestSave = useCallback(
