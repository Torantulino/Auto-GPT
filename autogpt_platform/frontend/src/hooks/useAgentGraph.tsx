import { CustomEdge } from "@/components/CustomEdge";
import { CustomNode } from "@/components/CustomNode";
import BackendAPI, {
  Block,
  BlockIOSubSchema,
  BlockUIType,
  formatEdgeID,
  Graph,
  GraphID,
  NodeExecutionResult,
} from "@/lib/autogpt-server-api";
import {
  deepEquals,
  getTypeColor,
  removeEmptyStringsAndNulls,
  setNestedProperty,
} from "@/lib/utils";
import { MarkerType } from "@xyflow/react";
import Ajv from "ajv";
import { useCallback, useEffect, useMemo, useRef, useState } from "react";
import { useRouter, useSearchParams, usePathname } from "next/navigation";
import { useToast } from "@/components/ui/use-toast";
import { InputItem } from "@/components/RunnerUIWrapper";
import { GraphMeta } from "@/lib/autogpt-server-api";
import { default as NextLink } from "next/link";

const ajv = new Ajv({ strict: false, allErrors: true });

export default function useAgentGraph(
  flowID?: GraphID,
  flowVersion?: number,
  flowExecutionID?: string,
  passDataToBeads?: boolean,
) {
  const { toast } = useToast();
  const [router, searchParams, pathname] = [
    useRouter(),
    useSearchParams(),
    usePathname(),
  ];
  const [isScheduling, setIsScheduling] = useState(false);
  const [savedAgent, setSavedAgent] = useState<Graph | null>(null);
  const [agentDescription, setAgentDescription] = useState<string>("");
  const [agentName, setAgentName] = useState<string>("");
  const [availableNodes, setAvailableNodes] = useState<Block[]>([]);
  const [availableFlows, setAvailableFlows] = useState<GraphMeta[]>([]);
  const [updateQueue, setUpdateQueue] = useState<NodeExecutionResult[]>([]);
  const processedUpdates = useRef<NodeExecutionResult[]>([]);
  /**
   * User `request` to save or save&run the agent, or to stop the active run.
   * `state` is used to track the request status:
   * - none: no request
   * - saving: request was sent to save the agent
   *   and nodes are pending sync to update their backend ids
   * - running: request was sent to run the agent
   *   and frontend is enqueueing execution results
   * - stopping: a request to stop the active run has been sent; response is pending
   * - error: request failed
   */
  const [saveRunRequest, setSaveRunRequest] = useState<
    | {
        request: "none" | "save" | "run";
        state: "none" | "saving" | "error";
      }
    | {
        request: "run" | "stop";
        state: "running" | "stopping" | "error";
        activeExecutionID?: string;
      }
  >({
    request: "none",
    state: "none",
  });
  // Determines if nodes backend ids are synced with saved agent (actual ids on the backend)
  const [nodesSyncedWithSavedAgent, setNodesSyncedWithSavedAgent] =
    useState(false);
  const [nodes, setNodes] = useState<CustomNode[]>([]);
  const [edges, setEdges] = useState<CustomEdge[]>([]);

  const api = useMemo(
    () => new BackendAPI(process.env.NEXT_PUBLIC_AGPT_SERVER_URL!),
    [],
  );

  // Load available blocks & flows
  useEffect(() => {
    api
      .getBlocks()
      .then((blocks) => setAvailableNodes(blocks))
      .catch();

    api
      .listGraphs()
      .then((flows) => setAvailableFlows(flows))
      .catch();

    api.connectWebSocket().catch((error) => {
      console.error("Failed to connect WebSocket:", error);
    });

    return () => {
      api.disconnectWebSocket();
    };
  }, [api]);

  // Subscribe to execution events
  useEffect(() => {
    api.onWebSocketMessage("execution_event", (data) => {
      if (data.graph_exec_id != flowExecutionID) {
        return;
      }
      setUpdateQueue((prev) => [...prev, data]);
    });

    if (flowID && flowVersion) {
      api.subscribeToExecution(flowID, flowVersion);
      console.debug(
        `Subscribed to execution events for ${flowID} v.${flowVersion}`,
      );
    }
  }, [api, flowID, flowVersion, flowExecutionID]);

  const getOutputType = useCallback(
    (nodes: CustomNode[], nodeId: string, handleId: string) => {
      const node = nodes.find((n) => n.id === nodeId);
      if (!node) return "unknown";

      const outputSchema = node.data.outputSchema;
      if (!outputSchema) return "unknown";

      const outputHandle = outputSchema.properties[handleId] || {};
      if (!("type" in outputHandle)) return "unknown";
      return outputHandle.type;
    },
    [],
  );

  // Load existing graph
  const loadGraph = useCallback(
    (graph: Graph) => {
      setSavedAgent(graph);
      setAgentName(graph.name);
      setAgentDescription(graph.description);

      setNodes((prevNodes) => {
        const newNodes = graph.nodes.map((node) => {
          const block = availableNodes.find(
            (block) => block.id === node.block_id,
          )!;
          const prevNode = prevNodes.find((n) => n.id === node.id);
          const flow =
            block.uiType == BlockUIType.AGENT
              ? availableFlows.find(
                  (flow) => flow.id === node.input_default.graph_id,
                )
              : null;
          const newNode: CustomNode = {
            id: node.id,
            type: "custom",
            position: {
              x: node?.metadata?.position?.x || 0,
              y: node?.metadata?.position?.y || 0,
            },
            data: {
              isOutputOpen: false,
              ...prevNode?.data,
              block_id: block.id,
              blockType: flow?.name || block.name,
              blockCosts: block.costs,
              categories: block.categories,
              description: block.description,
              title: `${block.name} ${node.id}`,
              inputSchema: block.inputSchema,
              outputSchema: block.outputSchema,
              hardcodedValues: node.input_default,
              webhook: node.webhook,
              uiType: block.uiType,
              connections: graph.links
                .filter((l) => [l.source_id, l.sink_id].includes(node.id))
                .map((link) => ({
                  edge_id: formatEdgeID(link),
                  source: link.source_id,
                  sourceHandle: link.source_name,
                  target: link.sink_id,
                  targetHandle: link.sink_name,
                })),
              backend_id: node.id,
            },
          };
          return newNode;
        });
        setEdges(() =>
          graph.links.map((link) => {
            return {
              id: formatEdgeID(link),
              type: "custom",
              data: {
                edgeColor: getTypeColor(
                  getOutputType(newNodes, link.source_id, link.source_name!),
                ),
                sourcePos: newNodes.find((node) => node.id === link.source_id)
                  ?.position,
                isStatic: link.is_static,
                beadUp: 0,
                beadDown: 0,
                beadData: [],
              },
              markerEnd: {
                type: MarkerType.ArrowClosed,
                strokeWidth: 2,
                color: getTypeColor(
                  getOutputType(newNodes, link.source_id, link.source_name!),
                ),
              },
              source: link.source_id,
              target: link.sink_id,
              sourceHandle: link.source_name || undefined,
              targetHandle: link.sink_name || undefined,
            };
          }),
        );
        return newNodes;
      });
    },
    [availableNodes, availableFlows, formatEdgeID, getOutputType],
  );

  const getFrontendId = useCallback(
    (backendId: string, nodes: CustomNode[]) => {
      const node = nodes.find((node) => node.data.backend_id === backendId);
      return node?.id;
    },
    [],
  );

  const updateEdgeBeads = useCallback(
    (executionData: NodeExecutionResult) => {
      setEdges((edges) => {
        return edges.map((e) => {
          const edge = { ...e, data: { ...e.data } } as CustomEdge;

          if (executionData.status === "COMPLETED") {
            // Produce output beads
            for (let key in executionData.output_data) {
              if (
                edge.source !== getFrontendId(executionData.node_id, nodes) ||
                edge.sourceHandle !== key
              ) {
                continue;
              }
              const count = executionData.output_data[key].length;
              edge.data!.beadUp = (edge.data!.beadUp ?? 0) + count;
              // For static edges beadDown is always one less than beadUp
              // Because there's no queueing and one bead is always at the connection point
              if (edge.data?.isStatic) {
                edge.data!.beadDown = (edge.data!.beadUp ?? 0) - 1;
                edge.data!.beadData = edge.data!.beadData!.slice(0, -1);
                continue;
              }
              edge.data!.beadData = [
                ...executionData.output_data[key].toReversed(),
                ...edge.data!.beadData!,
              ];
            }
          } else if (executionData.status === "RUNNING") {
            // Consume input beads
            for (let key in executionData.input_data) {
              if (
                edge.target !== getFrontendId(executionData.node_id, nodes) ||
                edge.targetHandle !== key
              ) {
                continue;
              }
              // Skip decreasing bead count if edge doesn't match or if it's static
              if (
                edge.data!.beadData![edge.data!.beadData!.length - 1] !==
                  executionData.input_data[key] ||
                edge.data?.isStatic
              ) {
                continue;
              }
              edge.data!.beadDown = (edge.data!.beadDown ?? 0) + 1;
              edge.data!.beadData = edge.data!.beadData!.slice(0, -1);
            }
          }
          return edge;
        });
      });
    },
    [getFrontendId, nodes],
  );

  const updateNodesWithExecutionData = useCallback(
    (executionData: NodeExecutionResult) => {
      if (!executionData.node_id) return;
      if (passDataToBeads) {
        updateEdgeBeads(executionData);
      }
      setNodes((nodes) => {
        const nodeId = nodes.find(
          (node) => node.data.backend_id === executionData.node_id,
        )?.id;
        if (!nodeId) {
          console.error(
            "Node not found for execution data:",
            executionData,
            "This shouldn't happen and means that the frontend and backend are out of sync.",
          );
          return nodes;
        }
        return nodes.map((node) =>
          node.id === nodeId
            ? {
                ...node,
                data: {
                  ...node.data,
                  status: executionData.status,
                  executionResults:
                    Object.keys(executionData.output_data).length > 0
                      ? [
                          ...(node.data.executionResults || []),
                          {
                            execId: executionData.node_exec_id,
                            data: executionData.output_data,
                          },
                        ]
                      : node.data.executionResults,
                  isOutputOpen: true,
                },
              }
            : node,
        );
      });
    },
    [passDataToBeads, updateEdgeBeads],
  );

  // Load graph
  useEffect(() => {
    if (!flowID || availableNodes.length == 0) return;

    api.getGraph(flowID, flowVersion).then((graph) => {
      console.debug("Loading graph");
      loadGraph(graph);
    });
  }, [flowID, flowVersion, availableNodes, api, loadGraph]);

  // Update nodes with execution data
  useEffect(() => {
    if (updateQueue.length === 0 || !nodesSyncedWithSavedAgent) {
      return;
    }
    setUpdateQueue((prev) => {
      prev.forEach((data) => {
        // Skip already processed updates by checking
        // if the data is in the processedUpdates array by reference
        // This is not to process twice in react dev mode
        // because it'll add double the beads
        if (processedUpdates.current.includes(data)) {
          return;
        }
        updateNodesWithExecutionData(data);
        processedUpdates.current.push(data);
      });
      return [];
    });
  }, [updateQueue, nodesSyncedWithSavedAgent, updateNodesWithExecutionData]);

  const validateNodes = useCallback((): string | null => {
    let errorMessage = null;

    nodes.forEach((node) => {
      const validate = ajv.compile(node.data.inputSchema);
      const errors = {} as { [key: string]: string };

      // Validate values against schema using AJV
      const inputData =
        node.data.uiType === BlockUIType.AGENT
          ? node.data.hardcodedValues?.data || {}
          : node.data.hardcodedValues || {};
      const valid = validate(inputData);
      if (!valid) {
        // Populate errors if validation fails
        validate.errors?.forEach((error) => {
          // Skip error if there's an edge connected
          const path =
            "dataPath" in error
              ? (error.dataPath as string)
              : error.instancePath;
          const handle = path.split(/[\/.]/)[0];
          if (
            node.data.connections.some(
              (conn) => conn.target === node.id || conn.targetHandle === handle,
            )
          ) {
            return;
          }
          console.warn("Error", error);
          errorMessage = error.message || "Invalid input";
          if (path && error.message) {
            const key = path.slice(1);
            console.log("Error", key, error.message);
            setNestedProperty(
              errors,
              key,
              error.message[0].toUpperCase() + error.message.slice(1),
            );
          } else if (error.keyword === "required") {
            const key = error.params.missingProperty;
            setNestedProperty(errors, key, "This field is required");
          }
        });
      }

      Object.entries(node.data.inputSchema.properties || {}).forEach(
        ([key, schema]) => {
          if (schema.depends_on) {
            const dependencies = schema.depends_on;

            // Check if dependent field has value
            const hasValue =
              inputData[key] != null ||
              ("default" in schema && schema.default != null);

            const mustHaveValue = node.data.inputSchema.required?.includes(key);

            // Check for missing dependencies when dependent field is present
            const missingDependencies = dependencies.filter(
              (dep) =>
                !inputData[dep as keyof typeof inputData] ||
                String(inputData[dep as keyof typeof inputData]).trim() === "",
            );

            if ((hasValue || mustHaveValue) && missingDependencies.length > 0) {
              setNestedProperty(
                errors,
                key,
                `Requires ${missingDependencies.join(", ")} to be set`,
              );
              errorMessage = `Field ${key} requires ${missingDependencies.join(", ")} to be set`;
            }

            // Check if field is required when dependencies are present
            const hasAllDependencies = dependencies.every(
              (dep) =>
                inputData[dep as keyof typeof inputData] &&
                String(inputData[dep as keyof typeof inputData]).trim() !== "",
            );

            if (hasAllDependencies && !hasValue) {
              setNestedProperty(
                errors,
                key,
                `${key} is required when ${dependencies.join(", ")} are set`,
              );
              errorMessage = `${key} is required when ${dependencies.join(", ")} are set`;
            }
          }
        },
      );

      // Set errors
      setNodes((nodes) => {
        return nodes.map((n) => {
          if (n.id === node.id) {
            return {
              ...n,
              data: {
                ...n.data,
                errors,
              },
            };
          }
          return n;
        });
      });
    });

    return errorMessage;
  }, [nodes]);

  // Handle user requests
  useEffect(() => {
    // Ignore none request
    if (saveRunRequest.request === "none") {
      return;
    }
    // Display error message
    if (saveRunRequest.state === "error") {
      if (saveRunRequest.request === "save") {
        console.error("Error saving agent");
        toast({
          variant: "destructive",
          title: `Error saving agent`,
          duration: 2000,
        });
      } else if (saveRunRequest.request === "run") {
        toast({
          variant: "destructive",
          title: `Error saving&running agent`,
          duration: 2000,
        });
        console.error(`Error saving&running agent`);
      } else if (saveRunRequest.request === "stop") {
        console.error(`Error stopping agent`);
        toast({
          variant: "destructive",
          title: `Error stopping agent`,
          duration: 2000,
        });
      }
      // Reset request
      setSaveRunRequest({
        request: "none",
        state: "none",
      });
      return;
    }
    // When saving request is done
    if (
      saveRunRequest.state === "saving" &&
      savedAgent &&
      nodesSyncedWithSavedAgent
    ) {
      // Reset request if only save was requested
      if (saveRunRequest.request === "save") {
        setSaveRunRequest({
          request: "none",
          state: "none",
        });
        // If run was requested, run the agent
      } else if (saveRunRequest.request === "run") {
        const validationError = validateNodes();
        if (validationError) {
          console.error("Validation failed; aborting run");
          toast({
            title: `Validation failed: ${validationError}`,
            variant: "destructive",
            duration: 2000,
          });
          setSaveRunRequest({
            request: "none",
            state: "none",
          });
          return;
        }
        setSaveRunRequest({ request: "run", state: "running" });
        api
          .executeGraph(savedAgent.id, savedAgent.version)
          .then((graphExecution) => {
            setSaveRunRequest({
              request: "run",
              state: "running",
              activeExecutionID: graphExecution.graph_exec_id,
            });

            // Update URL params
            const path = new URLSearchParams(searchParams);
            path.set("flowID", savedAgent.id);
            path.set("flowVersion", savedAgent.version.toString());
            path.set("flowExecutionID", graphExecution.graph_exec_id);
            router.push(`${pathname}?${path.toString()}`);
          })
          .catch((error) => {
            const errorMessage =
              error instanceof Error ? error.message : String(error);
            toast({
              variant: "destructive",
              title: "Error saving agent",
              description: errorMessage,
            });
            setSaveRunRequest({ request: "run", state: "error" });
          });

        processedUpdates.current = processedUpdates.current = [];
      }
    }
    // Handle stop request
    if (
      saveRunRequest.request === "stop" &&
      saveRunRequest.state != "stopping" &&
      savedAgent &&
      saveRunRequest.activeExecutionID
    ) {
      setSaveRunRequest({
        request: "stop",
        state: "stopping",
        activeExecutionID: saveRunRequest.activeExecutionID,
      });
      api
        .stopGraphExecution(savedAgent.id, saveRunRequest.activeExecutionID)
        .then(() => setSaveRunRequest({ request: "none", state: "none" }));
    }
  }, [
    api,
    toast,
    saveRunRequest,
    savedAgent,
    nodesSyncedWithSavedAgent,
    validateNodes,
  ]);

  useEffect(() => {
    if (!flowID || !flowExecutionID) {
      return;
    }

    const fetchExecutions = async () => {
<<<<<<< HEAD
      const results = await api.getGraphExecutionInfo(flowID, flowExecutionID);
      const execution = await api.getExecution(flowExecutionID);
      if (
        execution.status in ["QUEUED", "RUNNING"] &&
        saveRunRequest.request === "none"
      ) {
        setSaveRunRequest({ request: "run", state: "running" });
      }
      setUpdateQueue((prev) => [...prev, ...results]);
=======
      const execution = await api.getGraphExecutionInfo(
        flowID,
        flowExecutionID,
      );
      setUpdateQueue((prev) => [...prev, ...execution.node_executions]);
>>>>>>> 4ae01660

      // Track execution until completed
      const pendingNodeExecutions: Set<string> = new Set();
      const cancelExecListener = api.onWebSocketMessage(
        "execution_event",
        (nodeResult) => {
          // We are racing the server here, since we need the ID to filter events
          if (nodeResult.graph_exec_id != flowExecutionID) {
            return;
          }
          if (
            nodeResult.status === "FAILED" &&
            nodeResult.output_data?.error?.[0]
              .toLowerCase()
              .includes("insufficient balance")
          ) {
            // Show no credits toast if user has low credits
            toast({
              variant: "destructive",
              title: "Credits low",
              description: (
                <div>
                  Agent execution failed due to insufficient credits.
                  <br />
                  Go to the{" "}
                  <NextLink
                    className="text-purple-300"
                    href="/marketplace/credits"
                  >
                    Credits
                  </NextLink>{" "}
                  page to top up.
                </div>
              ),
              duration: 5000,
            });
          }
          if (
            !["COMPLETED", "TERMINATED", "FAILED"].includes(nodeResult.status)
          ) {
            pendingNodeExecutions.add(nodeResult.node_exec_id);
          } else {
            pendingNodeExecutions.delete(nodeResult.node_exec_id);
          }
          if (pendingNodeExecutions.size == 0) {
            // Assuming the first event is always a QUEUED node, and
            // following nodes are QUEUED before all preceding nodes are COMPLETED,
            // an empty set means the graph has finished running.
            cancelExecListener();
            setSaveRunRequest({ request: "none", state: "none" });
          }
        },
      );
    };

    fetchExecutions();
  }, [flowID, flowExecutionID]);

  // Check if node ids are synced with saved agent
  useEffect(() => {
    // Check if all node ids are synced with saved agent (frontend and backend)
    if (!savedAgent || nodes?.length === 0) {
      setNodesSyncedWithSavedAgent(false);
      return;
    }
    // Find at least one node that has backend id existing on any saved agent node
    // This will works as long as ALL ids are replaced each time the graph is run
    const oneNodeSynced = savedAgent.nodes.some(
      (backendNode) => backendNode.id === nodes[0].data.backend_id,
    );
    setNodesSyncedWithSavedAgent(oneNodeSynced);
  }, [savedAgent, nodes]);

  const prepareNodeInputData = useCallback(
    (node: CustomNode) => {
      console.debug(
        "Preparing input data for node:",
        node.id,
        node.data.blockType,
      );

      const blockSchema = availableNodes.find(
        (n) => n.id === node.data.block_id,
      )?.inputSchema;

      if (!blockSchema) {
        console.error(`Schema not found for block ID: ${node.data.block_id}`);
        return {};
      }

      const getNestedData = (
        schema: BlockIOSubSchema,
        values: { [key: string]: any },
      ): { [key: string]: any } => {
        let inputData: { [key: string]: any } = {};

        if ("properties" in schema) {
          Object.keys(schema.properties).forEach((key) => {
            if (values[key] !== undefined) {
              if (
                "properties" in schema.properties[key] ||
                "additionalProperties" in schema.properties[key]
              ) {
                inputData[key] = getNestedData(
                  schema.properties[key],
                  values[key],
                );
              } else {
                inputData[key] = values[key];
              }
            }
          });
        }

        if ("additionalProperties" in schema) {
          inputData = { ...inputData, ...values };
        }

        return inputData;
      };

      let inputData = getNestedData(blockSchema, node.data.hardcodedValues);

      console.debug(
        `Final prepared input for ${node.data.blockType} (${node.id}):`,
        inputData,
      );
      return inputData;
    },
    [availableNodes],
  );

  const _saveAgent = useCallback(async () => {
    //FIXME frontend ids should be resolved better (e.g. returned from the server)
    // currently this relays on block_id and position
    const blockIdToNodeIdMap: Record<string, string> = {};

    nodes.forEach((node) => {
      const key = `${node.data.block_id}_${node.position.x}_${node.position.y}`;
      blockIdToNodeIdMap[key] = node.id;
    });

    const formattedNodes = nodes.map((node) => {
      const inputDefault = prepareNodeInputData(node);
      const inputNodes = edges
        .filter((edge) => edge.target === node.id)
        .map((edge) => ({
          name: edge.targetHandle || "",
          node_id: edge.source,
        }));

      const outputNodes = edges
        .filter((edge) => edge.source === node.id)
        .map((edge) => ({
          name: edge.sourceHandle || "",
          node_id: edge.target,
        }));

      return {
        id: node.id,
        block_id: node.data.block_id,
        input_default: inputDefault,
        input_nodes: inputNodes,
        output_nodes: outputNodes,
        data: {
          ...node.data,
          hardcodedValues: removeEmptyStringsAndNulls(
            node.data.hardcodedValues,
          ),
        },
        metadata: { position: node.position },
      };
    });

    const links = edges.map((edge) => ({
      source_id: edge.source,
      sink_id: edge.target,
      source_name: edge.sourceHandle || "",
      sink_name: edge.targetHandle || "",
    }));

    const payload = {
      id: savedAgent?.id!,
      name: agentName || `New Agent ${new Date().toISOString()}`,
      description: agentDescription || "",
      nodes: formattedNodes,
      links: links,
    };

    // To avoid saving the same graph, we compare the payload with the saved agent.
    // Differences in IDs are ignored.
    const comparedPayload = {
      ...(({ id, ...rest }) => rest)(payload),
      nodes: payload.nodes.map(
        ({ id, data, input_nodes, output_nodes, ...rest }) => rest,
      ),
      links: payload.links.map(({ source_id, sink_id, ...rest }) => rest),
    };
    const comparedSavedAgent = {
      name: savedAgent?.name,
      description: savedAgent?.description,
      nodes: savedAgent?.nodes.map((v) => ({
        block_id: v.block_id,
        input_default: v.input_default,
        metadata: v.metadata,
      })),
      links: savedAgent?.links.map((v) => ({
        sink_name: v.sink_name,
        source_name: v.source_name,
      })),
    };

    let newSavedAgent = null;
    if (savedAgent && deepEquals(comparedPayload, comparedSavedAgent)) {
      console.warn("No need to save: Graph is the same as version on server");
      newSavedAgent = savedAgent;
    } else {
      console.debug(
        "Saving new Graph version; old vs new:",
        comparedPayload,
        payload,
      );
      setNodesSyncedWithSavedAgent(false);

      newSavedAgent = savedAgent
        ? await api.updateGraph(savedAgent.id, payload)
        : await api.createGraph(payload);

      console.debug("Response from the API:", newSavedAgent);
    }

    // Route the URL to the new flow ID if it's a new agent.
    if (!savedAgent) {
      const path = new URLSearchParams(searchParams);
      path.set("flowID", newSavedAgent.id);
      path.set("flowVersion", newSavedAgent.version.toString());
      router.push(`${pathname}?${path.toString()}`);
      return;
    }

    // Update the node IDs on the frontend
    setSavedAgent(newSavedAgent);
    setNodes((prev) => {
      return newSavedAgent.nodes
        .map((backendNode) => {
          const key = `${backendNode.block_id}_${backendNode.metadata.position.x}_${backendNode.metadata.position.y}`;
          const frontendNodeId = blockIdToNodeIdMap[key];
          const frontendNode = prev.find((node) => node.id === frontendNodeId);

          return frontendNode
            ? {
                ...frontendNode,
                position: backendNode.metadata.position,
                data: {
                  ...frontendNode.data,
                  hardcodedValues: removeEmptyStringsAndNulls(
                    frontendNode.data.hardcodedValues,
                  ),
                  status: undefined,
                  backend_id: backendNode.id,
                  webhook: backendNode.webhook,
                  executionResults: [],
                },
              }
            : null;
        })
        .filter((node) => node !== null);
    });
    // Reset bead count
    setEdges((edges) => {
      return edges.map((edge) => ({
        ...edge,
        data: {
          ...edge.data,
          edgeColor: edge.data?.edgeColor!,
          beadUp: 0,
          beadDown: 0,
          beadData: [],
        },
      }));
    });
  }, [
    api,
    nodes,
    edges,
    pathname,
    router,
    searchParams,
    savedAgent,
    agentName,
    agentDescription,
    prepareNodeInputData,
  ]);

  const saveAgent = useCallback(async () => {
    try {
      await _saveAgent();
    } catch (error) {
      const errorMessage =
        error instanceof Error ? error.message : String(error);
      console.error("Error saving agent", error);
      toast({
        variant: "destructive",
        title: "Error saving agent",
        description: errorMessage,
      });
      setSaveRunRequest({ request: "save", state: "error" });
    }
  }, [_saveAgent, toast]);

  const requestSave = useCallback(() => {
    if (saveRunRequest.state !== "none") {
      return;
    }
    saveAgent();
    setSaveRunRequest({
      request: "save",
      state: "saving",
    });
  }, [saveAgent, saveRunRequest.state]);

  const requestSaveAndRun = useCallback(() => {
    saveAgent();
    setSaveRunRequest({
      request: "run",
      state: "saving",
    });
  }, [saveAgent]);

  const requestStopRun = useCallback(() => {
    if (saveRunRequest.state != "running") {
      return;
    }
    if (!saveRunRequest.activeExecutionID) {
      console.warn(
        "Stop requested but execution ID is unknown; state:",
        saveRunRequest,
      );
    }
    setSaveRunRequest((prev) => ({
      ...prev,
      request: "stop",
      state: "running",
    }));
  }, [saveRunRequest]);

  // runs after saving cron expression and inputs (if exists)
  const scheduleRunner = useCallback(
    async (cronExpression: string, inputs: InputItem[]) => {
      await saveAgent();
      try {
        if (flowID) {
          await api.createSchedule({
            graph_id: flowID,
            // flowVersion is always defined here because scheduling is opened for a specific version
            graph_version: flowVersion!,
            cron: cronExpression,
            input_data: inputs.reduce(
              (acc, input) => ({
                ...acc,
                [input.hardcodedValues.name]: input.hardcodedValues.value,
              }),
              {},
            ),
          });
          toast({
            title: "Agent scheduling successful",
          });

          // if scheduling is done from the monitor page, then redirect to monitor page after successful scheduling
          if (searchParams.get("open_scheduling") === "true") {
            router.push("/");
          }
        } else {
          return;
        }
      } catch (error) {
        console.log(error);
        toast({
          variant: "destructive",
          title: "Error scheduling agent",
          description: "Please retry",
        });
      }
    },
    [api, flowID, saveAgent, toast, router, searchParams],
  );

  return {
    agentName,
    setAgentName,
    agentDescription,
    setAgentDescription,
    savedAgent,
    availableNodes,
    availableFlows,
    getOutputType,
    requestSave,
    requestSaveAndRun,
    requestStopRun,
    scheduleRunner,
    isSaving: saveRunRequest.state == "saving",
    isRunning: saveRunRequest.state == "running",
    isStopping: saveRunRequest.state == "stopping",
    isScheduling,
    setIsScheduling,
    nodes,
    setNodes,
    edges,
    setEdges,
  };
}<|MERGE_RESOLUTION|>--- conflicted
+++ resolved
@@ -606,23 +606,17 @@
     }
 
     const fetchExecutions = async () => {
-<<<<<<< HEAD
-      const results = await api.getGraphExecutionInfo(flowID, flowExecutionID);
-      const execution = await api.getExecution(flowExecutionID);
+      const execution = await api.getGraphExecutionInfo(
+        flowID,
+        flowExecutionID,
+      );
       if (
         execution.status in ["QUEUED", "RUNNING"] &&
         saveRunRequest.request === "none"
       ) {
         setSaveRunRequest({ request: "run", state: "running" });
       }
-      setUpdateQueue((prev) => [...prev, ...results]);
-=======
-      const execution = await api.getGraphExecutionInfo(
-        flowID,
-        flowExecutionID,
-      );
       setUpdateQueue((prev) => [...prev, ...execution.node_executions]);
->>>>>>> 4ae01660
 
       // Track execution until completed
       const pendingNodeExecutions: Set<string> = new Set();
