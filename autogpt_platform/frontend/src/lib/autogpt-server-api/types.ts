export type Category = {
  category: string;
  description: string;
};

export enum BlockCostType {
  RUN = "run",
  BYTE = "byte",
  SECOND = "second",
}

export type BlockCost = {
  cost_amount: number;
  cost_type: BlockCostType;
  cost_filter: { [key: string]: any };
};

/* Mirror of backend/data/block.py:Block */
export type Block = {
  id: string;
  name: string;
  description: string;
  categories: Category[];
  inputSchema: BlockIORootSchema;
  outputSchema: BlockIORootSchema;
  staticOutput: boolean;
  uiType: BlockUIType;
  uiKey?: string;
  costs: BlockCost[];
  hardcodedValues: { [key: string]: any } | null;
};

export type BlockIORootSchema = {
  type: "object";
  properties: { [key: string]: BlockIOSubSchema };
  required?: (keyof BlockIORootSchema["properties"])[];
  additionalProperties?: { type: string };
};

export type BlockIOSubSchema =
  | BlockIOSimpleTypeSubSchema
  | BlockIOCombinedTypeSubSchema;

type BlockIOSimpleTypeSubSchema =
  | BlockIOObjectSubSchema
  | BlockIOCredentialsSubSchema
  | BlockIOKVSubSchema
  | BlockIOArraySubSchema
  | BlockIOStringSubSchema
  | BlockIONumberSubSchema
  | BlockIOBooleanSubSchema
  | BlockIONullSubSchema;

export type BlockIOSubSchemaMeta = {
  title?: string;
  description?: string;
  placeholder?: string;
  advanced?: boolean;
  depends_on?: string[];
  hidden?: boolean;
};

export type BlockIOObjectSubSchema = BlockIOSubSchemaMeta & {
  type: "object";
  properties: { [key: string]: BlockIOSubSchema };
  default?: { [key: keyof BlockIOObjectSubSchema["properties"]]: any };
  required?: (keyof BlockIOObjectSubSchema["properties"])[];
};

export type BlockIOKVSubSchema = BlockIOSubSchemaMeta & {
  type: "object";
  additionalProperties: { type: "string" | "number" | "integer" };
  default?: { [key: string]: string | number };
};

export type BlockIOArraySubSchema = BlockIOSubSchemaMeta & {
  type: "array";
  items?: BlockIOSimpleTypeSubSchema;
  default?: Array<string>;
};

export type BlockIOStringSubSchema = BlockIOSubSchemaMeta & {
  type: "string";
  enum?: string[];
  secret?: true;
  default?: string;
  format?: string;
};

export type BlockIONumberSubSchema = BlockIOSubSchemaMeta & {
  type: "integer" | "number";
  default?: number;
};

export type BlockIOBooleanSubSchema = BlockIOSubSchemaMeta & {
  type: "boolean";
  default?: boolean;
};

export type CredentialsType = "api_key" | "oauth2" | "user_password";

// --8<-- [start:BlockIOCredentialsSubSchema]
export const PROVIDER_NAMES = {
  ANTHROPIC: "anthropic",
  D_ID: "d_id",
  DISCORD: "discord",
  E2B: "e2b",
  GITHUB: "github",
  GOOGLE: "google",
  GOOGLE_MAPS: "google_maps",
  GROQ: "groq",
  IDEOGRAM: "ideogram",
  JINA: "jina",
  MEDIUM: "medium",
  NOTION: "notion",
  OLLAMA: "ollama",
  OPENAI: "openai",
  OPENWEATHERMAP: "openweathermap",
  OPEN_ROUTER: "open_router",
  PINECONE: "pinecone",
  SLANT3D: "slant3d",
  REPLICATE: "replicate",
  FAL: "fal",
  REVID: "revid",
  UNREAL_SPEECH: "unreal_speech",
  EXA: "exa",
  HUBSPOT: "hubspot",
} as const;
// --8<-- [end:BlockIOCredentialsSubSchema]

export type CredentialsProviderName =
  (typeof PROVIDER_NAMES)[keyof typeof PROVIDER_NAMES];

export type BlockIOCredentialsSubSchema = BlockIOSubSchemaMeta & {
  /* Mirror of backend/data/model.py:CredentialsFieldSchemaExtra */
  credentials_provider: CredentialsProviderName[];
  credentials_scopes?: string[];
  credentials_types: Array<CredentialsType>;
  discriminator?: string;
  discriminator_mapping?: { [key: string]: CredentialsProviderName };
};

export type BlockIONullSubSchema = BlockIOSubSchemaMeta & {
  type: "null";
};

// At the time of writing, combined schemas only occur on the first nested level in a
// block schema. It is typed this way to make the use of these objects less tedious.
type BlockIOCombinedTypeSubSchema = BlockIOSubSchemaMeta &
  (
    | {
        allOf: [BlockIOSimpleTypeSubSchema];
      }
    | {
        anyOf: BlockIOSimpleTypeSubSchema[];
        default?: string | number | boolean | null;
      }
    | {
        oneOf: BlockIOSimpleTypeSubSchema[];
        default?: string | number | boolean | null;
      }
  );

/* Mirror of backend/data/graph.py:Node */
export type Node = {
  id: string;
  block_id: string;
  input_default: { [key: string]: any };
  input_nodes: Array<{ name: string; node_id: string }>;
  output_nodes: Array<{ name: string; node_id: string }>;
  metadata: {
    position: { x: number; y: number };
    [key: string]: any;
  };
  webhook?: Webhook;
};

/* Mirror of backend/data/graph.py:Link */
export type Link = {
  id: string;
  source_id: string;
  sink_id: string;
  source_name: string;
  sink_name: string;
  is_static: boolean;
};

export type LinkCreatable = Omit<Link, "id" | "is_static"> & {
  id?: string;
};

/* Mirror of backend/data/graph.py:GraphExecution */
export type GraphExecution = {
  execution_id: string;
  started_at: number;
  ended_at: number;
  duration: number;
  total_run_time: number;
  status: "INCOMPLETE" | "QUEUED" | "RUNNING" | "COMPLETED" | "FAILED";
  graph_id: string;
  graph_version: number;
};

export type GraphMeta = {
  id: string;
  version: number;
  is_active: boolean;
  name: string;
  description: string;
  input_schema: BlockIOObjectSubSchema;
  output_schema: BlockIOObjectSubSchema;
};

/* Mirror of backend/data/graph.py:Graph */
export type Graph = GraphMeta & {
  nodes: Array<Node>;
  links: Array<Link>;
};

export type GraphUpdateable = Omit<
  Graph,
  "version" | "is_active" | "links" | "input_schema" | "output_schema"
> & {
  version?: number;
  is_active?: boolean;
  links: Array<LinkCreatable>;
  input_schema?: BlockIOObjectSubSchema;
  output_schema?: BlockIOObjectSubSchema;
};

export type GraphCreatable = Omit<GraphUpdateable, "id"> & { id?: string };

/* Derived from backend/executor/manager.py:ExecutionManager.add_execution */
export type GraphExecuteResponse = {
  /** ID of the initiated run */
  id: string;
  /** List of node executions */
  executions: Array<{ id: string; node_id: string }>;
};

/* Mirror of backend/data/execution.py:ExecutionResult */
export type NodeExecutionResult = {
  graph_id: string;
  graph_version: number;
  graph_exec_id: string;
  node_exec_id: string;
  node_id: string;
  block_id: string;
  status: "INCOMPLETE" | "QUEUED" | "RUNNING" | "COMPLETED" | "FAILED";
  input_data: { [key: string]: any };
  output_data: { [key: string]: Array<any> };
  add_time: Date;
  queue_time?: Date;
  start_time?: Date;
  end_time?: Date;
};

/* Mirror of backend/server/integrations/router.py:CredentialsMetaResponse */
export type CredentialsMetaResponse = {
  id: string;
  provider: CredentialsProviderName;
  type: CredentialsType;
  title?: string;
  scopes?: Array<string>;
  username?: string;
};

/* Mirror of backend/server/integrations/router.py:CredentialsDeletionResponse */
export type CredentialsDeleteResponse = {
  deleted: true;
  revoked: boolean | null;
};

/* Mirror of backend/server/integrations/router.py:CredentialsDeletionNeedsConfirmationResponse */
export type CredentialsDeleteNeedConfirmationResponse = {
  deleted: false;
  need_confirmation: true;
  message: string;
};

/* Mirror of backend/data/model.py:CredentialsMetaInput */
export type CredentialsMetaInput = {
  id: string;
  type: CredentialsType;
  title?: string;
  provider: string;
};

/* Mirror of backend/backend/data/model.py:_BaseCredentials */
type BaseCredentials = {
  id: string;
  type: CredentialsType;
  title?: string;
  provider: CredentialsProviderName;
};

/* Mirror of backend/backend/data/model.py:OAuth2Credentials */
export type OAuth2Credentials = BaseCredentials & {
  type: "oauth2";
  scopes: string[];
  username?: string;
  access_token: string;
  access_token_expires_at?: number;
  refresh_token?: string;
  refresh_token_expires_at?: number;
  metadata: Record<string, any>;
};

/* Mirror of backend/backend/data/model.py:APIKeyCredentials */
export type APIKeyCredentials = BaseCredentials & {
  type: "api_key";
  title: string;
  api_key: string;
  expires_at?: number;
};

<<<<<<< HEAD
export type UserPasswordCredentials = BaseCredentials & {
  type: "user_password";
  title: string;
  username: string;
  password: string;
=======
/* Mirror of backend/data/integrations.py:Webhook */
type Webhook = {
  id: string;
  url: string;
  provider: CredentialsProviderName;
  credentials_id: string;
  webhook_type: string;
  resource?: string;
  events: string[];
  secret: string;
  config: Record<string, any>;
  provider_webhook_id?: string;
>>>>>>> 1663d427
};

export type User = {
  id: string;
  email: string;
};

export enum BlockUIType {
  STANDARD = "Standard",
  INPUT = "Input",
  OUTPUT = "Output",
  NOTE = "Note",
  WEBHOOK = "Webhook",
  WEBHOOK_MANUAL = "Webhook (manual)",
  AGENT = "Agent",
}

export enum SpecialBlockID {
  AGENT = "e189baac-8c20-45a1-94a7-55177ea42565",
  INPUT = "c0a8e994-ebf1-4a9c-a4d8-89d09c86741b",
  OUTPUT = "363ae599-353e-4804-937e-b2ee3cef3da4",
}

export type AnalyticsMetrics = {
  metric_name: string;
  metric_value: number;
  data_string: string;
};

export type AnalyticsDetails = {
  type: string;
  data: { [key: string]: any };
  index: string;
};

export type Pagination = {
  total_items: number;
  total_pages: number;
  current_page: number;
  page_size: number;
};

export type StoreAgent = {
  slug: string;
  agent_name: string;
  agent_image: string;
  creator: string;
  creator_avatar: string;
  sub_heading: string;
  description: string;
  runs: number;
  rating: number;
};

export type StoreAgentsResponse = {
  agents: StoreAgent[];
  pagination: Pagination;
};

export type StoreAgentDetails = {
  store_listing_version_id: string;
  slug: string;
  updated_at: string;
  agent_name: string;
  agent_video: string;
  agent_image: string[];
  creator: string;
  creator_avatar: string;
  sub_heading: string;
  description: string;
  categories: string[];
  runs: number;
  rating: number;
  versions: string[];
};

export type Creator = {
  name: string;
  username: string;
  description: string;
  avatar_url: string;
  num_agents: number;
  agent_rating: number;
  agent_runs: number;
};

export type CreatorsResponse = {
  creators: Creator[];
  pagination: Pagination;
};

export type CreatorDetails = {
  name: string;
  username: string;
  description: string;
  links: string[];
  avatar_url: string;
  agent_rating: number;
  agent_runs: number;
  top_categories: string[];
};

export type StoreSubmission = {
  agent_id: string;
  agent_version: number;
  name: string;
  sub_heading: string;
  description: string;
  image_urls: string[];
  date_submitted: string;
  status: string;
  runs: number;
  rating: number;
};

export type StoreSubmissionsResponse = {
  submissions: StoreSubmission[];
  pagination: Pagination;
};

export type StoreSubmissionRequest = {
  agent_id: string;
  agent_version: number;
  slug: string;
  name: string;
  sub_heading: string;
  video_url?: string;
  image_urls: string[];
  description: string;
  categories: string[];
};

export type ProfileDetails = {
  name: string;
  username: string;
  description: string;
  links: string[];
  avatar_url: string;
};

export type Schedule = {
  id: string;
  name: string;
  cron: string;
  user_id: string;
  graph_id: string;
  graph_version: number;
  input_data: { [key: string]: any };
  next_run_time: string;
};

export type ScheduleCreatable = {
  cron: string;
  graph_id: string;
  input_data: { [key: string]: any };
};

export type MyAgent = {
  agent_id: string;
  agent_version: number;
  agent_name: string;
  last_edited: string;
  description: string;
};

export type MyAgentsResponse = {
  agents: MyAgent[];
  pagination: Pagination;
};

export type StoreReview = {
  score: number;
  comments?: string;
};

export type StoreReviewCreate = {
  store_listing_version_id: string;
  score: number;
  comments?: string;
};<|MERGE_RESOLUTION|>--- conflicted
+++ resolved
@@ -314,15 +314,15 @@
   expires_at?: number;
 };
 
-<<<<<<< HEAD
 export type UserPasswordCredentials = BaseCredentials & {
   type: "user_password";
   title: string;
   username: string;
   password: string;
-=======
+};
+
 /* Mirror of backend/data/integrations.py:Webhook */
-type Webhook = {
+export type Webhook = {
   id: string;
   url: string;
   provider: CredentialsProviderName;
@@ -333,7 +333,6 @@
   secret: string;
   config: Record<string, any>;
   provider_webhook_id?: string;
->>>>>>> 1663d427
 };
 
 export type User = {
