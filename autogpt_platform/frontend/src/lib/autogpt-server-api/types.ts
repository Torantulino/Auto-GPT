--- conflicted
+++ resolved
@@ -129,12 +129,9 @@
   OPEN_ROUTER: "open_router",
   PINECONE: "pinecone",
   SLANT3D: "slant3d",
-<<<<<<< HEAD
   SCREENSHOTONE: "screenshotone",
-=======
   SMTP: "smtp",
   TWITTER: "twitter",
->>>>>>> ac8a466c
   REPLICATE: "replicate",
   REDDIT: "reddit",
   REVID: "revid",
