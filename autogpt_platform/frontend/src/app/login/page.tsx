"use client";
import { login, providerLogin } from "./actions";
import {
  Form,
  FormControl,
  FormField,
  FormItem,
  FormLabel,
  FormMessage,
} from "@/components/ui/form";
import { useForm } from "react-hook-form";
import { Input } from "@/components/ui/input";
import { z } from "zod";
import { zodResolver } from "@hookform/resolvers/zod";
import { useCallback, useState } from "react";
import { useRouter } from "next/navigation";
import Link from "next/link";
import useSupabase from "@/hooks/useSupabase";
import Spinner from "@/components/Spinner";
import {
  AuthCard,
  AuthHeader,
  AuthButton,
  AuthFeedback,
  AuthBottomText,
  PasswordInput,
} from "@/components/auth";
import { loginFormSchema } from "@/types/auth";

export default function LoginPage() {
  const { supabase, user, isUserLoading } = useSupabase();
  const [feedback, setFeedback] = useState<string | null>(null);
  const router = useRouter();
  const [isLoading, setIsLoading] = useState(false);

  const form = useForm<z.infer<typeof loginFormSchema>>({
    resolver: zodResolver(loginFormSchema),
    defaultValues: {
      email: "",
      password: "",
    },
  });

  // TODO: uncomment when we enable social login
  // const onProviderLogin = useCallback(async (
  //   provider: LoginProvider,
  // ) => {
  //   setIsLoading(true);
  //   const error = await providerLogin(provider);
  //   setIsLoading(false);
  //   if (error) {
  //     setFeedback(error);
  //     return;
  //   }
  //   setFeedback(null);
  // }, [supabase]);

  const onLogin = useCallback(
    async (data: z.infer<typeof loginFormSchema>) => {
      setIsLoading(true);

      if (!(await form.trigger())) {
        setIsLoading(false);
        return;
      }

      const error = await login(data);
      setIsLoading(false);
      if (error) {
        setFeedback(error);
        return;
      }
      setFeedback(null);
    },
    [form],
  );

  if (user) {
    console.debug("User exists, redirecting to /");
    router.push("/");
  }

  if (isUserLoading || user) {
    return <Spinner />;
  }

  if (!supabase) {
    return (
      <div>
        User accounts are disabled because Supabase client is unavailable
      </div>
    );
  }

  return (
<<<<<<< HEAD
    <div className="flex justify-center">
      <AuthCard>
        <AuthHeader>Login to your account</AuthHeader>
        <Form {...form}>
          <form onSubmit={form.handleSubmit(onLogin)}>
            <FormField
              control={form.control}
              name="email"
              render={({ field }) => (
                <FormItem className="mb-6">
                  <FormLabel>Email</FormLabel>
                  <FormControl>
                    <Input placeholder="m@example.com" {...field} />
                  </FormControl>
                  <FormMessage />
                </FormItem>
              )}
            />
            <FormField
              control={form.control}
              name="password"
              render={({ field }) => (
                <FormItem className="mb-6">
                  <FormLabel className="flex w-full items-center justify-between">
                    <span>Password</span>
                    <Link
                      href="/reset_password"
                      className="text-sm font-normal leading-normal text-black underline"
                    >
                      Forgot your password?
                    </Link>
                  </FormLabel>
                  <FormControl>
                    <PasswordInput {...field} />
                  </FormControl>
                  <FormMessage />
                </FormItem>
              )}
            />
            <AuthButton
              onClick={() => onLogin(form.getValues())}
              isLoading={isLoading}
              type="submit"
            >
              Login
            </AuthButton>
          </form>
          <AuthFeedback message={feedback} isError={true} />
        </Form>
        <AuthBottomText
          text="Don't have an account?"
          linkText="Sign up"
          href="/signup"
        />
      </AuthCard>
    </div>
=======
    <AuthCard className="mx-auto">
      <AuthHeader>Login to your account</AuthHeader>
      <Form {...form}>
        <form onSubmit={form.handleSubmit(onLogin)}>
          <FormField
            control={form.control}
            name="email"
            render={({ field }) => (
              <FormItem className="mb-6">
                <FormLabel>Email</FormLabel>
                <FormControl>
                  <Input
                    placeholder="m@example.com"
                    {...field}
                    type="email" // Explicitly specify email type
                    autoComplete="username" // Added for password managers
                  />
                </FormControl>
                <FormMessage />
              </FormItem>
            )}
          />
          <FormField
            control={form.control}
            name="password"
            render={({ field }) => (
              <FormItem className="mb-6">
                <FormLabel className="flex w-full items-center justify-between">
                  <span>Password</span>
                  <Link
                    href="/reset_password"
                    className="text-sm font-normal leading-normal text-black underline"
                  >
                    Forgot your password?
                  </Link>
                </FormLabel>
                <FormControl>
                  <PasswordInput
                    {...field}
                    autoComplete="current-password" // Added for password managers
                  />
                </FormControl>
                <FormMessage />
              </FormItem>
            )}
          />
          <AuthButton
            onClick={() => onLogin(form.getValues())}
            isLoading={isLoading}
            type="submit"
          >
            Login
          </AuthButton>
        </form>
        <AuthFeedback message={feedback} isError={true} />
      </Form>
      <AuthBottomText
        text="Don't have an account?"
        linkText="Sign up"
        href="/signup"
      />
    </AuthCard>
>>>>>>> bdbce585
  );
}<|MERGE_RESOLUTION|>--- conflicted
+++ resolved
@@ -93,64 +93,6 @@
   }
 
   return (
-<<<<<<< HEAD
-    <div className="flex justify-center">
-      <AuthCard>
-        <AuthHeader>Login to your account</AuthHeader>
-        <Form {...form}>
-          <form onSubmit={form.handleSubmit(onLogin)}>
-            <FormField
-              control={form.control}
-              name="email"
-              render={({ field }) => (
-                <FormItem className="mb-6">
-                  <FormLabel>Email</FormLabel>
-                  <FormControl>
-                    <Input placeholder="m@example.com" {...field} />
-                  </FormControl>
-                  <FormMessage />
-                </FormItem>
-              )}
-            />
-            <FormField
-              control={form.control}
-              name="password"
-              render={({ field }) => (
-                <FormItem className="mb-6">
-                  <FormLabel className="flex w-full items-center justify-between">
-                    <span>Password</span>
-                    <Link
-                      href="/reset_password"
-                      className="text-sm font-normal leading-normal text-black underline"
-                    >
-                      Forgot your password?
-                    </Link>
-                  </FormLabel>
-                  <FormControl>
-                    <PasswordInput {...field} />
-                  </FormControl>
-                  <FormMessage />
-                </FormItem>
-              )}
-            />
-            <AuthButton
-              onClick={() => onLogin(form.getValues())}
-              isLoading={isLoading}
-              type="submit"
-            >
-              Login
-            </AuthButton>
-          </form>
-          <AuthFeedback message={feedback} isError={true} />
-        </Form>
-        <AuthBottomText
-          text="Don't have an account?"
-          linkText="Sign up"
-          href="/signup"
-        />
-      </AuthCard>
-    </div>
-=======
     <AuthCard className="mx-auto">
       <AuthHeader>Login to your account</AuthHeader>
       <Form {...form}>
@@ -213,6 +155,5 @@
         href="/signup"
       />
     </AuthCard>
->>>>>>> bdbce585
   );
 }