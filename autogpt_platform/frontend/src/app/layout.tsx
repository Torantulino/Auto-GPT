import React from "react";
import type { Metadata } from "next";
import { Inter } from "next/font/google";
import { Providers } from "@/app/providers";
import { cn } from "@/lib/utils";
import { Navbar } from "@/components/agptui/Navbar";

import "./globals.css";
import TallyPopupSimple from "@/components/TallyPopup";
import { GoogleAnalytics } from "@next/third-parties/google";
import { Toaster } from "@/components/ui/toaster";
import { IconType } from "@/components/ui/icons";

const inter = Inter({ subsets: ["latin"] });

export const metadata: Metadata = {
  title: "NextGen AutoGPT",
  description: "Your one stop shop to creating AI Agents",
};

export default async function RootLayout({
  children,
}: Readonly<{
  children: React.ReactNode;
}>) {
  return (
    <html lang="en">
      <body className={cn("antialiased transition-colors", inter.className)}>
        <Providers
          attribute="class"
          defaultTheme="light"
          // Feel free to remove this line if you want to use the system theme by default
          // enableSystem
          disableTransitionOnChange
        >
          <div className="flex min-h-screen flex-col items-center justify-center">
            <Navbar
              links={[
                {
                  name: "Marketplace",
                  href: "/store",
                },
                {
                  name: "Library",
                  href: "/monitoring",
                },
                {
                  name: "Build",
                  href: "/build",
                },
              ]}
              menuItemGroups={[
                {
                  items: [
                    {
                      icon: IconType.Edit,
                      text: "Edit profile",
                      href: "/store/profile",
                    },
                  ],
                },
                {
                  items: [
                    {
                      icon: IconType.LayoutDashboard,
                      text: "Creator Dashboard",
                      href: "/store/dashboard",
                    },
                    {
                      icon: IconType.UploadCloud,
                      text: "Publish an agent",
                    },
                  ],
                },
                {
                  items: [
                    {
                      icon: IconType.Settings,
                      text: "Settings",
                      href: "/store/settings",
                    },
                  ],
                },
                {
                  items: [
                    {
                      icon: IconType.LogOut,
                      text: "Log out",
                    },
                  ],
                },
              ]}
            />
<<<<<<< HEAD
            <main className="flex-1 p-4 w-full">{children}</main>
=======
            <main className="flex-1">{children}</main>
>>>>>>> d7d69f39
            <TallyPopupSimple />
          </div>
          <Toaster />
        </Providers>
      </body>

      <GoogleAnalytics
        gaId={process.env.GA_MEASUREMENT_ID || "G-FH2XK2W4GN"} // This is the measurement Id for the Google Analytics dev project
      />
    </html>
  );
}<|MERGE_RESOLUTION|>--- conflicted
+++ resolved
@@ -91,11 +91,7 @@
                 },
               ]}
             />
-<<<<<<< HEAD
             <main className="flex-1 p-4 w-full">{children}</main>
-=======
-            <main className="flex-1">{children}</main>
->>>>>>> d7d69f39
             <TallyPopupSimple />
           </div>
           <Toaster />
