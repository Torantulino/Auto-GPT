import { z } from "zod";
import { beautifyString, cn } from "@/lib/utils";
import { useForm } from "react-hook-form";
import { Input } from "@/components/ui/input";
import { Button } from "@/components/ui/button";
import SchemaTooltip from "@/components/SchemaTooltip";
import useCredentials from "@/hooks/useCredentials";
import { zodResolver } from "@hookform/resolvers/zod";
import { NotionLogoIcon } from "@radix-ui/react-icons";
import {
  FaDiscord,
  FaGithub,
  FaTwitter,
  FaGoogle,
  FaMedium,
  FaKey,
  FaHubspot,
} from "react-icons/fa";
import { FC, useMemo, useState } from "react";
import {
  CredentialsMetaInput,
  CredentialsProviderName,
} from "@/lib/autogpt-server-api/types";
import { IconKey, IconKeyPlus, IconUserPlus } from "@/components/ui/icons";
import {
  Dialog,
  DialogContent,
  DialogDescription,
  DialogHeader,
  DialogTitle,
} from "@/components/ui/dialog";
import {
  Form,
  FormControl,
  FormDescription,
  FormField,
  FormItem,
  FormLabel,
  FormMessage,
} from "@/components/ui/form";
import {
  Select,
  SelectContent,
  SelectItem,
  SelectSeparator,
  SelectTrigger,
  SelectValue,
} from "@/components/ui/select";
import { useBackendAPI } from "@/lib/autogpt-server-api/context";

const fallbackIcon = FaKey;

// --8<-- [start:ProviderIconsEmbed]
export const providerIcons: Record<
  CredentialsProviderName,
  React.FC<{ className?: string }>
> = {
  anthropic: fallbackIcon,
  e2b: fallbackIcon,
  github: FaGithub,
  google: FaGoogle,
  groq: fallbackIcon,
  notion: NotionLogoIcon,
  nvidia: fallbackIcon,
  discord: FaDiscord,
  d_id: fallbackIcon,
  google_maps: FaGoogle,
  jina: fallbackIcon,
  ideogram: fallbackIcon,
  linear: fallbackIcon,
  medium: FaMedium,
  ollama: fallbackIcon,
  openai: fallbackIcon,
  openweathermap: fallbackIcon,
  open_router: fallbackIcon,
  pinecone: fallbackIcon,
  slant3d: fallbackIcon,
<<<<<<< HEAD
  screenshotone: fallbackIcon,
=======
  smtp: fallbackIcon,
>>>>>>> ac8a466c
  replicate: fallbackIcon,
  reddit: fallbackIcon,
  fal: fallbackIcon,
  revid: fallbackIcon,
  twitter: FaTwitter,
  unreal_speech: fallbackIcon,
  exa: fallbackIcon,
  hubspot: FaHubspot,
};
// --8<-- [end:ProviderIconsEmbed]

export type OAuthPopupResultMessage = { message_type: "oauth_popup_result" } & (
  | {
      success: true;
      code: string;
      state: string;
    }
  | {
      success: false;
      message: string;
    }
);

export const CredentialsInput: FC<{
  selfKey: string;
  className?: string;
  selectedCredentials?: CredentialsMetaInput;
  onSelectCredentials: (newValue?: CredentialsMetaInput) => void;
}> = ({ selfKey, className, selectedCredentials, onSelectCredentials }) => {
  const api = useBackendAPI();
  const credentials = useCredentials(selfKey);
  const [isAPICredentialsModalOpen, setAPICredentialsModalOpen] =
    useState(false);
  const [
    isUserPasswordCredentialsModalOpen,
    setUserPasswordCredentialsModalOpen,
  ] = useState(false);
  const [isOAuth2FlowInProgress, setOAuth2FlowInProgress] = useState(false);
  const [oAuthPopupController, setOAuthPopupController] =
    useState<AbortController | null>(null);
  const [oAuthError, setOAuthError] = useState<string | null>(null);

  if (!credentials || credentials.isLoading) {
    return null;
  }

  const {
    schema,
    provider,
    providerName,
    supportsApiKey,
    supportsOAuth2,
    supportsUserPassword,
    savedApiKeys,
    savedOAuthCredentials,
    savedUserPasswordCredentials,
    oAuthCallback,
  } = credentials;

  async function handleOAuthLogin() {
    setOAuthError(null);
    const { login_url, state_token } = await api.oAuthLogin(
      provider,
      schema.credentials_scopes,
    );
    setOAuth2FlowInProgress(true);
    const popup = window.open(login_url, "_blank", "popup=true");

    if (!popup) {
      throw new Error(
        "Failed to open popup window. Please allow popups for this site.",
      );
    }

    const controller = new AbortController();
    setOAuthPopupController(controller);
    controller.signal.onabort = () => {
      console.debug("OAuth flow aborted");
      setOAuth2FlowInProgress(false);
      popup.close();
    };

    const handleMessage = async (e: MessageEvent<OAuthPopupResultMessage>) => {
      console.debug("Message received:", e.data);
      if (
        typeof e.data != "object" ||
        !("message_type" in e.data) ||
        e.data.message_type !== "oauth_popup_result"
      ) {
        console.debug("Ignoring irrelevant message");
        return;
      }

      if (!e.data.success) {
        console.error("OAuth flow failed:", e.data.message);
        setOAuthError(`OAuth flow failed: ${e.data.message}`);
        setOAuth2FlowInProgress(false);
        return;
      }

      if (e.data.state !== state_token) {
        console.error("Invalid state token received");
        setOAuthError("Invalid state token received");
        setOAuth2FlowInProgress(false);
        return;
      }

      try {
        console.debug("Processing OAuth callback");
        const credentials = await oAuthCallback(e.data.code, e.data.state);
        console.debug("OAuth callback processed successfully");
        onSelectCredentials({
          id: credentials.id,
          type: "oauth2",
          title: credentials.title,
          provider,
        });
      } catch (error) {
        console.error("Error in OAuth callback:", error);
        setOAuthError(
          // type of error is unkown so we need to use String(error)
          `Error in OAuth callback: ${
            error instanceof Error ? error.message : String(error)
          }`,
        );
      } finally {
        console.debug("Finalizing OAuth flow");
        setOAuth2FlowInProgress(false);
        controller.abort("success");
      }
    };

    console.debug("Adding message event listener");
    window.addEventListener("message", handleMessage, {
      signal: controller.signal,
    });

    setTimeout(
      () => {
        console.debug("OAuth flow timed out");
        controller.abort("timeout");
        setOAuth2FlowInProgress(false);
        setOAuthError("OAuth flow timed out");
      },
      5 * 60 * 1000,
    );
  }

  const ProviderIcon = providerIcons[provider];
  const modals = (
    <>
      {supportsApiKey && (
        <APIKeyCredentialsModal
          credentialsFieldName={selfKey}
          open={isAPICredentialsModalOpen}
          onClose={() => setAPICredentialsModalOpen(false)}
          onCredentialsCreate={(credsMeta) => {
            onSelectCredentials(credsMeta);
            setAPICredentialsModalOpen(false);
          }}
        />
      )}
      {supportsOAuth2 && (
        <OAuth2FlowWaitingModal
          open={isOAuth2FlowInProgress}
          onClose={() => oAuthPopupController?.abort("canceled")}
          providerName={providerName}
        />
      )}
      {supportsUserPassword && (
        <UserPasswordCredentialsModal
          credentialsFieldName={selfKey}
          open={isUserPasswordCredentialsModalOpen}
          onClose={() => setUserPasswordCredentialsModalOpen(false)}
          onCredentialsCreate={(creds) => {
            onSelectCredentials(creds);
            setUserPasswordCredentialsModalOpen(false);
          }}
        />
      )}
    </>
  );

  // Deselect credentials if they do not exist (e.g. provider was changed)
  if (
    selectedCredentials &&
    !savedApiKeys
      .concat(savedOAuthCredentials)
      .concat(savedUserPasswordCredentials)
      .some((c) => c.id === selectedCredentials.id)
  ) {
    onSelectCredentials(undefined);
  }

  // No saved credentials yet
  if (
    savedApiKeys.length === 0 &&
    savedOAuthCredentials.length === 0 &&
    savedUserPasswordCredentials.length === 0
  ) {
    return (
      <>
        <div className="mb-2 flex gap-1">
          <span className="text-m green text-gray-900">
            {providerName} Credentials
          </span>
          <SchemaTooltip description={schema.description} />
        </div>
        <div className={cn("flex flex-row space-x-2", className)}>
          {supportsOAuth2 && (
            <Button onClick={handleOAuthLogin}>
              <ProviderIcon className="mr-2 h-4 w-4" />
              {"Sign in with " + providerName}
            </Button>
          )}
          {supportsApiKey && (
            <Button onClick={() => setAPICredentialsModalOpen(true)}>
              <ProviderIcon className="mr-2 h-4 w-4" />
              Enter API key
            </Button>
          )}
          {supportsUserPassword && (
            <Button onClick={() => setUserPasswordCredentialsModalOpen(true)}>
              <ProviderIcon className="mr-2 h-4 w-4" />
              Enter username and password
            </Button>
          )}
        </div>
        {modals}
        {oAuthError && (
          <div className="mt-2 text-red-500">Error: {oAuthError}</div>
        )}
      </>
    );
  }

  const getCredentialCounts = () => ({
    apiKeys: savedApiKeys.length,
    oauth: savedOAuthCredentials.length,
    userPass: savedUserPasswordCredentials.length,
  });

  const getSingleCredential = () => {
    const counts = getCredentialCounts();
    const totalCredentials = Object.values(counts).reduce(
      (sum, count) => sum + count,
      0,
    );

    if (totalCredentials !== 1) return null;

    if (counts.apiKeys === 1) return savedApiKeys[0];
    if (counts.oauth === 1) return savedOAuthCredentials[0];
    if (counts.userPass === 1) return savedUserPasswordCredentials[0];

    return null;
  };

  const singleCredential = getSingleCredential();

  if (singleCredential) {
    if (!selectedCredentials) {
      onSelectCredentials({
        id: singleCredential.id,
        type: singleCredential.type,
        provider,
        title: singleCredential.title,
      });
    }
    return null;
  }

  function handleValueChange(newValue: string) {
    if (newValue === "sign-in") {
      // Trigger OAuth2 sign in flow
      handleOAuthLogin();
    } else if (newValue === "add-api-key") {
      // Open API key dialog
      setAPICredentialsModalOpen(true);
    } else {
      const selectedCreds = savedApiKeys
        .concat(savedOAuthCredentials)
        .concat(savedUserPasswordCredentials)
        .find((c) => c.id == newValue)!;

      onSelectCredentials({
        id: selectedCreds.id,
        type: selectedCreds.type,
        provider: provider,
        // title: customTitle, // TODO: add input for title
      });
    }
  }

  // Saved credentials exist
  return (
    <>
      <div className="flex gap-1">
        <span className="text-m green mb-0 text-gray-900">
          {providerName} Credentials
        </span>
        <SchemaTooltip description={schema.description} />
      </div>
      <Select value={selectedCredentials?.id} onValueChange={handleValueChange}>
        <SelectTrigger>
          <SelectValue placeholder={schema.placeholder} />
        </SelectTrigger>
        <SelectContent className="nodrag">
          {savedOAuthCredentials.map((credentials, index) => (
            <SelectItem key={index} value={credentials.id}>
              <ProviderIcon className="mr-2 inline h-4 w-4" />
              {credentials.username}
            </SelectItem>
          ))}
          {savedApiKeys.map((credentials, index) => (
            <SelectItem key={index} value={credentials.id}>
              <ProviderIcon className="mr-2 inline h-4 w-4" />
              <IconKey className="mr-1.5 inline" />
              {credentials.title}
            </SelectItem>
          ))}
          {savedUserPasswordCredentials.map((credentials, index) => (
            <SelectItem key={index} value={credentials.id}>
              <ProviderIcon className="mr-2 inline h-4 w-4" />
              <IconUserPlus className="mr-1.5 inline" />
              {credentials.title}
            </SelectItem>
          ))}
          <SelectSeparator />
          {supportsOAuth2 && (
            <SelectItem value="sign-in">
              <IconUserPlus className="mr-1.5 inline" />
              Sign in with {providerName}
            </SelectItem>
          )}
          {supportsApiKey && (
            <SelectItem value="add-api-key">
              <IconKeyPlus className="mr-1.5 inline" />
              Add new API key
            </SelectItem>
          )}
          {supportsUserPassword && (
            <SelectItem value="add-user-password">
              <IconUserPlus className="mr-1.5 inline" />
              Add new user password
            </SelectItem>
          )}
        </SelectContent>
      </Select>
      {modals}
      {oAuthError && (
        <div className="mt-2 text-red-500">Error: {oAuthError}</div>
      )}
    </>
  );
};

export const APIKeyCredentialsModal: FC<{
  credentialsFieldName: string;
  open: boolean;
  onClose: () => void;
  onCredentialsCreate: (creds: CredentialsMetaInput) => void;
}> = ({ credentialsFieldName, open, onClose, onCredentialsCreate }) => {
  const credentials = useCredentials(credentialsFieldName);

  const formSchema = z.object({
    apiKey: z.string().min(1, "API Key is required"),
    title: z.string().min(1, "Name is required"),
    expiresAt: z.string().optional(),
  });

  const form = useForm<z.infer<typeof formSchema>>({
    resolver: zodResolver(formSchema),
    defaultValues: {
      apiKey: "",
      title: "",
      expiresAt: "",
    },
  });

  if (!credentials || credentials.isLoading || !credentials.supportsApiKey) {
    return null;
  }

  const { schema, provider, providerName, createAPIKeyCredentials } =
    credentials;

  async function onSubmit(values: z.infer<typeof formSchema>) {
    const expiresAt = values.expiresAt
      ? new Date(values.expiresAt).getTime() / 1000
      : undefined;
    const newCredentials = await createAPIKeyCredentials({
      api_key: values.apiKey,
      title: values.title,
      expires_at: expiresAt,
    });
    onCredentialsCreate({
      provider,
      id: newCredentials.id,
      type: "api_key",
      title: newCredentials.title,
    });
  }

  return (
    <Dialog
      open={open}
      onOpenChange={(open) => {
        if (!open) onClose();
      }}
    >
      <DialogContent>
        <DialogHeader>
          <DialogTitle>Add new API key for {providerName}</DialogTitle>
          {schema.description && (
            <DialogDescription>{schema.description}</DialogDescription>
          )}
        </DialogHeader>

        <Form {...form}>
          <form onSubmit={form.handleSubmit(onSubmit)} className="space-y-4">
            <FormField
              control={form.control}
              name="apiKey"
              render={({ field }) => (
                <FormItem>
                  <FormLabel>API Key</FormLabel>
                  {schema.credentials_scopes && (
                    <FormDescription>
                      Required scope(s) for this block:{" "}
                      {schema.credentials_scopes?.map((s, i, a) => (
                        <span key={i}>
                          <code>{s}</code>
                          {i < a.length - 1 && ", "}
                        </span>
                      ))}
                    </FormDescription>
                  )}
                  <FormControl>
                    <Input
                      type="password"
                      placeholder="Enter API key..."
                      {...field}
                    />
                  </FormControl>
                  <FormMessage />
                </FormItem>
              )}
            />
            <FormField
              control={form.control}
              name="title"
              render={({ field }) => (
                <FormItem>
                  <FormLabel>Name</FormLabel>
                  <FormControl>
                    <Input
                      type="text"
                      placeholder="Enter a name for this API key..."
                      {...field}
                    />
                  </FormControl>
                  <FormMessage />
                </FormItem>
              )}
            />
            <FormField
              control={form.control}
              name="expiresAt"
              render={({ field }) => (
                <FormItem>
                  <FormLabel>Expiration Date (Optional)</FormLabel>
                  <FormControl>
                    <Input
                      type="datetime-local"
                      placeholder="Select expiration date..."
                      {...field}
                    />
                  </FormControl>
                  <FormMessage />
                </FormItem>
              )}
            />
            <Button type="submit" className="w-full">
              Save & use this API key
            </Button>
          </form>
        </Form>
      </DialogContent>
    </Dialog>
  );
};

export const UserPasswordCredentialsModal: FC<{
  credentialsFieldName: string;
  open: boolean;
  onClose: () => void;
  onCredentialsCreate: (creds: CredentialsMetaInput) => void;
}> = ({ credentialsFieldName, open, onClose, onCredentialsCreate }) => {
  const credentials = useCredentials(credentialsFieldName);

  const formSchema = z.object({
    username: z.string().min(1, "Username is required"),
    password: z.string().min(1, "Password is required"),
    title: z.string().min(1, "Name is required"),
  });

  const form = useForm<z.infer<typeof formSchema>>({
    resolver: zodResolver(formSchema),
    defaultValues: {
      username: "",
      password: "",
      title: "",
    },
  });

  if (
    !credentials ||
    credentials.isLoading ||
    !credentials.supportsUserPassword
  ) {
    return null;
  }

  const { schema, provider, providerName, createUserPasswordCredentials } =
    credentials;

  async function onSubmit(values: z.infer<typeof formSchema>) {
    const newCredentials = await createUserPasswordCredentials({
      username: values.username,
      password: values.password,
      title: values.title,
    });
    onCredentialsCreate({
      provider,
      id: newCredentials.id,
      type: "user_password",
      title: newCredentials.title,
    });
  }

  return (
    <Dialog
      open={open}
      onOpenChange={(open) => {
        if (!open) onClose();
      }}
    >
      <DialogContent>
        <DialogHeader>
          <DialogTitle>
            Add new username & password for {providerName}
          </DialogTitle>
        </DialogHeader>
        <Form {...form}>
          <form onSubmit={form.handleSubmit(onSubmit)} className="space-y-4">
            <FormField
              control={form.control}
              name="username"
              render={({ field }) => (
                <FormItem>
                  <FormLabel>Username</FormLabel>
                  <FormControl>
                    <Input
                      type="text"
                      placeholder="Enter username..."
                      {...field}
                    />
                  </FormControl>
                  <FormMessage />
                </FormItem>
              )}
            />
            <FormField
              control={form.control}
              name="password"
              render={({ field }) => (
                <FormItem>
                  <FormLabel>Password</FormLabel>
                  <FormControl>
                    <Input
                      type="password"
                      placeholder="Enter password..."
                      {...field}
                    />
                  </FormControl>
                  <FormMessage />
                </FormItem>
              )}
            />
            <FormField
              control={form.control}
              name="title"
              render={({ field }) => (
                <FormItem>
                  <FormLabel>Name</FormLabel>
                  <FormControl>
                    <Input
                      type="text"
                      placeholder="Enter a name for this user login..."
                      {...field}
                    />
                  </FormControl>
                  <FormMessage />
                </FormItem>
              )}
            />
            <Button type="submit" className="w-full">
              Save & use this user login
            </Button>
          </form>
        </Form>
      </DialogContent>
    </Dialog>
  );
};

export const OAuth2FlowWaitingModal: FC<{
  open: boolean;
  onClose: () => void;
  providerName: string;
}> = ({ open, onClose, providerName }) => {
  return (
    <Dialog
      open={open}
      onOpenChange={(open) => {
        if (!open) onClose();
      }}
    >
      <DialogContent>
        <DialogHeader>
          <DialogTitle>
            Waiting on {providerName} sign-in process...
          </DialogTitle>
          <DialogDescription>
            Complete the sign-in process in the pop-up window.
            <br />
            Closing this dialog will cancel the sign-in process.
          </DialogDescription>
        </DialogHeader>
      </DialogContent>
    </Dialog>
  );
};<|MERGE_RESOLUTION|>--- conflicted
+++ resolved
@@ -75,11 +75,8 @@
   open_router: fallbackIcon,
   pinecone: fallbackIcon,
   slant3d: fallbackIcon,
-<<<<<<< HEAD
   screenshotone: fallbackIcon,
-=======
   smtp: fallbackIcon,
->>>>>>> ac8a466c
   replicate: fallbackIcon,
   reddit: fallbackIcon,
   fal: fallbackIcon,
