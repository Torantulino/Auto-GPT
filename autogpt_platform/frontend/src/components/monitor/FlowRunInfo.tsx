import React, { useCallback, useEffect, useMemo, useState } from "react";
import AutoGPTServerAPI, {
  BlockIORootSchema,
  Graph,
  GraphMeta,
  NodeExecutionResult,
} from "@/lib/autogpt-server-api";
import { FlowRun } from "@/lib/types";
import { Card, CardContent, CardHeader, CardTitle } from "@/components/ui/card";
import Link from "next/link";
import { Button, buttonVariants } from "@/components/ui/button";
import { IconSquare } from "@/components/ui/icons";
import { ExitIcon, Pencil2Icon } from "@radix-ui/react-icons";
import moment from "moment/moment";
import { FlowRunStatusBadge } from "@/components/monitor/FlowRunStatusBadge";
import RunnerOutputUI, { BlockOutput } from "../runner-ui/RunnerOutputUI";

export const FlowRunInfo: React.FC<
  React.HTMLAttributes<HTMLDivElement> & {
    flow: GraphMeta;
    flowRun: FlowRun;
  }
> = ({ flow, flowRun, ...props }) => {
  const [isOutputOpen, setIsOutputOpen] = useState(false);
  const [blockOutputs, setBlockOutputs] = useState<BlockOutput[]>([]);
  const api = useMemo(() => new AutoGPTServerAPI(), []);

  const fetchBlockResults = useCallback(async () => {
    console.log("fetchBlockResults");
    const graph = await api.getGraph(flow.id, flow.version);
    const executionResults = await api.getGraphExecutionInfo(
      flow.id,
      flowRun.id,
    );

    // Filter nodes to only get output blocks
    const outputNodes = graph.nodes.filter(
      (node) => node.block_id === "363ae599-353e-4804-937e-b2ee3cef3da4",
    );

    // Create a map of the latest COMPLETED execution results by node_id
    const latestCompletedResults = executionResults
      .filter((result) => result.status === "COMPLETED")
      .reduce((acc, result) => {
        const existing = acc.get(result.node_id);

        // Compare dates if there's an existing result
        if (existing) {
          const existingDate = existing.end_time || existing.add_time;
          const currentDate = result.end_time || result.add_time;

          if (currentDate > existingDate) {
            acc.set(result.node_id, result);
          }
        } else {
          acc.set(result.node_id, result);
        }

        return acc;
      }, new Map<string, NodeExecutionResult>());

    // Transform output nodes to BlockOutput format
    setBlockOutputs(
      outputNodes.map((node) => ({
        id: node.id,
        type: "output" as const,
        outputSchema: {} as BlockIORootSchema,
        hardcodedValues: {
          name:
            latestCompletedResults.get(node.id)?.input_data.name || "Output",
          description:
            latestCompletedResults.get(node.id)?.input_data.description ||
            "Output from the agent",
        },
        result: latestCompletedResults.get(node.id)?.output_data || undefined,
      })),
    );
  }, [api, flow.id, flow.version, flowRun.id]);

  // Fetch graph and execution data
  useEffect(() => {
    if (!isOutputOpen || blockOutputs.length > 0) {
      return;
    }

    fetchBlockResults();
  }, [api, isOutputOpen]);

  if (flowRun.graphID != flow.id) {
    throw new Error(
      `FlowRunInfo can't be used with non-matching flowRun.flowID and flow.id`,
    );
  }

  const handleStopRun = useCallback(() => {
    api.stopGraphExecution(flow.id, flowRun.id);
  }, [flow.id, flowRun.id]);

  return (
    <>
      <Card {...props}>
        <CardHeader className="flex-row items-center justify-between space-x-3 space-y-0">
          <div>
            <CardTitle>
              {flow.name} <span className="font-light">v{flow.version}</span>
            </CardTitle>
            <p className="mt-2">
              Agent ID: <code>{flow.id}</code>
            </p>
            <p className="mt-1">
              Run ID: <code>{flowRun.id}</code>
            </p>
          </div>
          <div className="flex space-x-2">
            {flowRun.status === "running" && (
              <Button onClick={handleStopRun} variant="destructive">
                <IconSquare className="mr-2" /> Stop Run
              </Button>
            )}
            <Button onClick={() => setIsOutputOpen(true)} variant="outline">
              <ExitIcon className="mr-2" /> View Outputs
            </Button>
            <Link
              className={buttonVariants({ variant: "outline" })}
              href={`/build?flowID=${flow.id}`}
            >
              <Pencil2Icon className="mr-2" /> Edit Agent
            </Link>
          </div>
        </CardHeader>
        <CardContent>
          <p>
            <strong>Status:</strong>{" "}
            <FlowRunStatusBadge status={flowRun.status} />
          </p>
          <p>
            <strong>Started:</strong>{" "}
            {moment(flowRun.startTime).format("YYYY-MM-DD HH:mm:ss")}
          </p>
<<<<<<< HEAD
          <p>
            <strong>Finished:</strong>{" "}
            {moment(flowRun.endTime).format("YYYY-MM-DD HH:mm:ss")}
          </p>
          <p>
            <strong>Duration (run time):</strong> {flowRun.duration}s
          </p>
          {/* <p><strong>Total cost:</strong> €1,23</p> */}
        </CardContent>
      </Card>
      <RunnerOutputUI
        isOpen={isOutputOpen}
        onClose={() => setIsOutputOpen(false)}
        blockOutputs={blockOutputs}
      />
    </>
=======
        </div>
        <div className="flex space-x-2">
          {flowRun.status === "running" && (
            <Button onClick={handleStopRun} variant="destructive">
              <IconSquare className="mr-2" /> Stop Run
            </Button>
          )}
          <Link
            className={buttonVariants({ variant: "outline" })}
            href={`/build?flowID=${flow.id}`}
          >
            <Pencil2Icon className="mr-2" /> Edit Agent
          </Link>
        </div>
      </CardHeader>
      <CardContent>
        <div>
          <strong>Status:</strong>{" "}
          <FlowRunStatusBadge status={flowRun.status} />
        </div>
        <p>
          <strong>Started:</strong>{" "}
          {moment(flowRun.startTime).format("YYYY-MM-DD HH:mm:ss")}
        </p>
        <p>
          <strong>Finished:</strong>{" "}
          {moment(flowRun.endTime).format("YYYY-MM-DD HH:mm:ss")}
        </p>
        <p>
          <strong>Duration (run time):</strong> {flowRun.duration} (
          {flowRun.totalRunTime}) seconds
        </p>
        {/* <p><strong>Total cost:</strong> €1,23</p> */}
      </CardContent>
    </Card>
>>>>>>> 1e8a272a
  );
};
export default FlowRunInfo;<|MERGE_RESOLUTION|>--- conflicted
+++ resolved
@@ -129,15 +129,14 @@
           </div>
         </CardHeader>
         <CardContent>
-          <p>
+          <div>
             <strong>Status:</strong>{" "}
             <FlowRunStatusBadge status={flowRun.status} />
-          </p>
+          </div>
           <p>
             <strong>Started:</strong>{" "}
             {moment(flowRun.startTime).format("YYYY-MM-DD HH:mm:ss")}
           </p>
-<<<<<<< HEAD
           <p>
             <strong>Finished:</strong>{" "}
             {moment(flowRun.endTime).format("YYYY-MM-DD HH:mm:ss")}
@@ -154,43 +153,6 @@
         blockOutputs={blockOutputs}
       />
     </>
-=======
-        </div>
-        <div className="flex space-x-2">
-          {flowRun.status === "running" && (
-            <Button onClick={handleStopRun} variant="destructive">
-              <IconSquare className="mr-2" /> Stop Run
-            </Button>
-          )}
-          <Link
-            className={buttonVariants({ variant: "outline" })}
-            href={`/build?flowID=${flow.id}`}
-          >
-            <Pencil2Icon className="mr-2" /> Edit Agent
-          </Link>
-        </div>
-      </CardHeader>
-      <CardContent>
-        <div>
-          <strong>Status:</strong>{" "}
-          <FlowRunStatusBadge status={flowRun.status} />
-        </div>
-        <p>
-          <strong>Started:</strong>{" "}
-          {moment(flowRun.startTime).format("YYYY-MM-DD HH:mm:ss")}
-        </p>
-        <p>
-          <strong>Finished:</strong>{" "}
-          {moment(flowRun.endTime).format("YYYY-MM-DD HH:mm:ss")}
-        </p>
-        <p>
-          <strong>Duration (run time):</strong> {flowRun.duration} (
-          {flowRun.totalRunTime}) seconds
-        </p>
-        {/* <p><strong>Total cost:</strong> €1,23</p> */}
-      </CardContent>
-    </Card>
->>>>>>> 1e8a272a
   );
 };
 export default FlowRunInfo;