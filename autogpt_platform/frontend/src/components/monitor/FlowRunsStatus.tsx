--- conflicted
+++ resolved
@@ -1,9 +1,5 @@
 import React, { useState } from "react";
-<<<<<<< HEAD
-import { GraphExecutionMeta, GraphMeta } from "@/lib/autogpt-server-api";
-=======
-import { GraphExecution, LibraryAgent } from "@/lib/autogpt-server-api";
->>>>>>> d1832ce1
+import { GraphExecutionMeta, LibraryAgent } from "@/lib/autogpt-server-api";
 import { CardTitle } from "@/components/ui/card";
 import { Button } from "@/components/ui/button";
 import {
@@ -15,13 +11,8 @@
 import { FlowRunsTimeline } from "@/components/monitor/FlowRunsTimeline";
 
 export const FlowRunsStatus: React.FC<{
-<<<<<<< HEAD
-  flows: GraphMeta[];
+  flows: LibraryAgent[];
   executions: GraphExecutionMeta[];
-=======
-  flows: LibraryAgent[];
-  executions: GraphExecution[];
->>>>>>> d1832ce1
   title?: string;
   className?: string;
 }> = ({ flows, executions: executions, title, className }) => {
