import React from "react";
<<<<<<< HEAD
import { GraphExecutionMeta, GraphMeta } from "@/lib/autogpt-server-api";
=======
import { GraphExecution, LibraryAgent } from "@/lib/autogpt-server-api";
>>>>>>> d1832ce1
import { Card, CardContent, CardHeader, CardTitle } from "@/components/ui/card";
import {
  Table,
  TableBody,
  TableCell,
  TableHead,
  TableHeader,
  TableRow,
} from "@/components/ui/table";
import moment from "moment/moment";
import { FlowRunStatusBadge } from "@/components/monitor/FlowRunStatusBadge";
import { TextRenderer } from "../ui/render";

export const FlowRunsList: React.FC<{
<<<<<<< HEAD
  flows: GraphMeta[];
  executions: GraphExecutionMeta[];
=======
  flows: LibraryAgent[];
  executions: GraphExecution[];
>>>>>>> d1832ce1
  className?: string;
  selectedRun?: GraphExecutionMeta | null;
  onSelectRun: (r: GraphExecutionMeta) => void;
}> = ({ flows, executions, selectedRun, onSelectRun, className }) => (
  <Card className={className}>
    <CardHeader>
      <CardTitle>Runs</CardTitle>
    </CardHeader>
    <CardContent>
      <Table>
        <TableHeader>
          <TableRow>
            <TableHead>Agent</TableHead>
            <TableHead>Started</TableHead>
            <TableHead>Status</TableHead>
            <TableHead>Duration</TableHead>
          </TableRow>
        </TableHeader>
        <TableBody data-testid="flow-runs-list-body">
          {executions.map((execution) => (
            <TableRow
              key={execution.execution_id}
              data-testid={`flow-run-${execution.execution_id}-graph-${execution.graph_id}`}
              data-runid={execution.execution_id}
              data-graphid={execution.graph_id}
              className="cursor-pointer"
              onClick={() => onSelectRun(execution)}
              data-state={
                selectedRun?.execution_id == execution.execution_id
                  ? "selected"
                  : null
              }
            >
              <TableCell>
                <TextRenderer
                  value={
                    flows.find((f) => f.agent_id == execution.graph_id)?.name
                  }
                  truncateLengthLimit={30}
                />
              </TableCell>
              <TableCell>
                {moment(execution.started_at).format("HH:mm")}
              </TableCell>
              <TableCell>
                <FlowRunStatusBadge status={execution.status} />
              </TableCell>
              <TableCell>{formatDuration(execution.duration)}</TableCell>
            </TableRow>
          ))}
        </TableBody>
      </Table>
    </CardContent>
  </Card>
);

function formatDuration(seconds: number): string {
  return (
    (seconds < 100 ? seconds.toPrecision(2) : Math.round(seconds)).toString() +
    "s"
  );
}

export default FlowRunsList;<|MERGE_RESOLUTION|>--- conflicted
+++ resolved
@@ -1,9 +1,5 @@
 import React from "react";
-<<<<<<< HEAD
-import { GraphExecutionMeta, GraphMeta } from "@/lib/autogpt-server-api";
-=======
-import { GraphExecution, LibraryAgent } from "@/lib/autogpt-server-api";
->>>>>>> d1832ce1
+import { GraphExecutionMeta, LibraryAgent } from "@/lib/autogpt-server-api";
 import { Card, CardContent, CardHeader, CardTitle } from "@/components/ui/card";
 import {
   Table,
@@ -18,13 +14,8 @@
 import { TextRenderer } from "../ui/render";
 
 export const FlowRunsList: React.FC<{
-<<<<<<< HEAD
-  flows: GraphMeta[];
+  flows: LibraryAgent[];
   executions: GraphExecutionMeta[];
-=======
-  flows: LibraryAgent[];
-  executions: GraphExecution[];
->>>>>>> d1832ce1
   className?: string;
   selectedRun?: GraphExecutionMeta | null;
   onSelectRun: (r: GraphExecutionMeta) => void;
