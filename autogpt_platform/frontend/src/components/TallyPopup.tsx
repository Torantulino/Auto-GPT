--- conflicted
+++ resolved
@@ -1,12 +1,8 @@
 "use client";
 import React, { useEffect, useState } from "react";
 import { Button } from "./ui/button";
-<<<<<<< HEAD
 import { QuestionMarkCircledIcon } from "@radix-ui/react-icons";
-=======
-import { IconMegaphone } from "@/components/ui/icons";
 import { useRouter } from "next/navigation";
->>>>>>> a80b0de1
 
 const TallyPopupSimple = () => {
   const [isFormVisible, setIsFormVisible] = useState(false);
