--- conflicted
+++ resolved
@@ -20,8 +20,6 @@
   SelectTrigger,
   SelectValue,
 } from "./ui/select";
-<<<<<<< HEAD
-import { Input } from "./ui/input";
 import {
   MultiSelector,
   MultiSelectorContent,
@@ -30,9 +28,7 @@
   MultiSelectorList,
   MultiSelectorTrigger,
 } from "./ui/multiselect";
-=======
 import { LocalValuedInput } from "./ui/input";
->>>>>>> e8401069
 import NodeHandle from "./NodeHandle";
 import { ConnectionData } from "./CustomNode";
 import { CredentialsInput } from "./integrations/credentials-input";
