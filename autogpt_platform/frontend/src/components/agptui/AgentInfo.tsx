--- conflicted
+++ resolved
@@ -111,7 +111,6 @@
         </div>
       </div>
 
-<<<<<<< HEAD
       {/* Rate Agent */}
       <div className="mb-4 flex w-full flex-col gap-1.5 sm:gap-2 lg:mb-6">
         <div className="text-xs font-medium text-neutral-800 dark:text-neutral-200 sm:text-sm">
@@ -142,8 +141,6 @@
         )}
       </div>
 
-=======
->>>>>>> 14ecaf86
       {/* Version History */}
       <div className="flex w-full flex-col gap-0.5 sm:gap-1">
         <div className="text-xs font-medium text-neutral-800 dark:text-neutral-200 sm:text-sm">
