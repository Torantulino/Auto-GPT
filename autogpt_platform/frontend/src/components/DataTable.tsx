import React from "react";
import { beautifyString } from "@/lib/utils";
import { Button } from "./ui/button";
import {
  Table,
  TableBody,
  TableCell,
  TableHead,
  TableHeader,
  TableRow,
} from "./ui/table";
import { Clipboard } from "lucide-react";
import { useToast } from "./ui/use-toast";

type DataTableProps = {
  title?: string;
  truncateLongData?: boolean;
  data: { [key: string]: Array<any> };
};

const VideoRenderer: React.FC<{ videoUrl: string }> = ({ videoUrl }) => {
  const getYouTubeVideoId = (url: string) => {
    const regExp =
      /^.*((youtu.be\/)|(v\/)|(\/u\/\w\/)|(embed\/)|(watch\?))\??v?=?([^#&?]*).*/;
    const match = url.match(regExp);
    return match && match[7].length === 11 ? match[7] : null;
  };

  const videoId = getYouTubeVideoId(videoUrl);

  return (
    <div className="w-full p-2">
      {videoId ? (
        <iframe
          width="100%"
          height="315"
          src={`https://www.youtube.com/embed/${videoId}`}
          frameBorder="0"
          allow="accelerometer; autoplay; clipboard-write; encrypted-media; gyroscope; picture-in-picture"
          allowFullScreen
        ></iframe>
      ) : (
        <video controls width="100%" height="315">
          <source src={videoUrl} type="video/mp4" />
          Your browser does not support the video tag.
        </video>
      )}
    </div>
  );
};

const ImageRenderer: React.FC<{ imageUrl: string }> = ({ imageUrl }) => (
  <div className="w-full p-2">
    <img src={imageUrl} alt="Image" className="h-auto max-w-full" />
  </div>
);

const isValidVideoUrl = (url: string): boolean => {
  const videoExtensions = /\.(mp4|webm|ogg)$/i;
  const youtubeRegex = /^(https?:\/\/)?(www\.)?(youtube\.com|youtu\.?be)\/.+$/;
  return videoExtensions.test(url) || youtubeRegex.test(url);
};

const isValidImageUrl = (url: string): boolean => {
  const imageExtensions = /\.(jpeg|jpg|gif|png|svg|webp)$/i;
  return imageExtensions.test(url);
};

export default function DataTable({
  title,
  truncateLongData,
  data,
}: DataTableProps) {
  const { toast } = useToast();
  const maxChars = 100;

  const copyData = (pin: string, data: string) => {
    navigator.clipboard.writeText(data).then(() => {
      toast({
        title: `"${pin}" data copied to clipboard!`,
        duration: 2000,
      });
    });
  };

  const renderCellContent = (value: any) => {
    if (typeof value === "string") {
      if (isValidVideoUrl(value)) {
        return <VideoRenderer videoUrl={value} />;
      } else if (isValidImageUrl(value)) {
        return <ImageRenderer imageUrl={value} />;
      }
    }

    const text =
      typeof value === "object" ? JSON.stringify(value) : String(value);
    return truncateLongData && text.length > maxChars
      ? text.slice(0, maxChars) + "..."
      : text;
  };

  return (
    <>
      {title && <strong className="mt-2 flex justify-center">{title}</strong>}
      <Table className="cursor-default select-text">
        <TableHeader>
          <TableRow>
            <TableHead>Pin</TableHead>
            <TableHead>Data</TableHead>
          </TableRow>
        </TableHeader>
        <TableBody>
          {Object.entries(data).map(([key, value]) => (
            <TableRow className="group" key={key}>
              <TableCell className="cursor-text">
                {beautifyString(key)}
              </TableCell>
              <TableCell className="cursor-text">
                <div className="flex min-h-9 items-center whitespace-pre-wrap">
                  <Button
                    className="absolute right-1 top-auto m-1 hidden p-2 group-hover:block"
                    variant="outline"
                    size="icon"
                    onClick={() =>
                      copyData(
                        beautifyString(key),
                        value
                          .map((i) =>
                            typeof i === "object"
                              ? JSON.stringify(i, null, 2)
                              : String(i),
                          )
                          .join(", "),
                      )
                    }
                    title="Copy Data"
                  >
                    <Clipboard size={18} />
                  </Button>
<<<<<<< HEAD
                  {value.map((item, index) => (
                    <React.Fragment key={index}>
                      {renderCellContent(item)}
                      {index < value.length - 1 && ", "}
                    </React.Fragment>
                  ))}
=======
                  {value
                    .map((i) => {
                      const text =
                        typeof i === "object"
                          ? JSON.stringify(i, null, 2)
                          : String(i);
                      return truncateLongData && text.length > maxChars
                        ? text.slice(0, maxChars) + "..."
                        : text;
                    })
                    .join(", ")}
>>>>>>> b4097f3a
                </div>
              </TableCell>
            </TableRow>
          ))}
        </TableBody>
      </Table>
    </>
  );
}<|MERGE_RESOLUTION|>--- conflicted
+++ resolved
@@ -93,7 +93,9 @@
     }
 
     const text =
-      typeof value === "object" ? JSON.stringify(value) : String(value);
+      typeof value === "object"
+        ? JSON.stringify(value, null, 2)
+        : String(value);
     return truncateLongData && text.length > maxChars
       ? text.slice(0, maxChars) + "..."
       : text;
@@ -137,26 +139,12 @@
                   >
                     <Clipboard size={18} />
                   </Button>
-<<<<<<< HEAD
                   {value.map((item, index) => (
                     <React.Fragment key={index}>
                       {renderCellContent(item)}
                       {index < value.length - 1 && ", "}
                     </React.Fragment>
                   ))}
-=======
-                  {value
-                    .map((i) => {
-                      const text =
-                        typeof i === "object"
-                          ? JSON.stringify(i, null, 2)
-                          : String(i);
-                      return truncateLongData && text.length > maxChars
-                        ? text.slice(0, maxChars) + "..."
-                        : text;
-                    })
-                    .join(", ")}
->>>>>>> b4097f3a
                 </div>
               </TableCell>
             </TableRow>
