--- conflicted
+++ resolved
@@ -117,11 +117,8 @@
                 value={agentName}
                 onChange={(e) => onNameChange(e.target.value)}
                 data-id="save-control-name-input"
-<<<<<<< HEAD
                 data-testid="save-control-name-input"
-=======
                 maxLength={100}
->>>>>>> e9a6c82a
               />
               <Label htmlFor="description">Description</Label>
               <Input
@@ -131,11 +128,8 @@
                 value={agentDescription}
                 onChange={(e) => onDescriptionChange(e.target.value)}
                 data-id="save-control-description-input"
-<<<<<<< HEAD
                 data-testid="save-control-description-input"
-=======
                 maxLength={500}
->>>>>>> e9a6c82a
               />
               {agentMeta?.version && (
                 <>
