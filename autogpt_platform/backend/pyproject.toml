[tool.poetry]
name = "autogpt-platform-backend"
version = "0.3.4"
description = "A platform for building AI-powered agentic workflows"
authors = ["AutoGPT <info@agpt.co>"]
readme = "README.md"
packages = [{ include = "backend", format = "sdist" }]


[tool.poetry.dependencies]
python = ">=3.11,<3.13"
aio-pika = "^9.5.4"
anthropic = "^0.45.2"
apscheduler = "^3.11.0"
autogpt-libs = { path = "../autogpt_libs", develop = true }
click = "^8.1.7"
discord-py = "^2.4.0"
e2b-code-interpreter = "^1.0.5"
fastapi = "^0.115.8"
feedparser = "^6.0.11"
flake8 = "^7.0.0"
google-api-python-client = "^2.160.0"
google-auth-oauthlib = "^1.2.1"
groq = "^0.18.0"
jinja2 = "^3.1.4"
jsonref = "^1.1.0"
jsonschema = "^4.22.0"
ollama = "^0.4.1"
openai = "^1.61.1"
praw = "~7.8.1"
prisma = "^0.15.0"
psutil = "^6.1.0"
pydantic = "^2.9.2"
pydantic-settings = "^2.3.4"
pyro5 = "^5.15"
pytest = "^8.2.1"
pytest-asyncio = "^0.25.3"
python-dotenv = "^1.0.1"
redis = "^5.2.0"
sentry-sdk = "2.20.0"
strenum = "^0.4.9"
stripe = "^11.5.0"
supabase = "2.13.0"
tenacity = "^9.0.0"
tweepy = "^4.14.0"
uvicorn = { extras = ["standard"], version = "^0.34.0" }
websockets = "^13.1"
youtube-transcript-api = "^0.6.2"
googlemaps = "^4.10.0"
replicate = "^1.0.4"
pinecone = "^5.3.1"
cryptography = "^43.0"
python-multipart = "^0.0.20"
sqlalchemy = "^2.0.36"
psycopg2-binary = "^2.9.10"
google-cloud-storage = "^3.0.0"
launchdarkly-server-sdk = "^9.8.0"
mem0ai = "^0.1.48"
todoist-api-python = "^2.1.7"
moviepy = "^2.1.2"
<<<<<<< HEAD
gravitasml = "0.1.2"
=======
pika = "^1.3.2"
>>>>>>> 610be988

[tool.poetry.group.dev.dependencies]
poethepoet = "^0.32.1"
httpx = "^0.27.0"
pytest-watcher = "^0.4.2"
requests = "^2.32.3"
ruff = "^0.9.2"
pyright = "^1.1.392"
isort = "^5.13.2"
black = "^24.10.0"
aiohappyeyeballs = "^2.4.4"
pytest-mock = "^3.14.0"
faker = "^33.3.1"

[build-system]
requires = ["poetry-core"]
build-backend = "poetry.core.masonry.api"

[tool.poetry.scripts]
app = "backend.app:main"
rest = "backend.rest:main"
ws = "backend.ws:main"
executor = "backend.exec:main"
cli = "backend.cli:main"
format = "linter:format"
lint = "linter:lint"
test = "run_tests:test"

[tool.isort]
profile = "black"

[tool.pytest-watcher]
now = false
clear = true
delay = 0.2
runner = "pytest"
runner_args = []
patterns = ["*.py"]
ignore_patterns = []

[tool.pytest.ini_options]
asyncio_mode = "auto"

[tool.ruff]
target-version = "py310"<|MERGE_RESOLUTION|>--- conflicted
+++ resolved
@@ -58,11 +58,8 @@
 mem0ai = "^0.1.48"
 todoist-api-python = "^2.1.7"
 moviepy = "^2.1.2"
-<<<<<<< HEAD
 gravitasml = "0.1.2"
-=======
 pika = "^1.3.2"
->>>>>>> 610be988
 
 [tool.poetry.group.dev.dependencies]
 poethepoet = "^0.32.1"
