[tool.poetry]
name = "autogpt-platform-backend"
version = "0.3.4"
description = "A platform for building AI-powered agentic workflows"
authors = ["AutoGPT <info@agpt.co>"]
readme = "README.md"
packages = [{ include = "backend", format = "sdist" }]


[tool.poetry.dependencies]
python = ">=3.10,<3.13"
aio-pika = "^9.5.4"
anthropic = "^0.40.0"
apscheduler = "^3.11.0"
autogpt-libs = { path = "../autogpt_libs", develop = true }
click = "^8.1.7"
discord-py = "^2.4.0"
e2b-code-interpreter = "^1.0.1"
fastapi = "^0.115.5"
feedparser = "^6.0.11"
flake8 = "^7.0.0"
google-api-python-client = "^2.154.0"
google-auth-oauthlib = "^1.2.1"
groq = "^0.13.1"
jinja2 = "^3.1.4"
jsonref = "^1.1.0"
jsonschema = "^4.22.0"
ollama = "^0.4.1"
openai = "^1.57.4"
praw = "~7.8.1"
prisma = "^0.15.0"
psutil = "^6.1.0"
pydantic = "^2.9.2"
pydantic-settings = "^2.3.4"
pyro5 = "^5.15"
pytest = "^8.2.1"
pytest-asyncio = "^0.25.0"
python-dotenv = "^1.0.1"
redis = "^5.2.0"
sentry-sdk = "2.19.2"
strenum = "^0.4.9"
<<<<<<< HEAD
stripe = "^11.3.0"
supabase = "^2.10.0"
=======
supabase = "2.11.0"
>>>>>>> 56180723
tenacity = "^9.0.0"
tweepy = "^4.14.0"
uvicorn = { extras = ["standard"], version = "^0.34.0" }
websockets = "^13.1"
youtube-transcript-api = "^0.6.2"
googlemaps = "^4.10.0"
replicate = "^1.0.4"
pinecone = "^5.3.1"
cryptography = "^43.0"
python-multipart = "^0.0.20"
sqlalchemy = "^2.0.36"
psycopg2-binary = "^2.9.10"
google-cloud-storage = "^2.18.2"
launchdarkly-server-sdk = "^9.8.0"

[tool.poetry.group.dev.dependencies]
poethepoet = "^0.31.0"
httpx = "^0.27.0"
pytest-watcher = "^0.4.2"
requests = "^2.32.3"
ruff = "^0.8.0"
pyright = "^1.1.389"
isort = "^5.13.2"
black = "^24.10.0"
aiohappyeyeballs = "^2.4.3"
pytest-mock = "^3.14.0"
faker = "^33.1.0"

[build-system]
requires = ["poetry-core"]
build-backend = "poetry.core.masonry.api"

[tool.poetry.scripts]
app = "backend.app:main"
rest = "backend.rest:main"
ws = "backend.ws:main"
executor = "backend.exec:main"
cli = "backend.cli:main"
format = "linter:format"
lint = "linter:lint"
test = "run_tests:test"

[tool.isort]
profile = "black"

[tool.pytest-watcher]
now = false
clear = true
delay = 0.2
runner = "pytest"
runner_args = []
patterns = ["*.py"]
ignore_patterns = []

[tool.pytest.ini_options]
asyncio_mode = "auto"

[tool.ruff]
target-version = "py310"<|MERGE_RESOLUTION|>--- conflicted
+++ resolved
@@ -39,12 +39,8 @@
 redis = "^5.2.0"
 sentry-sdk = "2.19.2"
 strenum = "^0.4.9"
-<<<<<<< HEAD
 stripe = "^11.3.0"
-supabase = "^2.10.0"
-=======
 supabase = "2.11.0"
->>>>>>> 56180723
 tenacity = "^9.0.0"
 tweepy = "^4.14.0"
 uvicorn = { extras = ["standard"], version = "^0.34.0" }
