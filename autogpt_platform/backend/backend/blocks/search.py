--- conflicted
+++ resolved
@@ -1,41 +1,12 @@
-<<<<<<< HEAD
-from typing import Any, Dict, Literal, Optional
-from urllib.parse import quote
-
-import requests
-from autogpt_libs.supabase_integration_credentials_store import APIKeyCredentials
-=======
 from typing import Literal
 from urllib.parse import quote
 
 from autogpt_libs.supabase_integration_credentials_store.types import APIKeyCredentials
 from pydantic import SecretStr
->>>>>>> c6e838da
 
 from backend.blocks.helpers.http import GetRequest
 from backend.data.block import Block, BlockCategory, BlockOutput, BlockSchema
-<<<<<<< HEAD
-from backend.data.model import (
-    BlockSecret,
-    CredentialsField,
-    CredentialsMetaInput,
-    SchemaField,
-    SecretField,
-)
-
-
-class GetRequest:
-    @classmethod
-    def get_request(
-        cls, url: str, json=False, headers: Optional[Dict[str, str]] = None
-    ) -> Any:
-        headers = headers or {}
-        response = requests.get(url, headers=headers)
-        response.raise_for_status()
-        return response.json() if json else response.text
-=======
 from backend.data.model import CredentialsField, CredentialsMetaInput, SchemaField
->>>>>>> c6e838da
 
 
 class GetWikipediaSummaryBlock(Block, GetRequest):
