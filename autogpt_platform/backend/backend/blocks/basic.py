--- conflicted
+++ resolved
@@ -143,23 +143,15 @@
     """
 
     class Input(BlockSchema):
-<<<<<<< HEAD
-        value: Any = SchemaField(
-            description="The value to be passed as input.", default=None, advanced=False
-        )
-        name: str = SchemaField(description="The name of the input.")
-        title: str | None = SchemaField(
-            description="The title of the input.", default=None, advanced=True
-        )
-        description: str | None = SchemaField(
-=======
         name: str = SchemaField(description="The name of the input.")
         value: Any = SchemaField(
             description="The value to be passed as input.",
             default=None,
         )
-        description: str = SchemaField(
->>>>>>> e84910b4
+        title: str | None = SchemaField(
+            description="The title of the input.", default=None, advanced=True
+        )
+        description: str | None = SchemaField(
             description="The description of the input.",
             default=None,
             advanced=True,
