--- conflicted
+++ resolved
@@ -444,27 +444,16 @@
                 if i == 0:
                     fields = (
                         block.output_schema.get_fields()
-<<<<<<< HEAD
                         if block.block_type not in [BlockType.AGENT]
-=======
-                        if block.block_type not in [BlockType.AGENT, BlockType.AI]
->>>>>>> b603ed2d
                         else vals.get("output_schema", {}).get("properties", {}).keys()
                     )
                 else:
                     fields = (
                         block.input_schema.get_fields()
-<<<<<<< HEAD
                         if block.block_type not in [BlockType.AGENT]
                         else vals.get("input_schema", {}).get("properties", {}).keys()
                     )
                 if sanitized_name not in fields and not name.startswith("tools_^_"):
-=======
-                        if block.block_type not in [BlockType.AGENT, BlockType.AI]
-                        else vals.get("input_schema", {}).get("properties", {}).keys()
-                    )
-                if sanitized_name not in fields and not name.startswith("tools_"):
->>>>>>> b603ed2d
                     fields_msg = f"Allowed fields: {fields}"
                     raise ValueError(f"{suffix}, `{name}` invalid, {fields_msg}")
 
