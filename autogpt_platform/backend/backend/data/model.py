--- conflicted
+++ resolved
@@ -372,7 +372,6 @@
     amount: int
     """Amount of credits to top up."""
     threshold: int
-<<<<<<< HEAD
     """Threshold to trigger auto top up."""
 
 
@@ -400,7 +399,4 @@
 
 class TransactionHistory(BaseModel):
     transactions: list[UserTransaction]
-    next_transaction_time: datetime | None
-=======
-    """Threshold to trigger auto top up."""
->>>>>>> 33c718a9
+    next_transaction_time: datetime | None