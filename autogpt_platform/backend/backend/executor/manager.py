--- conflicted
+++ resolved
@@ -560,15 +560,10 @@
         timing_info, (exec_stats, error) = cls._on_graph_execution(
             graph_exec, cancel, log_metadata
         )
-<<<<<<< HEAD
-
-        result = cls.db_client.update_graph_execution_stats(
-=======
         exec_stats["walltime"] = timing_info.wall_time
         exec_stats["cputime"] = timing_info.cpu_time
         exec_stats["error"] = str(error) if error else None
-        cls.db_client.update_graph_execution_stats(
->>>>>>> 08fc2579
+        result = cls.db_client.update_graph_execution_stats(
             graph_exec_id=graph_exec.graph_exec_id,
             stats=exec_stats,
         )
