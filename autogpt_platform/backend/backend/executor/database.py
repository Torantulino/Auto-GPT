--- conflicted
+++ resolved
@@ -15,12 +15,8 @@
     upsert_execution_output,
 )
 from backend.data.graph import get_graph, get_node
-<<<<<<< HEAD
 from backend.data.queue import RedisEventBus
-=======
-from backend.data.queue import RedisEventQueue
 from backend.data.user import get_user_metadata, update_user_metadata
->>>>>>> 30a62f89
 from backend.util.service import AppService, expose
 from backend.util.settings import Config
 
