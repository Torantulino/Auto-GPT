--- conflicted
+++ resolved
@@ -16,17 +16,13 @@
     upsert_execution_input,
     upsert_execution_output,
 )
-<<<<<<< HEAD
-from backend.data.graph import get_graph, get_graph_metadata, get_node
 from backend.data.notifications import (
     create_or_add_to_user_notification_batch,
     empty_user_notification_batch,
     get_user_notification_batch,
     get_user_notification_last_message_in_batch,
 )
-=======
-from backend.data.graph import get_graph, get_node
->>>>>>> a692eedb
+from backend.data.graph import get_graph, get_graph_metadata, get_node
 from backend.data.user import (
     get_user_integrations,
     get_user_metadata,
