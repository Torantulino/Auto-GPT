import datetime
<<<<<<< HEAD
import json
import typing
=======
from typing import Any
>>>>>>> ce1d63c5

import prisma.models
import pydantic

<<<<<<< HEAD
import backend.data.block
import backend.data.graph
import backend.server.model
=======
import backend.data.block as block_model
import backend.data.graph as graph_model
import backend.server.model as server_model
>>>>>>> ce1d63c5


class LibraryAgent(pydantic.BaseModel):
    id: str  # Changed from agent_id to match GraphMeta

    agent_id: str
    agent_version: int  # Changed from agent_version to match GraphMeta

    preset_id: str | None

    updated_at: datetime.datetime

    name: str
    description: str

    # Made input_schema and output_schema match GraphMeta's type
<<<<<<< HEAD
    input_schema: dict[str, typing.Any]  # Should be BlockIOObjectSubSchema in frontend
    output_schema: dict[str, typing.Any]  # Should be BlockIOObjectSubSchema in frontend
=======
    input_schema: dict[str, Any]  # Should be BlockIOObjectSubSchema in frontend
    output_schema: dict[str, Any]  # Should be BlockIOObjectSubSchema in frontend
>>>>>>> ce1d63c5

    is_favorite: bool
    is_created_by_user: bool

    is_latest_version: bool

    @staticmethod
    def from_db(agent: prisma.models.LibraryAgent):
        if not agent.Agent:
            raise ValueError("AgentGraph is required")

<<<<<<< HEAD
        graph = backend.data.graph.GraphModel.from_db(agent.Agent)
=======
        graph = graph_model.GraphModel.from_db(agent.Agent)
>>>>>>> ce1d63c5

        agent_updated_at = agent.Agent.updatedAt
        lib_agent_updated_at = agent.updatedAt

        # Take the latest updated_at timestamp either when the graph was updated or the library agent was updated
        updated_at = (
            max(agent_updated_at, lib_agent_updated_at)
            if agent_updated_at
            else lib_agent_updated_at
        )

        return LibraryAgent(
            id=agent.id,
            agent_id=agent.agentId,
            agent_version=agent.agentVersion,
            updated_at=updated_at,
            name=graph.name,
            description=graph.description,
            input_schema=graph.input_schema,
            output_schema=graph.output_schema,
            is_favorite=agent.isFavorite,
            is_created_by_user=agent.isCreatedByUser,
            is_latest_version=graph.is_active,
            preset_id=agent.AgentPreset.id if agent.AgentPreset else None,
        )


class LibraryAgentPreset(pydantic.BaseModel):
    id: str
    updated_at: datetime.datetime

    agent_id: str
    agent_version: int

    name: str
    description: str

    is_active: bool

<<<<<<< HEAD
    inputs: dict[str, typing.Union[backend.data.block.BlockInput, typing.Any]]

    @staticmethod
    def from_db(preset: prisma.models.AgentPreset):
        input_data = {}

        for data in preset.InputPresets or []:
            input_data[data.name] = json.loads(data.data)
=======
    inputs: block_model.BlockInput

    @staticmethod
    def from_db(preset: prisma.models.AgentPreset):
        input_data: block_model.BlockInput = {}

        for preset_input in preset.InputPresets or []:
            input_data[preset_input.name] = preset_input.data
>>>>>>> ce1d63c5

        return LibraryAgentPreset(
            id=preset.id,
            updated_at=preset.updatedAt,
            agent_id=preset.agentId,
            agent_version=preset.agentVersion,
            name=preset.name,
            description=preset.description,
            is_active=preset.isActive,
            inputs=input_data,
        )


class LibraryAgentPresetResponse(pydantic.BaseModel):
    presets: list[LibraryAgentPreset]
<<<<<<< HEAD
    pagination: backend.server.model.Pagination
=======
    pagination: server_model.Pagination
>>>>>>> ce1d63c5


class CreateLibraryAgentPresetRequest(pydantic.BaseModel):
    name: str
    description: str
<<<<<<< HEAD
    inputs: dict[str, typing.Union[backend.data.block.BlockInput, typing.Any]]
=======
    inputs: block_model.BlockInput
>>>>>>> ce1d63c5
    agent_id: str
    agent_version: int
    is_active: bool<|MERGE_RESOLUTION|>--- conflicted
+++ resolved
@@ -1,23 +1,12 @@
 import datetime
-<<<<<<< HEAD
-import json
-import typing
-=======
 from typing import Any
->>>>>>> ce1d63c5
 
 import prisma.models
 import pydantic
 
-<<<<<<< HEAD
-import backend.data.block
-import backend.data.graph
-import backend.server.model
-=======
 import backend.data.block as block_model
 import backend.data.graph as graph_model
 import backend.server.model as server_model
->>>>>>> ce1d63c5
 
 
 class LibraryAgent(pydantic.BaseModel):
@@ -34,13 +23,8 @@
     description: str
 
     # Made input_schema and output_schema match GraphMeta's type
-<<<<<<< HEAD
-    input_schema: dict[str, typing.Any]  # Should be BlockIOObjectSubSchema in frontend
-    output_schema: dict[str, typing.Any]  # Should be BlockIOObjectSubSchema in frontend
-=======
     input_schema: dict[str, Any]  # Should be BlockIOObjectSubSchema in frontend
     output_schema: dict[str, Any]  # Should be BlockIOObjectSubSchema in frontend
->>>>>>> ce1d63c5
 
     is_favorite: bool
     is_created_by_user: bool
@@ -52,11 +36,7 @@
         if not agent.Agent:
             raise ValueError("AgentGraph is required")
 
-<<<<<<< HEAD
-        graph = backend.data.graph.GraphModel.from_db(agent.Agent)
-=======
         graph = graph_model.GraphModel.from_db(agent.Agent)
->>>>>>> ce1d63c5
 
         agent_updated_at = agent.Agent.updatedAt
         lib_agent_updated_at = agent.updatedAt
@@ -96,16 +76,6 @@
 
     is_active: bool
 
-<<<<<<< HEAD
-    inputs: dict[str, typing.Union[backend.data.block.BlockInput, typing.Any]]
-
-    @staticmethod
-    def from_db(preset: prisma.models.AgentPreset):
-        input_data = {}
-
-        for data in preset.InputPresets or []:
-            input_data[data.name] = json.loads(data.data)
-=======
     inputs: block_model.BlockInput
 
     @staticmethod
@@ -114,7 +84,6 @@
 
         for preset_input in preset.InputPresets or []:
             input_data[preset_input.name] = preset_input.data
->>>>>>> ce1d63c5
 
         return LibraryAgentPreset(
             id=preset.id,
@@ -130,21 +99,13 @@
 
 class LibraryAgentPresetResponse(pydantic.BaseModel):
     presets: list[LibraryAgentPreset]
-<<<<<<< HEAD
-    pagination: backend.server.model.Pagination
-=======
     pagination: server_model.Pagination
->>>>>>> ce1d63c5
 
 
 class CreateLibraryAgentPresetRequest(pydantic.BaseModel):
     name: str
     description: str
-<<<<<<< HEAD
-    inputs: dict[str, typing.Union[backend.data.block.BlockInput, typing.Any]]
-=======
     inputs: block_model.BlockInput
->>>>>>> ce1d63c5
     agent_id: str
     agent_version: int
     is_active: bool