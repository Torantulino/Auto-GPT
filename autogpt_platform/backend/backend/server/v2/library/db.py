--- conflicted
+++ resolved
@@ -1,12 +1,5 @@
-from __future__ import annotations
-
-import asyncio
-import json
 import logging
-<<<<<<< HEAD
-from typing import List, Optional
-=======
->>>>>>> e9cf61aa
+from typing import Optional
 
 import fastapi
 import prisma.errors
@@ -14,32 +7,23 @@
 import prisma.models
 import prisma.types
 
-<<<<<<< HEAD
 import backend.data.includes
-import backend.server.model
-import backend.server.v2.library.model
-import backend.server.v2.store.exceptions
-import backend.server.v2.store.image_gen
-import backend.server.v2.store.media
-=======
 import backend.server.model
 import backend.server.v2.library.model as library_model
 import backend.server.v2.store.exceptions as store_exceptions
 import backend.server.v2.store.image_gen as store_image_gen
 import backend.server.v2.store.media as store_media
->>>>>>> e9cf61aa
 
 logger = logging.getLogger(__name__)
 
 
 async def get_library_agents(
-<<<<<<< HEAD
     user_id: str,
     search_term: Optional[str] = None,
-    sort_by: backend.server.v2.library.model.LibraryAgentSort = backend.server.v2.library.model.LibraryAgentSort.UPDATED_AT,
+    sort_by: library_model.LibraryAgentSort = library_model.LibraryAgentSort.UPDATED_AT,
     page: int = 1,
     page_size: int = 50,
-) -> backend.server.v2.library.model.LibraryAgentResponse:
+) -> library_model.LibraryAgentResponse:
     """
     Retrieves a paginated list of LibraryAgent records for a given user.
 
@@ -57,32 +41,24 @@
         DatabaseError: If there is an issue fetching from Prisma.
     """
     logger.debug(
-        "Fetching library agents for user_id=%s, search_term=%s, sort_by=%s, page=%d, page_size=%d",
-        user_id,
-        search_term,
-        sort_by,
-        page,
-        page_size,
-    )
-
-    # Basic input validation
+        f"Fetching library agents for user_id={user_id}, "
+        f"search_term={repr(search_term)}, "
+        f"sort_by={sort_by}, page={page}, page_size={page_size}"
+    )
+
     if page < 1 or page_size < 1:
-        logger.warning("Invalid pagination: page=%d, page_size=%d", page, page_size)
-        raise backend.server.v2.store.exceptions.DatabaseError(
-            "Invalid pagination input."
-        )
+        logger.warning(f"Invalid pagination: page={page}, page_size={page_size}")
+        raise store_exceptions.DatabaseError("Invalid pagination input")
 
     if search_term and len(search_term.strip()) > 100:
-        logger.warning("Search term too long: %s", search_term)
-        raise backend.server.v2.store.exceptions.DatabaseError(
-            "Search term is too long."
-        )
-
-    where_clause = prisma.types.LibraryAgentWhereInput(
-        userId=user_id,
-        isDeleted=False,
-        isArchived=False,
-    )
+        logger.warning(f"Search term too long: {repr(search_term)}")
+        raise store_exceptions.DatabaseError("Search term is too long")
+
+    where_clause: prisma.types.LibraryAgentWhereInput = {
+        "userId": user_id,
+        "isDeleted": False,
+        "isArchived": False,
+    }
 
     # Build search filter if applicable
     if search_term:
@@ -90,35 +66,11 @@
             {
                 "Agent": {
                     "is": {"name": {"contains": search_term, "mode": "insensitive"}}
-=======
-    user_id: str, search_query: str | None = None
-) -> list[library_model.LibraryAgent]:
-    logger.debug(
-        f"Fetching library agents for user_id={user_id} search_query={search_query}"
-    )
-
-    if search_query and len(search_query.strip()) > 100:
-        logger.warning(f"Search query too long: {search_query}")
-        raise store_exceptions.DatabaseError("Search query is too long.")
-
-    where_clause: prisma.types.LibraryAgentWhereInput = {
-        "userId": user_id,
-        "isDeleted": False,
-        "isArchived": False,
-    }
-
-    if search_query:
-        where_clause["OR"] = [
-            {
-                "Agent": {
-                    "is": {"name": {"contains": search_query, "mode": "insensitive"}}
->>>>>>> e9cf61aa
                 }
             },
             {
                 "Agent": {
                     "is": {
-<<<<<<< HEAD
                         "description": {"contains": search_term, "mode": "insensitive"}
                     }
                 }
@@ -128,38 +80,23 @@
     # Determine sorting
     order_by: prisma.types.LibraryAgentOrderByInput | None = None
 
-    if sort_by == backend.server.v2.library.model.LibraryAgentSort.CREATED_AT:
+    if sort_by == library_model.LibraryAgentSort.CREATED_AT:
         order_by = {"createdAt": "asc"}
-    elif sort_by == backend.server.v2.library.model.LibraryAgentSort.UPDATED_AT:
+    elif sort_by == library_model.LibraryAgentSort.UPDATED_AT:
         order_by = {"updatedAt": "desc"}
 
     try:
-        # Query Prisma
-=======
-                        "description": {"contains": search_query, "mode": "insensitive"}
-                    }
-                }
-            },
-        ]
-
-    try:
->>>>>>> e9cf61aa
         library_agents = await prisma.models.LibraryAgent.prisma().find_many(
             where=where_clause,
             include={
                 "Agent": {
                     "include": {
-<<<<<<< HEAD
                         **backend.data.includes.AGENT_GRAPH_INCLUDE,
-=======
-                        "AgentNodes": {"include": {"Input": True, "Output": True}},
->>>>>>> e9cf61aa
                         "AgentGraphExecution": {"where": {"userId": user_id}},
                     }
                 },
                 "Creator": True,
             },
-<<<<<<< HEAD
             order=order_by,
             skip=(page - 1) * page_size,
             take=page_size,
@@ -168,16 +105,13 @@
             where=where_clause
         )
 
-        # Build response
-        response = backend.server.v2.library.model.LibraryAgentResponse(
-            agents=(
-                [
-                    backend.server.v2.library.model.LibraryAgent.from_db(agent)
-                    for agent in library_agents
-                ]
-                if library_agents
-                else []
-            ),
+        logger.debug(
+            f"Retrieved {len(library_agents)} library agents for user #{user_id}"
+        )
+        return library_model.LibraryAgentResponse(
+            agents=[
+                library_model.LibraryAgent.from_db(agent) for agent in library_agents
+            ],
             pagination=backend.server.model.Pagination(
                 total_items=agent_count,
                 total_pages=(agent_count + page_size - 1) // page_size,
@@ -185,19 +119,10 @@
                 page_size=page_size,
             ),
         )
-        logger.info(
-            "Retrieved %d agents out of %d for user_id=%s",
-            len(library_agents),
-            agent_count,
-            user_id,
-        )
-        return response
-
-    except prisma.errors.PrismaError as e:
-        logger.exception("Database error fetching library agents.")
-        raise backend.server.v2.store.exceptions.DatabaseError(
-            "Unable to fetch library agents."
-        ) from e
+
+    except prisma.errors.PrismaError as e:
+        logger.error(f"Database error fetching library agents: {e}")
+        raise store_exceptions.DatabaseError("Failed to fetch library agents") from e
 
 
 async def create_library_agent(
@@ -221,59 +146,54 @@
         DatabaseError: If there's an error during creation or if image generation fails.
     """
     logger.info(
-        "Creating library agent for agent_id=%s, agent_version=%d, user_id=%s",
-        agent_id,
-        agent_version,
-        user_id,
-    )
-
-    # Fetch agent
-    try:
-        agent = await prisma.models.AgentGraph.prisma().find_first(
-            where={"id": agent_id, "version": agent_version}
-        )
-    except prisma.errors.PrismaError as e:
-        logger.exception("Database error finding agent.")
-        raise backend.server.v2.store.exceptions.DatabaseError(
-            "Failed to find agent"
+        f"Creating library agent for graph #{agent_id} v{agent_version}; "
+        f"user #{user_id}"
+    )
+
+    # Fetch agent graph
+    try:
+        agent = await prisma.models.AgentGraph.prisma().find_unique(
+            where={"graphVersionId": {"id": agent_id, "version": agent_version}}
+        )
+    except prisma.errors.PrismaError as e:
+        logger.exception("Database error fetching agent")
+        raise store_exceptions.DatabaseError("Failed to fetch agent") from e
+
+    if not agent:
+        raise store_exceptions.AgentNotFoundError(
+            f"Agent #{agent_id} v{agent_version} not found"
+        )
+
+    # Use .jpeg here since we are generating JPEG images
+    filename = f"agent_{agent_id}.jpeg"
+    try:
+        if not (image_url := await store_media.check_media_exists(user_id, filename)):
+            # Generate agent image as JPEG
+            image = await store_image_gen.generate_agent_image(agent=agent)
+
+            # Create UploadFile with the correct filename and content_type
+            image_file = fastapi.UploadFile(file=image, filename=filename)
+
+            image_url = await store_media.upload_media(
+                user_id=user_id, file=image_file, use_file_name=True
+            )
+    except Exception as e:
+        logger.error(f"Error generating and uploading agent image: {e}")
+        raise store_exceptions.DatabaseError(
+            "Failed to generate and upload agent image"
         ) from e
 
-    if not agent:
-        logger.warning("Agent not found: %s (version %d)", agent_id, agent_version)
-        raise backend.server.v2.store.exceptions.AgentNotFoundError(
-            f"Agent {agent_id} (version {agent_version}) not found."
-        )
-
-    # Generate or find agent image
-    filename = f"agent_{agent_id}.jpeg"
-    try:
-        image_url = await backend.server.v2.store.media.check_media_exists(
-            user_id, filename
-        )
-        if not image_url:
-            image = await backend.server.v2.store.image_gen.generate_agent_image(
-                agent=agent
-            )
-            image_file = fastapi.UploadFile(file=image, filename=filename)
-            image_url = await backend.server.v2.store.media.upload_media(
-                user_id=user_id, file=image_file, use_file_name=True
-            )
-    except Exception as e:
-        logger.exception("Error generating agent image.")
-        raise backend.server.v2.store.exceptions.DatabaseError(
-            "Failed to generate agent image"
-        ) from e
-
-    # Create library agent
-    try:
-        library_agent = await prisma.models.LibraryAgent.prisma().create(
+    try:
+        return await prisma.models.LibraryAgent.prisma().create(
             data={
                 "image_url": image_url,
+                "userId": user_id,
+                "agentId": agent_id,
+                "agentVersion": agent_version,
                 "isCreatedByUser": (user_id == agent.userId),
                 "useGraphIsActiveVersion": True,
-                "isDeleted": False,
-                "isArchived": False,
                 "User": {"connect": {"id": agent.userId}},
+                "Creator": {"connect": {"id": agent.userId}},
                 "Agent": {
                     "connect": {
                         "graphVersionId": {"id": agent_id, "version": agent_version}
@@ -281,12 +201,9 @@
                 },
             }
         )
-        return library_agent
-    except prisma.errors.PrismaError as e:
-        logger.exception("Database error creating agent to library.")
-        raise backend.server.v2.store.exceptions.DatabaseError(
-            "Failed to create agent in library"
-        ) from e
+    except prisma.errors.PrismaError as e:
+        logger.error(f"Database error creating agent in library: {e}")
+        raise store_exceptions.DatabaseError("Failed to create agent in library") from e
 
 
 async def update_agent_version_in_library(
@@ -306,32 +223,30 @@
         DatabaseError: If there's an error with the update.
     """
     logger.debug(
-        "Updating agent version in library for user_id=%s, agent_id=%s, new_version=%d",
-        user_id,
-        agent_id,
-        agent_version,
-    )
-    try:
-        await prisma.models.LibraryAgent.prisma().update_many(
+        f"Updating agent version in library for user #{user_id}, "
+        f"agent #{agent_id} v{agent_version}"
+    )
+    try:
+        library_agent = await prisma.models.LibraryAgent.prisma().find_first_or_raise(
             where={
                 "userId": user_id,
                 "agentId": agent_id,
                 "useGraphIsActiveVersion": True,
             },
-            data=prisma.types.LibraryAgentUpdateInput(
-                Agent=prisma.types.AgentGraphUpdateOneWithoutRelationsInput(
-                    connect=prisma.types._AgentGraphCompoundPrimaryKey(
-                        graphVersionId=prisma.types._AgentGraphCompoundPrimaryKeyInner(
-                            id=agent_id,
-                            version=agent_version,
-                        )
-                    )
-                ),
-            ),
-        )
-    except prisma.errors.PrismaError as e:
-        logger.exception("Database error updating agent version in library.")
-        raise backend.server.v2.store.exceptions.DatabaseError(
+        )
+        await prisma.models.LibraryAgent.prisma().update(
+            where={"id": library_agent.id},
+            data={
+                "Agent": {
+                    "connect": {
+                        "graphVersionId": {"id": agent_id, "version": agent_version}
+                    },
+                },
+            },
+        )
+    except prisma.errors.PrismaError as e:
+        logger.error(f"Database error updating agent version in library: {e}")
+        raise store_exceptions.DatabaseError(
             "Failed to update agent version in library"
         ) from e
 
@@ -371,152 +286,6 @@
     try:
         await prisma.models.LibraryAgent.prisma().update_many(
             where={"id": library_agent_id, "userId": user_id},
-            data=prisma.types.LibraryAgentUpdateInput(
-                useGraphIsActiveVersion=auto_update_version,
-                isFavorite=is_favorite,
-                isArchived=is_archived,
-                isDeleted=is_deleted,
-            ),
-        )
-    except prisma.errors.PrismaError as e:
-        logger.exception("Database error updating library agent.")
-        raise backend.server.v2.store.exceptions.DatabaseError(
-            "Failed to update library agent"
-        ) from e
-
-
-async def add_store_agent_to_library(
-    store_listing_version_id: str, user_id: str
-) -> Optional[prisma.models.LibraryAgent]:
-    """
-    Adds an agent from a store listing version to the user's library if they don't already have it.
-
-    Args:
-        store_listing_version_id: The ID of the store listing version containing the agent.
-        user_id: The user’s library to which the agent is being added.
-
-    Returns:
-        The newly created LibraryAgent if successfully added, or None if the agent already exists.
-
-    Raises:
-        AgentNotFoundError: If the store listing or associated agent is not found.
-        DatabaseError: If there's an issue creating the LibraryAgent record.
-    """
-    logger.debug(
-        "Adding agent from store listing version %s to library for user %s",
-        store_listing_version_id,
-        user_id,
-=======
-            order=[{"updatedAt": "desc"}],
-        )
-        logger.debug(f"Retrieved {len(library_agents)} agents for user_id={user_id}.")
-        return [library_model.LibraryAgent.from_db(agent) for agent in library_agents]
-    except prisma.errors.PrismaError as e:
-        logger.error(f"Database error fetching library agents: {e}")
-        raise store_exceptions.DatabaseError("Failed to fetch library agents") from e
-
-
-async def create_library_agent(
-    agent_id: str, agent_version: int, user_id: str
-) -> prisma.models.LibraryAgent:
-    """
-    Adds an agent to the user's library (LibraryAgent table)
-    """
-
-    try:
-        agent = await prisma.models.AgentGraph.prisma().find_unique(
-            where={"id": agent_id, "version": agent_version}
-        )
-
-        if not agent:
-            raise store_exceptions.AgentNotFoundError(
-                f"Agent {agent_id} version {agent_version} not found"
-            )
-        try:
-            # Use .jpeg here since we are generating JPEG images
-            filename = f"agent_{agent_id}.jpeg"
-
-            image_url = await store_media.check_media_exists(user_id, filename)
-
-            if not image_url:
-                # Generate agent image as JPEG
-                image = await store_image_gen.generate_agent_image(agent=agent)
-
-                # Create UploadFile with the correct filename and content_type
-                image_file = fastapi.UploadFile(
-                    file=image,
-                    filename=filename,
-                )
-
-                image_url = await store_media.upload_media(
-                    user_id=user_id, file=image_file, use_file_name=True
-                )
-        except Exception as e:
-            logger.error(f"Error generating agent image: {e}")
-            raise store_exceptions.DatabaseError(
-                "Failed to generate agent image"
-            ) from e
-
-        return await prisma.models.LibraryAgent.prisma().create(
-            data={
-                "userId": user_id,
-                "agentId": agent_id,
-                "agentVersion": agent_version,
-                "isCreatedByUser": False,
-                "useGraphIsActiveVersion": True,
-                "Creator": {"connect": {"id": agent.userId}},
-            }
-        )
-    except prisma.errors.PrismaError as e:
-        logger.error(f"Database error creating agent in library: {str(e)}")
-        raise store_exceptions.DatabaseError("Failed to create agent in library") from e
-
-
-async def update_agent_version_in_library(
-    user_id: str, agent_id: str, agent_version: int
-) -> None:
-    """
-    Updates the agent version in the library
-    """
-    try:
-        library_agent = await prisma.models.LibraryAgent.prisma().find_first_or_raise(
-            where={
-                "userId": user_id,
-                "agentId": agent_id,
-                "useGraphIsActiveVersion": True,
-            },
-        )
-        await prisma.models.LibraryAgent.prisma().update(
-            where={"id": library_agent.id},
-            data={
-                "Agent": {
-                    "connect": {
-                        "graphVersionId": {"id": agent_id, "version": agent_version}
-                    },
-                },
-            },
-        )
-    except prisma.errors.PrismaError as e:
-        logger.error(f"Database error updating agent version in library: {str(e)}")
-        raise store_exceptions.DatabaseError(
-            "Failed to update agent version in library"
-        ) from e
-
-
-async def update_library_agent(
-    library_agent_id: str,
-    user_id: str,
-    auto_update_version: bool = False,
-    is_favorite: bool = False,
-    is_archived: bool = False,
-    is_deleted: bool = False,
-) -> None:
-    """
-    Updates the library agent with the given fields
-    """
-    try:
-        await prisma.models.LibraryAgent.prisma().update_many(
-            where={"id": library_agent_id, "userId": user_id},
             data={
                 "useGraphIsActiveVersion": auto_update_version,
                 "isFavorite": is_favorite,
@@ -538,21 +307,30 @@
             where={"agentId": graph_id, "userId": user_id}
         )
     except prisma.errors.PrismaError as e:
-        logger.error(f"Database error deleting library agent: {str(e)}")
+        logger.error(f"Database error deleting library agent: {e}")
         raise store_exceptions.DatabaseError("Failed to delete library agent") from e
 
 
 async def add_store_agent_to_library(
     store_listing_version_id: str, user_id: str
-) -> None:
-    """
-    Finds the agent from the store listing version and adds it to the user's library (LibraryAgent table)
-    if they don't already have it
+) -> Optional[prisma.models.LibraryAgent]:
+    """
+    Adds an agent from a store listing version to the user's library if they don't already have it.
+
+    Args:
+        store_listing_version_id: The ID of the store listing version containing the agent.
+        user_id: The user’s library to which the agent is being added.
+
+    Returns:
+        The newly created LibraryAgent if successfully added, or None if the agent already exists.
+
+    Raises:
+        AgentNotFoundError: If the store listing or associated agent is not found.
+        DatabaseError: If there's an issue creating the LibraryAgent record.
     """
     logger.debug(
         f"Adding agent from store listing version #{store_listing_version_id} "
         f"to library for user #{user_id}"
->>>>>>> e9cf61aa
     )
 
     try:
@@ -563,31 +341,16 @@
         )
         if not store_listing_version or not store_listing_version.Agent:
             logger.warning(
-                "Store listing version not found or has no Agent: %s",
-                store_listing_version_id,
-            )
-<<<<<<< HEAD
-            raise backend.server.v2.store.exceptions.AgentNotFoundError(
-                f"Store listing version {store_listing_version_id} not found or invalid."
-=======
+                f"Store listing version not found: {store_listing_version_id}"
+            )
             raise store_exceptions.AgentNotFoundError(
-                f"Store listing version {store_listing_version_id} not found"
->>>>>>> e9cf61aa
-            )
-
-        # We need the agent object to be able to check if
-        # the user_id is the same as the agent's user_id
+                f"Store listing version {store_listing_version_id} not found or invalid"
+            )
+
         agent = store_listing_version.Agent
         if agent.userId == user_id:
             logger.warning(
-<<<<<<< HEAD
-                "User %s attempted to add their own agent to their library", user_id
-            )
-            raise backend.server.v2.store.exceptions.DatabaseError(
-                "Cannot add own agent to library."
-=======
-                f"User #{user_id} cannot add their own agent to their library"
->>>>>>> e9cf61aa
+                f"User #{user_id} attempted to add their own agent to their library"
             )
             raise store_exceptions.DatabaseError("Cannot add own agent to library")
 
@@ -600,38 +363,13 @@
             }
         )
         if existing_user_agent:
-<<<<<<< HEAD
-            logger.debug("User %s already has agent %s in library", user_id, agent.id)
+            logger.debug(
+                f"User #{user_id} already has agent #{agent.id} in their library"
+            )
             return None
 
         # Create LibraryAgent entry
         updated_agent = await prisma.models.LibraryAgent.prisma().create(
-            data=prisma.types.LibraryAgentCreateInput(
-                userId=user_id,
-                agentId=agent.id,
-                agentVersion=agent.version,
-                isCreatedByUser=False,
-            )
-        )
-        logger.info("Added agent %s to library for user %s", agent.id, user_id)
-        return updated_agent
-
-    except backend.server.v2.store.exceptions.AgentNotFoundError:
-        # Reraise for external handling.
-        raise
-    except prisma.errors.PrismaError as e:
-        logger.exception("Database error adding agent to library.")
-        raise backend.server.v2.store.exceptions.DatabaseError(
-            "Failed to add agent to library"
-        ) from e
-=======
-            logger.debug(
-                f"User #{user_id} already has agent #{agent.id} in their library"
-            )
-            return
-
-        # Create LibraryAgent entry
-        await prisma.models.LibraryAgent.prisma().create(
             data={
                 "userId": user_id,
                 "agentId": agent.id,
@@ -640,13 +378,14 @@
             }
         )
         logger.debug(f"Added agent #{agent.id} to library for user #{user_id}")
+        return updated_agent
 
     except store_exceptions.AgentNotFoundError:
+        # Reraise for external handling.
         raise
     except prisma.errors.PrismaError as e:
-        logger.error(f"Database error adding agent to library: {str(e)}")
+        logger.error(f"Database error adding agent to library: {e}")
         raise store_exceptions.DatabaseError("Failed to add agent to library") from e
->>>>>>> e9cf61aa
 
 
 ##############################################
@@ -656,8 +395,7 @@
 
 async def get_presets(
     user_id: str, page: int, page_size: int
-<<<<<<< HEAD
-) -> backend.server.v2.library.model.LibraryAgentPresetResponse:
+) -> library_model.LibraryAgentPresetResponse:
     """
     Retrieves a paginated list of AgentPresets for the specified user.
 
@@ -673,52 +411,32 @@
         DatabaseError: If there's a database error during the operation.
     """
     logger.debug(
-        "Fetching presets for user %s, page=%d, page_size=%d", user_id, page, page_size
+        f"Fetching presets for user #{user_id}, page={page}, page_size={page_size}"
     )
 
     if page < 0 or page_size < 1:
         logger.warning(
             "Invalid pagination input: page=%d, page_size=%d", page, page_size
         )
-        raise backend.server.v2.store.exceptions.DatabaseError(
-            "Invalid pagination parameters."
-        )
+        raise store_exceptions.DatabaseError("Invalid pagination parameters")
 
     try:
         presets_records = await prisma.models.AgentPreset.prisma().find_many(
-=======
-) -> library_model.LibraryAgentPresetResponse:
-    try:
-        presets = await prisma.models.AgentPreset.prisma().find_many(
->>>>>>> e9cf61aa
             where={"userId": user_id},
             skip=page * page_size,
             take=page_size,
         )
-<<<<<<< HEAD
         total_items = await prisma.models.AgentPreset.prisma().count(
             where={"userId": user_id}
-=======
-
-        total_items = await prisma.models.AgentPreset.prisma().count(
-            where={"userId": user_id},
->>>>>>> e9cf61aa
         )
         total_pages = (total_items + page_size - 1) // page_size
 
         presets = [
-<<<<<<< HEAD
-            backend.server.v2.library.model.LibraryAgentPreset.from_db(preset)
+            library_model.LibraryAgentPreset.from_db(preset)
             for preset in presets_records
         ]
 
-        return backend.server.v2.library.model.LibraryAgentPresetResponse(
-=======
-            library_model.LibraryAgentPreset.from_db(preset) for preset in presets
-        ]
-
         return library_model.LibraryAgentPresetResponse(
->>>>>>> e9cf61aa
             presets=presets,
             pagination=backend.server.model.Pagination(
                 total_items=total_items,
@@ -729,21 +447,13 @@
         )
 
     except prisma.errors.PrismaError as e:
-<<<<<<< HEAD
-        logger.exception("Database error getting presets.")
-        raise backend.server.v2.store.exceptions.DatabaseError(
-            "Failed to fetch presets"
-        ) from e
-=======
-        logger.error(f"Database error getting presets: {str(e)}")
+        logger.error(f"Database error getting presets: {e}")
         raise store_exceptions.DatabaseError("Failed to fetch presets") from e
->>>>>>> e9cf61aa
 
 
 async def get_preset(
     user_id: str, preset_id: str
-<<<<<<< HEAD
-) -> Optional[backend.server.v2.library.model.LibraryAgentPreset]:
+) -> library_model.LibraryAgentPreset | None:
     """
     Retrieves a single AgentPreset by its ID for a given user.
 
@@ -757,7 +467,7 @@
     Raises:
         DatabaseError: If there's a database error during the fetch.
     """
-    logger.debug("Fetching preset %s for user %s", preset_id, user_id)
+    logger.debug(f"Fetching preset #{preset_id} for user #{user_id}")
     try:
         preset = await prisma.models.AgentPreset.prisma().find_unique(
             where={"id": preset_id},
@@ -765,19 +475,17 @@
         )
         if not preset or preset.userId != user_id:
             return None
-        return backend.server.v2.library.model.LibraryAgentPreset.from_db(preset)
-    except prisma.errors.PrismaError as e:
-        logger.exception("Database error getting preset.")
-        raise backend.server.v2.store.exceptions.DatabaseError(
-            "Failed to fetch preset"
-        ) from e
-
-
-async def create_or_update_preset(
+        return library_model.LibraryAgentPreset.from_db(preset)
+    except prisma.errors.PrismaError as e:
+        logger.error(f"Database error getting preset: {e}")
+        raise store_exceptions.DatabaseError("Failed to fetch preset") from e
+
+
+async def upsert_preset(
     user_id: str,
-    preset: backend.server.v2.library.model.CreateLibraryAgentPresetRequest,
+    preset: library_model.CreateLibraryAgentPresetRequest,
     preset_id: Optional[str] = None,
-) -> backend.server.v2.library.model.LibraryAgentPreset:
+) -> library_model.LibraryAgentPreset:
     """
     Creates or updates an AgentPreset for a user.
 
@@ -793,97 +501,18 @@
         DatabaseError: If there's a database error in creating or updating the preset.
         ValueError: If attempting to update a non-existent preset.
     """
-    logger.info(
-        "Creating or updating preset. user_id=%s, preset_id=%s, name=%s",
-        user_id,
-        preset_id,
-        preset.name,
-    )
-    try:
-        # Prepare input presets data
-        inputs_data: List[
-            prisma.types.AgentNodeExecutionInputOutputCreateWithoutRelationsInput
-        ] = [
-            {"name": name, "data": json.dumps(data)}
-            for name, data in preset.inputs.items()
-        ]
-
+    logger.debug(
+        f"Upserting preset #{preset_id} ({repr(preset.name)}) for user #{user_id}",
+    )
+    try:
         if preset_id:
             # Update existing preset
             updated = await prisma.models.AgentPreset.prisma().update(
-=======
-) -> library_model.LibraryAgentPreset | None:
-    try:
-        preset = await prisma.models.AgentPreset.prisma().find_unique(
-            where={"id": preset_id}, include={"InputPresets": True}
-        )
-        if not preset or preset.userId != user_id:
-            return None
-        return library_model.LibraryAgentPreset.from_db(preset)
-    except prisma.errors.PrismaError as e:
-        logger.error(f"Database error getting preset: {str(e)}")
-        raise store_exceptions.DatabaseError("Failed to fetch preset") from e
-
-
-async def upsert_preset(
-    user_id: str,
-    preset: library_model.CreateLibraryAgentPresetRequest,
-    preset_id: str | None = None,
-) -> library_model.LibraryAgentPreset:
-    try:
-        if preset_id:
-            # Update existing preset
-            new_preset = await prisma.models.AgentPreset.prisma().update(
->>>>>>> e9cf61aa
                 where={"id": preset_id},
                 data={
                     "name": preset.name,
                     "description": preset.description,
                     "isActive": preset.is_active,
-<<<<<<< HEAD
-                    "InputPresets": {"create": inputs_data},
-                },
-                include={"InputPresets": True},
-            )
-            if not updated:
-                raise ValueError(f"AgentPreset #{preset_id} not found.")
-            return backend.server.v2.library.model.LibraryAgentPreset.from_db(updated)
-
-        # Create new preset
-        new_preset = await prisma.models.AgentPreset.prisma().create(
-            data={
-                "userId": user_id,
-                "name": preset.name,
-                "description": preset.description,
-                "agentId": preset.agent_id,
-                "agentVersion": preset.agent_version,
-                "isActive": preset.is_active,
-                "InputPresets": {"create": inputs_data},
-            },
-            include={"InputPresets": True},
-        )
-        return backend.server.v2.library.model.LibraryAgentPreset.from_db(new_preset)
-
-    except prisma.errors.PrismaError as e:
-        logger.exception("Database error creating/updating preset.")
-        raise backend.server.v2.store.exceptions.DatabaseError(
-            "Failed to create or update preset"
-        ) from e
-
-
-async def delete_preset(user_id: str, preset_id: str) -> None:
-    """
-    Soft-deletes a preset by marking it as isDeleted = True.
-
-    Args:
-        user_id: The user that owns the preset.
-        preset_id: The ID of the preset to delete.
-
-    Raises:
-        DatabaseError: If there's a database error during deletion.
-    """
-    logger.info("Deleting preset %s for user %s", preset_id, user_id)
-=======
                     "InputPresets": {
                         "create": [
                             {"name": name, "data": prisma.fields.Json(data)}
@@ -893,8 +522,9 @@
                 },
                 include={"InputPresets": True},
             )
-            if not new_preset:
+            if not updated:
                 raise ValueError(f"AgentPreset #{preset_id} not found")
+            return library_model.LibraryAgentPreset.from_db(updated)
         else:
             # Create new preset
             new_preset = await prisma.models.AgentPreset.prisma().create(
@@ -916,46 +546,27 @@
             )
         return library_model.LibraryAgentPreset.from_db(new_preset)
     except prisma.errors.PrismaError as e:
-        logger.error(f"Database error creating preset: {str(e)}")
+        logger.error(f"Database error upserting preset: {e}")
         raise store_exceptions.DatabaseError("Failed to create preset") from e
 
 
 async def delete_preset(user_id: str, preset_id: str) -> None:
->>>>>>> e9cf61aa
+    """
+    Soft-deletes a preset by marking it as isDeleted = True.
+
+    Args:
+        user_id: The user that owns the preset.
+        preset_id: The ID of the preset to delete.
+
+    Raises:
+        DatabaseError: If there's a database error during deletion.
+    """
+    logger.info("Deleting preset %s for user %s", preset_id, user_id)
     try:
         await prisma.models.AgentPreset.prisma().update_many(
             where={"id": preset_id, "userId": user_id},
             data={"isDeleted": True},
         )
     except prisma.errors.PrismaError as e:
-<<<<<<< HEAD
-        logger.exception("Database error deleting preset.")
-        raise backend.server.v2.store.exceptions.DatabaseError(
-            "Failed to delete preset"
-        ) from e
-
-
-# Example main function to test these endpoints in an async context
-async def main() -> None:
-    import time
-
-    import backend.data.db
-
-    await backend.data.db.connect()
-
-    try:
-        time.sleep(1)
-        library_agents = await get_library_agents(
-            "658bc98d-e647-419d-a9c9-c78e3fdbbaf2"
-        )
-        print(library_agents)
-    finally:
-        await backend.data.db.disconnect()
-
-
-if __name__ == "__main__":
-    asyncio.run(main())
-=======
-        logger.error(f"Database error deleting preset: {str(e)}")
-        raise store_exceptions.DatabaseError("Failed to delete preset") from e
->>>>>>> e9cf61aa
+        logger.error(f"Database error deleting preset: {e}")
+        raise store_exceptions.DatabaseError("Failed to delete preset") from e