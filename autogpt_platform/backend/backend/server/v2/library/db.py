--- conflicted
+++ resolved
@@ -97,8 +97,7 @@
         raise backend.server.v2.store.exceptions.DatabaseError(
             "Failed to create agent to library"
         ) from e
-<<<<<<< HEAD
-
+        
 
 async def update_agent_version_in_library(
     user_id: str, agent_id: str, agent_version: int
@@ -161,71 +160,6 @@
     store_listing_version_id: str, user_id: str
 ) -> None:
     """
-=======
-
-
-async def update_agent_version_in_library(
-    user_id: str, agent_id: str, agent_version: int
-) -> None:
-    """
-    Updates the agent version in the library
-    """
-    try:
-        await prisma.models.LibraryAgent.prisma().update(
-            where={
-                "userId": user_id,
-                "agentId": agent_id,
-                "useGraphIsActiveVersion": True,
-            },
-            data=prisma.types.LibraryAgentUpdateInput(
-                Agent=prisma.types.AgentGraphUpdateOneWithoutRelationsInput(
-                    connect=prisma.types.AgentGraphWhereUniqueInput(
-                        id=agent_id,
-                        version=agent_version,
-                    ),
-                ),
-            ),
-        )
-    except prisma.errors.PrismaError as e:
-        logger.error(f"Database error updating agent version in library: {str(e)}")
-        raise backend.server.v2.store.exceptions.DatabaseError(
-            "Failed to update agent version in library"
-        ) from e
-
-
-async def update_library_agent(
-    library_agent_id: str,
-    user_id: str,
-    auto_update_version: bool = False,
-    is_favorite: bool = False,
-    is_archived: bool = False,
-    is_deleted: bool = False,
-) -> None:
-    """
-    Updates the library agent with the given fields
-    """
-    try:
-        await prisma.models.LibraryAgent.prisma().update(
-            where={"id": library_agent_id, "userId": user_id},
-            data=prisma.types.LibraryAgentUpdateInput(
-                useGraphIsActiveVersion=auto_update_version,
-                isFavorite=is_favorite,
-                isArchived=is_archived,
-                isDeleted=is_deleted,
-            ),
-        )
-    except prisma.errors.PrismaError as e:
-        logger.error(f"Database error updating library agent: {str(e)}")
-        raise backend.server.v2.store.exceptions.DatabaseError(
-            "Failed to update library agent"
-        ) from e
-
-
-async def add_store_agent_to_library(
-    store_listing_version_id: str, user_id: str
-) -> None:
-    """
->>>>>>> 4b17cc99
     Finds the agent from the store listing version and adds it to the user's library (LibraryAgent table)
     if they don't already have it
     """
@@ -342,11 +276,7 @@
 ) -> backend.server.v2.library.model.LibraryAgentPreset | None:
     try:
         preset = await prisma.models.AgentPreset.prisma().find_unique(
-<<<<<<< HEAD
-            where={"id": preset_id, "userId": user_id}
-=======
             where={"id": preset_id, "userId": user_id}, include={"InputPresets": True}
->>>>>>> 4b17cc99
         )
         if not preset:
             return None
@@ -364,32 +294,11 @@
     preset_id: str | None = None,
 ) -> backend.server.v2.library.model.LibraryAgentPreset:
     try:
-<<<<<<< HEAD
-=======
-
-        logger.info(f"DB Creating Preset with inputs: {preset.inputs}")
->>>>>>> 4b17cc99
         new_preset = await prisma.models.AgentPreset.prisma().upsert(
             where={
                 "id": preset_id if preset_id else "",
             },
             data={
-<<<<<<< HEAD
-                "create": prisma.types.AgentPresetCreateInput(
-                    userId=user_id,
-                    name=preset.name,
-                    description=preset.description,
-                    agentId=preset.agent_id,
-                    agentVersion=preset.agent_version,
-                    Agent=prisma.types.AgentGraphUpdateOneWithoutRelationsInput(
-                        connect=prisma.types.AgentGraphWhereUniqueInput(
-                            id=preset.agent_id,
-                            version=preset.agent_version,
-                        ),
-                    ),
-                    isActive=preset.is_active,
-                    InputPresets={
-=======
                 "create": {
                     "userId": user_id,
                     "name": preset.name,
@@ -398,27 +307,17 @@
                     "agentVersion": preset.agent_version,
                     "isActive": preset.is_active,
                     "InputPresets": {
->>>>>>> 4b17cc99
                         "create": [
                             {"name": name, "data": json.dumps(data)}
                             for name, data in preset.inputs.items()
                         ]
                     },
-<<<<<<< HEAD
-                ),
-                "update": prisma.types.AgentPresetUpdateInput(
-                    name=preset.name,
-                    description=preset.description,
-                    isActive=preset.is_active,
-                ),
-=======
                 },
                 "update": {
                     "name": preset.name,
                     "description": preset.description,
                     "isActive": preset.is_active,
                 },
->>>>>>> 4b17cc99
             },
         )
         return backend.server.v2.library.model.LibraryAgentPreset.from_db(new_preset)
