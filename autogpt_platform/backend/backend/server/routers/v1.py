import asyncio
import logging
from collections import defaultdict
from typing import TYPE_CHECKING, Annotated, Any, Sequence

import pydantic
import stripe
from autogpt_libs.auth.middleware import auth_middleware
from autogpt_libs.feature_flag.client import feature_flag
from autogpt_libs.utils.cache import thread_cached
from fastapi import APIRouter, Depends, HTTPException, Request, Response
from typing_extensions import Optional, TypedDict

import backend.data.block
import backend.server.integrations.router
import backend.server.routers.analytics
from backend.data import execution as execution_db
from backend.data import graph as graph_db
from backend.data.api_key import (
    APIKeyError,
    APIKeyNotFoundError,
    APIKeyPermissionError,
    APIKeyWithoutHash,
    generate_api_key,
    get_api_key_by_id,
    list_user_api_keys,
    revoke_api_key,
    suspend_api_key,
    update_api_key_permissions,
)
from backend.data.block import BlockInput, CompletedBlockOutput
from backend.data.credit import (
    AutoTopUpConfig,
    get_auto_top_up,
    get_block_costs,
    get_stripe_customer_id,
    get_user_credit_model,
    set_auto_top_up,
)
from backend.data.user import get_or_create_user
from backend.executor import ExecutionManager, ExecutionScheduler, scheduler
from backend.integrations.creds_manager import IntegrationCredentialsManager
from backend.integrations.webhooks.graph_lifecycle_hooks import (
    on_graph_activate,
    on_graph_deactivate,
)
from backend.server.model import (
    CreateAPIKeyRequest,
    CreateAPIKeyResponse,
    CreateGraph,
    ExecuteGraphResponse,
    RequestTopUp,
    SetGraphActiveVersion,
    UpdatePermissionsRequest,
)
from backend.server.utils import get_user_id
from backend.util.service import get_service_client
from backend.util.settings import Settings

if TYPE_CHECKING:
    from backend.data.model import Credentials


@thread_cached
def execution_manager_client() -> ExecutionManager:
    return get_service_client(ExecutionManager)


@thread_cached
def execution_scheduler_client() -> ExecutionScheduler:
    return get_service_client(ExecutionScheduler)


settings = Settings()
logger = logging.getLogger(__name__)
integration_creds_manager = IntegrationCredentialsManager()

_user_credit_model = get_user_credit_model()

# Define the API routes
v1_router = APIRouter()

v1_router.include_router(
    backend.server.integrations.router.router,
    prefix="/integrations",
    tags=["integrations"],
)

v1_router.include_router(
    backend.server.routers.analytics.router,
    prefix="/analytics",
    tags=["analytics"],
    dependencies=[Depends(auth_middleware)],
)


########################################################
##################### Auth #############################
########################################################


@v1_router.post("/auth/user", tags=["auth"], dependencies=[Depends(auth_middleware)])
async def get_or_create_user_route(user_data: dict = Depends(auth_middleware)):
    user = await get_or_create_user(user_data)
    return user.model_dump()


########################################################
##################### Blocks ###########################
########################################################


@v1_router.get(path="/blocks", tags=["blocks"], dependencies=[Depends(auth_middleware)])
def get_graph_blocks() -> Sequence[dict[Any, Any]]:
    blocks = [block() for block in backend.data.block.get_blocks().values()]
    costs = get_block_costs()
    return [{**b.to_dict(), "costs": costs.get(b.id, [])} for b in blocks]


@v1_router.post(
    path="/blocks/{block_id}/execute",
    tags=["blocks"],
    dependencies=[Depends(auth_middleware)],
)
def execute_graph_block(block_id: str, data: BlockInput) -> CompletedBlockOutput:
    obj = backend.data.block.get_block(block_id)
    if not obj:
        raise HTTPException(status_code=404, detail=f"Block #{block_id} not found.")

    output = defaultdict(list)
    for name, data in obj.execute(data):
        output[name].append(data)
    return output


########################################################
##################### Credits ##########################
########################################################


@v1_router.get(path="/credits", dependencies=[Depends(auth_middleware)])
async def get_user_credits(
    user_id: Annotated[str, Depends(get_user_id)],
) -> dict[str, int]:
    # Credits can go negative, so ensure it's at least 0 for user to see.
    return {"credits": max(await _user_credit_model.get_credits(user_id), 0)}


@v1_router.post(
    path="/credits", tags=["credits"], dependencies=[Depends(auth_middleware)]
)
async def request_top_up(
    request: RequestTopUp, user_id: Annotated[str, Depends(get_user_id)]
):
    checkout_url = await _user_credit_model.top_up_intent(user_id, request.amount)
    return {"checkout_url": checkout_url}


@v1_router.patch(
    path="/credits", tags=["credits"], dependencies=[Depends(auth_middleware)]
)
async def fulfill_checkout(user_id: Annotated[str, Depends(get_user_id)]):
    await _user_credit_model.fulfill_checkout(user_id=user_id)
    return Response(status_code=200)


@v1_router.post(
    path="/credits/auto-top-up",
    tags=["credits"],
    dependencies=[Depends(auth_middleware)],
)
async def configure_user_auto_top_up(
    request: AutoTopUpConfig, user_id: Annotated[str, Depends(get_user_id)]
) -> str:
    if request.threshold < 0:
        raise ValueError("Threshold must be greater than 0")
    if request.amount < request.threshold:
        raise ValueError("Amount must be greater than or equal to threshold")

    current_balance = await _user_credit_model.get_credits(user_id)

    if current_balance < request.threshold:
        await _user_credit_model.top_up_credits(user_id, request.amount)
    else:
        await _user_credit_model.top_up_credits(user_id, 0)

    await set_auto_top_up(user_id, threshold=request.threshold, amount=request.amount)
    return "Auto top-up settings updated"


@v1_router.get(
    path="/credits/auto-top-up",
    tags=["credits"],
    dependencies=[Depends(auth_middleware)],
)
async def get_user_auto_top_up(
    user_id: Annotated[str, Depends(get_user_id)]
) -> AutoTopUpConfig:
    return await get_auto_top_up(user_id)


@v1_router.post(path="/credits/stripe_webhook", tags=["credits"])
async def stripe_webhook(request: Request):
    # Get the raw request body
    payload = await request.body()
    # Get the signature header
    sig_header = request.headers.get("stripe-signature")

    try:
        event = stripe.Webhook.construct_event(
            payload, sig_header, settings.secrets.stripe_webhook_secret
        )
    except ValueError:
        # Invalid payload
        raise HTTPException(status_code=400)
    except stripe.SignatureVerificationError:
        # Invalid signature
        raise HTTPException(status_code=400)

    if (
        event["type"] == "checkout.session.completed"
        or event["type"] == "checkout.session.async_payment_succeeded"
    ):
        await _user_credit_model.fulfill_checkout(
            session_id=event["data"]["object"]["id"]
        )

    return Response(status_code=200)


@v1_router.get(path="/credits/manage", dependencies=[Depends(auth_middleware)])
async def manage_payment_method(
    user_id: Annotated[str, Depends(get_user_id)],
) -> dict[str, str]:
    session = stripe.billing_portal.Session.create(
        customer=await get_stripe_customer_id(user_id),
        return_url=settings.config.platform_base_url + "/marketplace/credits",
    )
    if not session:
        raise HTTPException(
            status_code=400, detail="Failed to create billing portal session"
        )
    return {"url": session.url}


########################################################
##################### Graphs ###########################
########################################################


class DeleteGraphResponse(TypedDict):
    version_counts: int


@v1_router.get(path="/graphs", tags=["graphs"], dependencies=[Depends(auth_middleware)])
async def get_graphs(
    user_id: Annotated[str, Depends(get_user_id)]
) -> Sequence[graph_db.GraphModel]:
    return await graph_db.get_graphs(filter_by="active", user_id=user_id)


@v1_router.get(
    path="/graphs/{graph_id}", tags=["graphs"], dependencies=[Depends(auth_middleware)]
)
@v1_router.get(
    path="/graphs/{graph_id}/versions/{version}",
    tags=["graphs"],
    dependencies=[Depends(auth_middleware)],
)
async def get_graph(
    graph_id: str,
    user_id: Annotated[str, Depends(get_user_id)],
    version: int | None = None,
    hide_credentials: bool = False,
) -> graph_db.GraphModel:
    graph = await graph_db.get_graph(
        graph_id, version, user_id=user_id, for_export=hide_credentials
    )
    if not graph:
        raise HTTPException(status_code=404, detail=f"Graph #{graph_id} not found.")
    return graph


@v1_router.get(
    path="/graphs/{graph_id}/versions",
    tags=["graphs"],
    dependencies=[Depends(auth_middleware)],
)
@v1_router.get(
    path="/templates/{graph_id}/versions",
    tags=["templates", "graphs"],
    dependencies=[Depends(auth_middleware)],
)
async def get_graph_all_versions(
    graph_id: str, user_id: Annotated[str, Depends(get_user_id)]
) -> Sequence[graph_db.GraphModel]:
    graphs = await graph_db.get_graph_all_versions(graph_id, user_id=user_id)
    if not graphs:
        raise HTTPException(status_code=404, detail=f"Graph #{graph_id} not found.")
    return graphs


@v1_router.post(
    path="/graphs", tags=["graphs"], dependencies=[Depends(auth_middleware)]
)
async def create_new_graph(
    create_graph: CreateGraph, user_id: Annotated[str, Depends(get_user_id)]
) -> graph_db.GraphModel:
    return await do_create_graph(create_graph, is_template=False, user_id=user_id)


async def do_create_graph(
    create_graph: CreateGraph,
    is_template: bool,
    # user_id doesn't have to be annotated like on other endpoints,
    # because create_graph isn't used directly as an endpoint
    user_id: str,
) -> graph_db.GraphModel:
    if create_graph.graph:
        graph = graph_db.make_graph_model(create_graph.graph, user_id)
    elif create_graph.template_id:
        # Create a new graph from a template
        graph = await graph_db.get_graph(
            create_graph.template_id,
            create_graph.template_version,
            template=True,
            user_id=user_id,
        )
        if not graph:
            raise HTTPException(
                400, detail=f"Template #{create_graph.template_id} not found"
            )
        graph.version = 1
    else:
        raise HTTPException(
            status_code=400, detail="Either graph or template_id must be provided."
        )

    graph.is_template = is_template
    graph.is_active = not is_template
    graph.reassign_ids(user_id=user_id, reassign_graph_id=True)

    graph = await graph_db.create_graph(graph, user_id=user_id)
    graph = await on_graph_activate(
        graph,
        get_credentials=lambda id: integration_creds_manager.get(user_id, id),
    )
    return graph


@v1_router.delete(
    path="/graphs/{graph_id}", tags=["graphs"], dependencies=[Depends(auth_middleware)]
)
async def delete_graph(
    graph_id: str, user_id: Annotated[str, Depends(get_user_id)]
) -> DeleteGraphResponse:
    if active_version := await graph_db.get_graph(graph_id, user_id=user_id):

        def get_credentials(credentials_id: str) -> "Credentials | None":
            return integration_creds_manager.get(user_id, credentials_id)

        await on_graph_deactivate(active_version, get_credentials)

    return {"version_counts": await graph_db.delete_graph(graph_id, user_id=user_id)}


@v1_router.put(
    path="/graphs/{graph_id}", tags=["graphs"], dependencies=[Depends(auth_middleware)]
)
@v1_router.put(
    path="/templates/{graph_id}",
    tags=["templates", "graphs"],
    dependencies=[Depends(auth_middleware)],
)
async def update_graph(
    graph_id: str,
    graph: graph_db.Graph,
    user_id: Annotated[str, Depends(get_user_id)],
) -> graph_db.GraphModel:
    # Sanity check
    if graph.id and graph.id != graph_id:
        raise HTTPException(400, detail="Graph ID does not match ID in URI")

    # Determine new version
    existing_versions = await graph_db.get_graph_all_versions(graph_id, user_id=user_id)
    if not existing_versions:
        raise HTTPException(404, detail=f"Graph #{graph_id} not found")
    latest_version_number = max(g.version for g in existing_versions)
    graph.version = latest_version_number + 1

    latest_version_graph = next(
        v for v in existing_versions if v.version == latest_version_number
    )
    current_active_version = next((v for v in existing_versions if v.is_active), None)
    if latest_version_graph.is_template != graph.is_template:
        raise HTTPException(
            400, detail="Changing is_template on an existing graph is forbidden"
        )
    graph.is_active = not graph.is_template
    graph = graph_db.make_graph_model(graph, user_id)
    graph.reassign_ids(user_id=user_id)

    new_graph_version = await graph_db.create_graph(graph, user_id=user_id)

    if new_graph_version.is_active:

        def get_credentials(credentials_id: str) -> "Credentials | None":
            return integration_creds_manager.get(user_id, credentials_id)

        # Handle activation of the new graph first to ensure continuity
        new_graph_version = await on_graph_activate(
            new_graph_version,
            get_credentials=get_credentials,
        )
        # Ensure new version is the only active version
        await graph_db.set_graph_active_version(
            graph_id=graph_id, version=new_graph_version.version, user_id=user_id
        )
        if current_active_version:
            # Handle deactivation of the previously active version
            await on_graph_deactivate(
                current_active_version,
                get_credentials=get_credentials,
            )

    return new_graph_version


@v1_router.put(
    path="/graphs/{graph_id}/versions/active",
    tags=["graphs"],
    dependencies=[Depends(auth_middleware)],
)
async def set_graph_active_version(
    graph_id: str,
    request_body: SetGraphActiveVersion,
    user_id: Annotated[str, Depends(get_user_id)],
):
    new_active_version = request_body.active_graph_version
    new_active_graph = await graph_db.get_graph(
        graph_id, new_active_version, user_id=user_id
    )
    if not new_active_graph:
        raise HTTPException(404, f"Graph #{graph_id} v{new_active_version} not found")

    current_active_graph = await graph_db.get_graph(graph_id, user_id=user_id)

    def get_credentials(credentials_id: str) -> "Credentials | None":
        return integration_creds_manager.get(user_id, credentials_id)

    # Handle activation of the new graph first to ensure continuity
    await on_graph_activate(
        new_active_graph,
        get_credentials=get_credentials,
    )
    # Ensure new version is the only active version
    await graph_db.set_graph_active_version(
        graph_id=graph_id,
        version=new_active_version,
        user_id=user_id,
    )
    if current_active_graph and current_active_graph.version != new_active_version:
        # Handle deactivation of the previously active version
        await on_graph_deactivate(
            current_active_graph,
            get_credentials=get_credentials,
        )


@v1_router.post(
    path="/graphs/{graph_id}/execute/{graph_version}",
    tags=["graphs"],
    dependencies=[Depends(auth_middleware)],
)
def execute_graph(
    graph_id: str,
    graph_version: int,
    node_input: dict[Any, Any],
    user_id: Annotated[str, Depends(get_user_id)],
<<<<<<< HEAD
) -> ExecuteGraphResponse:
    try:
        graph_exec = execution_manager_client().add_execution(
            graph_id,
            graph_version,
            node_input,
            user_id,
=======
    graph_version: Optional[int] = None,
) -> dict[str, Any]:  # FIXME: add proper return type
    try:
        graph_exec = execution_manager_client().add_execution(
            graph_id, node_input, user_id=user_id, graph_version=graph_version
>>>>>>> e3190b62
        )
        return ExecuteGraphResponse(graph_exec_id=graph_exec.graph_exec_id)
    except Exception as e:
        msg = e.__str__().encode().decode("unicode_escape")
        raise HTTPException(status_code=400, detail=msg)


@v1_router.post(
    path="/graphs/{graph_id}/executions/{graph_exec_id}/stop",
    tags=["graphs"],
    dependencies=[Depends(auth_middleware)],
)
async def stop_graph_run(
    graph_exec_id: str, user_id: Annotated[str, Depends(get_user_id)]
) -> Sequence[execution_db.ExecutionResult]:
    if not await graph_db.get_execution(user_id=user_id, execution_id=graph_exec_id):
        raise HTTPException(404, detail=f"Agent execution #{graph_exec_id} not found")

    await asyncio.to_thread(
        lambda: execution_manager_client().cancel_execution(graph_exec_id)
    )

    # Retrieve & return canceled graph execution in its final state
    return await execution_db.get_execution_results(graph_exec_id)


@v1_router.get(
    path="/executions",
    tags=["graphs"],
    dependencies=[Depends(auth_middleware)],
)
async def get_executions(
    user_id: Annotated[str, Depends(get_user_id)],
) -> list[graph_db.GraphExecution]:
    return await graph_db.get_executions(user_id=user_id)


@v1_router.get(
    path="/graphs/{graph_id}/executions/{graph_exec_id}",
    tags=["graphs"],
    dependencies=[Depends(auth_middleware)],
)
async def get_graph_run_node_execution_results(
    graph_id: str,
    graph_exec_id: str,
    user_id: Annotated[str, Depends(get_user_id)],
) -> Sequence[execution_db.ExecutionResult]:
    graph = await graph_db.get_graph(graph_id, user_id=user_id)
    if not graph:
        raise HTTPException(status_code=404, detail=f"Graph #{graph_id} not found.")

    return await execution_db.get_execution_results(graph_exec_id)


########################################################
##################### Templates ########################
########################################################


@v1_router.get(
    path="/templates",
    tags=["graphs", "templates"],
    dependencies=[Depends(auth_middleware)],
)
async def get_templates(
    user_id: Annotated[str, Depends(get_user_id)]
) -> Sequence[graph_db.GraphModel]:
    return await graph_db.get_graphs(filter_by="template", user_id=user_id)


@v1_router.get(
    path="/templates/{graph_id}",
    tags=["templates", "graphs"],
    dependencies=[Depends(auth_middleware)],
)
async def get_template(
    graph_id: str, version: int | None = None
) -> graph_db.GraphModel:
    graph = await graph_db.get_graph(graph_id, version, template=True)
    if not graph:
        raise HTTPException(status_code=404, detail=f"Template #{graph_id} not found.")
    return graph


@v1_router.post(
    path="/templates",
    tags=["templates", "graphs"],
    dependencies=[Depends(auth_middleware)],
)
async def create_new_template(
    create_graph: CreateGraph, user_id: Annotated[str, Depends(get_user_id)]
) -> graph_db.GraphModel:
    return await do_create_graph(create_graph, is_template=True, user_id=user_id)


########################################################
##################### Schedules ########################
########################################################


class ScheduleCreationRequest(pydantic.BaseModel):
    cron: str
    input_data: dict[Any, Any]
    graph_id: str


@v1_router.post(
    path="/schedules",
    tags=["schedules"],
    dependencies=[Depends(auth_middleware)],
)
async def create_schedule(
    user_id: Annotated[str, Depends(get_user_id)],
    schedule: ScheduleCreationRequest,
) -> scheduler.JobInfo:
    graph = await graph_db.get_graph(schedule.graph_id, user_id=user_id)
    if not graph:
        raise HTTPException(
            status_code=404, detail=f"Graph #{schedule.graph_id} not found."
        )

    return await asyncio.to_thread(
        lambda: execution_scheduler_client().add_execution_schedule(
            graph_id=schedule.graph_id,
            graph_version=graph.version,
            cron=schedule.cron,
            input_data=schedule.input_data,
            user_id=user_id,
        )
    )


@v1_router.delete(
    path="/schedules/{schedule_id}",
    tags=["schedules"],
    dependencies=[Depends(auth_middleware)],
)
def delete_schedule(
    schedule_id: str,
    user_id: Annotated[str, Depends(get_user_id)],
) -> dict[Any, Any]:
    execution_scheduler_client().delete_schedule(schedule_id, user_id=user_id)
    return {"id": schedule_id}


@v1_router.get(
    path="/schedules",
    tags=["schedules"],
    dependencies=[Depends(auth_middleware)],
)
def get_execution_schedules(
    user_id: Annotated[str, Depends(get_user_id)],
    graph_id: str | None = None,
) -> list[scheduler.JobInfo]:
    return execution_scheduler_client().get_execution_schedules(
        user_id=user_id,
        graph_id=graph_id,
    )


########################################################
#####################  API KEY ##############################
########################################################


@v1_router.post(
    "/api-keys",
    response_model=CreateAPIKeyResponse,
    tags=["api-keys"],
    dependencies=[Depends(auth_middleware)],
)
async def create_api_key(
    request: CreateAPIKeyRequest, user_id: Annotated[str, Depends(get_user_id)]
) -> CreateAPIKeyResponse:
    """Create a new API key"""
    try:
        api_key, plain_text = await generate_api_key(
            name=request.name,
            user_id=user_id,
            permissions=request.permissions,
            description=request.description,
        )
        return CreateAPIKeyResponse(api_key=api_key, plain_text_key=plain_text)
    except APIKeyError as e:
        logger.error(f"Failed to create API key: {str(e)}")
        raise HTTPException(status_code=400, detail=str(e))


@v1_router.get(
    "/api-keys",
    response_model=list[APIKeyWithoutHash] | dict[str, str],
    tags=["api-keys"],
    dependencies=[Depends(auth_middleware)],
)
async def get_api_keys(
    user_id: Annotated[str, Depends(get_user_id)]
) -> list[APIKeyWithoutHash]:
    """List all API keys for the user"""
    try:
        return await list_user_api_keys(user_id)
    except APIKeyError as e:
        logger.error(f"Failed to list API keys: {str(e)}")
        raise HTTPException(status_code=400, detail=str(e))


@v1_router.get(
    "/api-keys/{key_id}",
    response_model=APIKeyWithoutHash,
    tags=["api-keys"],
    dependencies=[Depends(auth_middleware)],
)
async def get_api_key(
    key_id: str, user_id: Annotated[str, Depends(get_user_id)]
) -> APIKeyWithoutHash:
    """Get a specific API key"""
    try:
        api_key = await get_api_key_by_id(key_id, user_id)
        if not api_key:
            raise HTTPException(status_code=404, detail="API key not found")
        return api_key
    except APIKeyError as e:
        logger.error(f"Failed to get API key: {str(e)}")
        raise HTTPException(status_code=400, detail=str(e))


@v1_router.delete(
    "/api-keys/{key_id}",
    response_model=APIKeyWithoutHash,
    tags=["api-keys"],
    dependencies=[Depends(auth_middleware)],
)
@feature_flag("api-keys-enabled")
async def delete_api_key(
    key_id: str, user_id: Annotated[str, Depends(get_user_id)]
) -> Optional[APIKeyWithoutHash]:
    """Revoke an API key"""
    try:
        return await revoke_api_key(key_id, user_id)
    except APIKeyNotFoundError:
        raise HTTPException(status_code=404, detail="API key not found")
    except APIKeyPermissionError:
        raise HTTPException(status_code=403, detail="Permission denied")
    except APIKeyError as e:
        logger.error(f"Failed to revoke API key: {str(e)}")
        raise HTTPException(status_code=400, detail=str(e))


@v1_router.post(
    "/api-keys/{key_id}/suspend",
    response_model=APIKeyWithoutHash,
    tags=["api-keys"],
    dependencies=[Depends(auth_middleware)],
)
@feature_flag("api-keys-enabled")
async def suspend_key(
    key_id: str, user_id: Annotated[str, Depends(get_user_id)]
) -> Optional[APIKeyWithoutHash]:
    """Suspend an API key"""
    try:
        return await suspend_api_key(key_id, user_id)
    except APIKeyNotFoundError:
        raise HTTPException(status_code=404, detail="API key not found")
    except APIKeyPermissionError:
        raise HTTPException(status_code=403, detail="Permission denied")
    except APIKeyError as e:
        logger.error(f"Failed to suspend API key: {str(e)}")
        raise HTTPException(status_code=400, detail=str(e))


@v1_router.put(
    "/api-keys/{key_id}/permissions",
    response_model=APIKeyWithoutHash,
    tags=["api-keys"],
    dependencies=[Depends(auth_middleware)],
)
@feature_flag("api-keys-enabled")
async def update_permissions(
    key_id: str,
    request: UpdatePermissionsRequest,
    user_id: Annotated[str, Depends(get_user_id)],
) -> Optional[APIKeyWithoutHash]:
    """Update API key permissions"""
    try:
        return await update_api_key_permissions(key_id, user_id, request.permissions)
    except APIKeyNotFoundError:
        raise HTTPException(status_code=404, detail="API key not found")
    except APIKeyPermissionError:
        raise HTTPException(status_code=403, detail="Permission denied")
    except APIKeyError as e:
        logger.error(f"Failed to update API key permissions: {str(e)}")
        raise HTTPException(status_code=400, detail=str(e))<|MERGE_RESOLUTION|>--- conflicted
+++ resolved
@@ -474,24 +474,13 @@
 )
 def execute_graph(
     graph_id: str,
-    graph_version: int,
     node_input: dict[Any, Any],
     user_id: Annotated[str, Depends(get_user_id)],
-<<<<<<< HEAD
+    graph_version: Optional[int] = None,
 ) -> ExecuteGraphResponse:
     try:
         graph_exec = execution_manager_client().add_execution(
-            graph_id,
-            graph_version,
-            node_input,
-            user_id,
-=======
-    graph_version: Optional[int] = None,
-) -> dict[str, Any]:  # FIXME: add proper return type
-    try:
-        graph_exec = execution_manager_client().add_execution(
             graph_id, node_input, user_id=user_id, graph_version=graph_version
->>>>>>> e3190b62
         )
         return ExecuteGraphResponse(graph_exec_id=graph_exec.graph_exec_id)
     except Exception as e:
