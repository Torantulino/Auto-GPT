import asyncio
import logging
from collections import defaultdict
<<<<<<< HEAD
from typing import TYPE_CHECKING, Annotated, Any, Dict, Sequence
=======
from typing import Annotated, Any, Dict, List
>>>>>>> e8401069

import pydantic
from autogpt_libs.auth.middleware import auth_middleware
from autogpt_libs.utils.cache import thread_cached
from fastapi import APIRouter, Body, Depends, HTTPException
from typing_extensions import Optional, TypedDict

import backend.data.block
import backend.server.integrations.router
import backend.server.routers.analytics
from backend.data import execution as execution_db
from backend.data import graph as graph_db
from backend.data.api_key import (
    APIKeyError,
    APIKeyNotFoundError,
    APIKeyPermissionError,
    APIKeyWithoutHash,
    generate_api_key,
    get_api_key_by_id,
    list_user_api_keys,
    revoke_api_key,
    suspend_api_key,
    update_api_key_permissions,
)
from backend.data.block import BlockInput, CompletedBlockOutput
from backend.data.credit import get_block_costs, get_user_credit_model
from backend.data.user import get_or_create_user
<<<<<<< HEAD
from backend.executor import ExecutionManager, ExecutionScheduler
from backend.integrations.creds_manager import IntegrationCredentialsManager
from backend.integrations.webhooks.graph_lifecycle_hooks import (
    on_graph_activate,
    on_graph_deactivate,
)
from backend.server.model import CreateGraph, SetGraphActiveVersion
=======
from backend.executor import ExecutionManager, ExecutionScheduler, scheduler
from backend.server.model import (
    CreateAPIKeyRequest,
    CreateAPIKeyResponse,
    CreateGraph,
    SetGraphActiveVersion,
    UpdatePermissionsRequest,
)
>>>>>>> e8401069
from backend.server.utils import get_user_id
from backend.util.service import get_service_client
from backend.util.settings import Settings

if TYPE_CHECKING:
    from autogpt_libs.supabase_integration_credentials_store.types import Credentials


@thread_cached
def execution_manager_client() -> ExecutionManager:
    return get_service_client(ExecutionManager)


@thread_cached
def execution_scheduler_client() -> ExecutionScheduler:
    return get_service_client(ExecutionScheduler)


settings = Settings()
logger = logging.getLogger(__name__)
integration_creds_manager = IntegrationCredentialsManager()


_user_credit_model = get_user_credit_model()

# Define the API routes
v1_router = APIRouter(prefix="/api")


v1_router.include_router(
    backend.server.integrations.router.router,
    prefix="/integrations",
    tags=["integrations"],
)

v1_router.include_router(
    backend.server.routers.analytics.router,
    prefix="/analytics",
    tags=["analytics"],
    dependencies=[Depends(auth_middleware)],
)


########################################################
##################### Auth #############################
########################################################


@v1_router.post("/auth/user", tags=["auth"], dependencies=[Depends(auth_middleware)])
async def get_or_create_user_route(user_data: dict = Depends(auth_middleware)):
    user = await get_or_create_user(user_data)
    return user.model_dump()


########################################################
##################### Blocks ###########################
########################################################


@v1_router.get(path="/blocks", tags=["blocks"], dependencies=[Depends(auth_middleware)])
def get_graph_blocks() -> Sequence[dict[Any, Any]]:
    blocks = [block() for block in backend.data.block.get_blocks().values()]
    costs = get_block_costs()
    return [{**b.to_dict(), "costs": costs.get(b.id, [])} for b in blocks]


@v1_router.post(
    path="/blocks/{block_id}/execute",
    tags=["blocks"],
    dependencies=[Depends(auth_middleware)],
)
def execute_graph_block(block_id: str, data: BlockInput) -> CompletedBlockOutput:
    obj = backend.data.block.get_block(block_id)
    if not obj:
        raise HTTPException(status_code=404, detail=f"Block #{block_id} not found.")

    output = defaultdict(list)
    for name, data in obj.execute(data):
        output[name].append(data)
    return output


########################################################
##################### Credits ##########################
########################################################


@v1_router.get(path="/credits", dependencies=[Depends(auth_middleware)])
async def get_user_credits(
    user_id: Annotated[str, Depends(get_user_id)]
) -> dict[str, int]:
    return {"credits": await _user_credit_model.get_or_refill_credit(user_id)}


########################################################
##################### Graphs ###########################
########################################################


class DeleteGraphResponse(TypedDict):
    version_counts: int


@v1_router.get(path="/graphs", tags=["graphs"], dependencies=[Depends(auth_middleware)])
async def get_graphs(
    user_id: Annotated[str, Depends(get_user_id)],
    with_runs: bool = False,
) -> Sequence[graph_db.Graph]:
    return await graph_db.get_graphs(
        include_executions=with_runs, filter_by="active", user_id=user_id
    )


@v1_router.get(
    path="/graphs/{graph_id}", tags=["graphs"], dependencies=[Depends(auth_middleware)]
)
@v1_router.get(
    path="/graphs/{graph_id}/versions/{version}",
    tags=["graphs"],
    dependencies=[Depends(auth_middleware)],
)
async def get_graph(
    graph_id: str,
    user_id: Annotated[str, Depends(get_user_id)],
    version: int | None = None,
    hide_credentials: bool = False,
) -> graph_db.Graph:
    graph = await graph_db.get_graph(
        graph_id, version, user_id=user_id, hide_credentials=hide_credentials
    )
    if not graph:
        raise HTTPException(status_code=404, detail=f"Graph #{graph_id} not found.")
    return graph


@v1_router.get(
    path="/graphs/{graph_id}/versions",
    tags=["graphs"],
    dependencies=[Depends(auth_middleware)],
)
@v1_router.get(
    path="/templates/{graph_id}/versions",
    tags=["templates", "graphs"],
    dependencies=[Depends(auth_middleware)],
)
async def get_graph_all_versions(
    graph_id: str, user_id: Annotated[str, Depends(get_user_id)]
) -> Sequence[graph_db.Graph]:
    graphs = await graph_db.get_graph_all_versions(graph_id, user_id=user_id)
    if not graphs:
        raise HTTPException(status_code=404, detail=f"Graph #{graph_id} not found.")
    return graphs


@v1_router.post(
    path="/graphs", tags=["graphs"], dependencies=[Depends(auth_middleware)]
)
async def create_new_graph(
    create_graph: CreateGraph, user_id: Annotated[str, Depends(get_user_id)]
) -> graph_db.Graph:
    return await do_create_graph(create_graph, is_template=False, user_id=user_id)


async def do_create_graph(
    create_graph: CreateGraph,
    is_template: bool,
    # user_id doesn't have to be annotated like on other endpoints,
    # because create_graph isn't used directly as an endpoint
    user_id: str,
) -> graph_db.Graph:
    if create_graph.graph:
        graph = graph_db.make_graph_model(create_graph.graph, user_id)
    elif create_graph.template_id:
        # Create a new graph from a template
        graph = await graph_db.get_graph(
            create_graph.template_id,
            create_graph.template_version,
            template=True,
            user_id=user_id,
        )
        if not graph:
            raise HTTPException(
                400, detail=f"Template #{create_graph.template_id} not found"
            )
        graph.version = 1
    else:
        raise HTTPException(
            status_code=400, detail="Either graph or template_id must be provided."
        )

    graph.is_template = is_template
    graph.is_active = not is_template
    graph.reassign_ids(user_id=user_id, reassign_graph_id=True)

    graph = await graph_db.create_graph(graph, user_id=user_id)
    graph = await on_graph_activate(
        graph,
        get_credentials=lambda id: integration_creds_manager.get(user_id, id),
    )
    return graph


@v1_router.delete(
    path="/graphs/{graph_id}", tags=["graphs"], dependencies=[Depends(auth_middleware)]
)
async def delete_graph(
    graph_id: str, user_id: Annotated[str, Depends(get_user_id)]
) -> DeleteGraphResponse:
    return {"version_counts": await graph_db.delete_graph(graph_id, user_id=user_id)}


@v1_router.put(
    path="/graphs/{graph_id}", tags=["graphs"], dependencies=[Depends(auth_middleware)]
)
@v1_router.put(
    path="/templates/{graph_id}",
    tags=["templates", "graphs"],
    dependencies=[Depends(auth_middleware)],
)
async def update_graph(
    graph_id: str,
    graph: graph_db.Graph,
    user_id: Annotated[str, Depends(get_user_id)],
) -> graph_db.Graph:
    # Sanity check
    if graph.id and graph.id != graph_id:
        raise HTTPException(400, detail="Graph ID does not match ID in URI")

    # Determine new version
    existing_versions = await graph_db.get_graph_all_versions(graph_id, user_id=user_id)
    if not existing_versions:
        raise HTTPException(404, detail=f"Graph #{graph_id} not found")
    latest_version_number = max(g.version for g in existing_versions)
    graph.version = latest_version_number + 1

    latest_version_graph = next(
        v for v in existing_versions if v.version == latest_version_number
    )
    current_active_version = next((v for v in existing_versions if v.is_active), None)
    if latest_version_graph.is_template != graph.is_template:
        raise HTTPException(
            400, detail="Changing is_template on an existing graph is forbidden"
        )
    graph.is_active = not graph.is_template
    graph = graph_db.make_graph_model(graph, user_id)
    graph.reassign_ids(user_id=user_id)

    new_graph_version = await graph_db.create_graph(graph, user_id=user_id)

    if new_graph_version.is_active:

        def get_credentials(credentials_id: str) -> "Credentials | None":
            return integration_creds_manager.get(user_id, credentials_id)

        # Handle activation of the new graph first to ensure continuity
        new_graph_version = await on_graph_activate(
            new_graph_version,
            get_credentials=get_credentials,
        )
        # Ensure new version is the only active version
        await graph_db.set_graph_active_version(
            graph_id=graph_id, version=new_graph_version.version, user_id=user_id
        )
        if current_active_version:
            # Handle deactivation of the previously active version
            await on_graph_deactivate(
                current_active_version,
                get_credentials=get_credentials,
            )

    return new_graph_version


@v1_router.put(
    path="/graphs/{graph_id}/versions/active",
    tags=["graphs"],
    dependencies=[Depends(auth_middleware)],
)
async def set_graph_active_version(
    graph_id: str,
    request_body: SetGraphActiveVersion,
    user_id: Annotated[str, Depends(get_user_id)],
):
    new_active_version = request_body.active_graph_version
    new_active_graph = await graph_db.get_graph(
        graph_id, new_active_version, user_id=user_id
    )
    if not new_active_graph:
        raise HTTPException(404, f"Graph #{graph_id} v{new_active_version} not found")

    current_active_graph = await graph_db.get_graph(graph_id, user_id=user_id)

    def get_credentials(credentials_id: str) -> "Credentials | None":
        return integration_creds_manager.get(user_id, credentials_id)

    # Handle activation of the new graph first to ensure continuity
    await on_graph_activate(
        new_active_graph,
        get_credentials=get_credentials,
    )
    # Ensure new version is the only active version
    await graph_db.set_graph_active_version(
        graph_id=graph_id,
        version=new_active_version,
        user_id=user_id,
    )
    if current_active_graph and current_active_graph.version != new_active_version:
        # Handle deactivation of the previously active version
        await on_graph_deactivate(
            current_active_graph,
            get_credentials=get_credentials,
        )


@v1_router.post(
    path="/graphs/{graph_id}/execute",
    tags=["graphs"],
    dependencies=[Depends(auth_middleware)],
)
async def execute_graph(
    graph_id: str,
    node_input: dict[Any, Any],
    user_id: Annotated[str, Depends(get_user_id)],
) -> dict[str, Any]:  # FIXME: add proper return type
    try:
        graph_exec = execution_manager_client().add_execution(
            graph_id, node_input, user_id=user_id
        )
        return {"id": graph_exec.graph_exec_id}
    except Exception as e:
        msg = e.__str__().encode().decode("unicode_escape")
        raise HTTPException(status_code=400, detail=msg)


@v1_router.post(
    path="/graphs/{graph_id}/executions/{graph_exec_id}/stop",
    tags=["graphs"],
    dependencies=[Depends(auth_middleware)],
)
async def stop_graph_run(
    graph_exec_id: str, user_id: Annotated[str, Depends(get_user_id)]
) -> Sequence[execution_db.ExecutionResult]:
    if not await execution_db.get_graph_execution(graph_exec_id, user_id):
        raise HTTPException(404, detail=f"Agent execution #{graph_exec_id} not found")

    await asyncio.to_thread(
        lambda: execution_manager_client().cancel_execution(graph_exec_id)
    )

    # Retrieve & return canceled graph execution in its final state
    return await execution_db.get_execution_results(graph_exec_id)


@v1_router.get(
    path="/graphs/{graph_id}/executions",
    tags=["graphs"],
    dependencies=[Depends(auth_middleware)],
)
async def list_graph_runs(
    graph_id: str,
    user_id: Annotated[str, Depends(get_user_id)],
    graph_version: int | None = None,
) -> Sequence[str]:
    graph = await graph_db.get_graph(graph_id, graph_version, user_id=user_id)
    if not graph:
        rev = "" if graph_version is None else f" v{graph_version}"
        raise HTTPException(
            status_code=404, detail=f"Agent #{graph_id}{rev} not found."
        )

    return await execution_db.list_executions(graph_id, graph_version)


@v1_router.get(
    path="/graphs/{graph_id}/executions/{graph_exec_id}",
    tags=["graphs"],
    dependencies=[Depends(auth_middleware)],
)
async def get_graph_run_node_execution_results(
    graph_id: str,
    graph_exec_id: str,
    user_id: Annotated[str, Depends(get_user_id)],
) -> Sequence[execution_db.ExecutionResult]:
    graph = await graph_db.get_graph(graph_id, user_id=user_id)
    if not graph:
        raise HTTPException(status_code=404, detail=f"Graph #{graph_id} not found.")

    return await execution_db.get_execution_results(graph_exec_id)


# NOTE: This is used for testing
async def get_graph_run_status(
    graph_id: str,
    graph_exec_id: str,
    user_id: Annotated[str, Depends(get_user_id)],
) -> execution_db.ExecutionStatus:
    graph = await graph_db.get_graph(graph_id, user_id=user_id)
    if not graph:
        raise HTTPException(status_code=404, detail=f"Graph #{graph_id} not found.")

    execution = await execution_db.get_graph_execution(graph_exec_id, user_id)
    if not execution:
        raise HTTPException(
            status_code=404, detail=f"Execution #{graph_exec_id} not found."
        )

    return execution.executionStatus


########################################################
##################### Templates ########################
########################################################


@v1_router.get(
    path="/templates",
    tags=["graphs", "templates"],
    dependencies=[Depends(auth_middleware)],
)
async def get_templates(
    user_id: Annotated[str, Depends(get_user_id)]
) -> Sequence[graph_db.Graph]:
    return await graph_db.get_graphs(filter_by="template", user_id=user_id)


@v1_router.get(
    path="/templates/{graph_id}",
    tags=["templates", "graphs"],
    dependencies=[Depends(auth_middleware)],
)
async def get_template(graph_id: str, version: int | None = None) -> graph_db.Graph:
    graph = await graph_db.get_graph(graph_id, version, template=True)
    if not graph:
        raise HTTPException(status_code=404, detail=f"Template #{graph_id} not found.")
    return graph


@v1_router.post(
    path="/templates",
    tags=["templates", "graphs"],
    dependencies=[Depends(auth_middleware)],
)
async def create_new_template(
    create_graph: CreateGraph, user_id: Annotated[str, Depends(get_user_id)]
) -> graph_db.Graph:
    return await do_create_graph(create_graph, is_template=True, user_id=user_id)


########################################################
##################### Schedules ########################
########################################################


class ScheduleCreationRequest(pydantic.BaseModel):
    cron: str
    input_data: dict[Any, Any]
    graph_id: str


@v1_router.post(
    path="/schedules",
    tags=["schedules"],
    dependencies=[Depends(auth_middleware)],
)
async def create_schedule(
    user_id: Annotated[str, Depends(get_user_id)],
    schedule: ScheduleCreationRequest,
) -> scheduler.JobInfo:
    graph = await graph_db.get_graph(schedule.graph_id, user_id=user_id)
    if not graph:
        raise HTTPException(
            status_code=404, detail=f"Graph #{schedule.graph_id} not found."
        )

    return await asyncio.to_thread(
        lambda: execution_scheduler_client().add_execution_schedule(
            graph_id=schedule.graph_id,
            graph_version=graph.version,
            cron=schedule.cron,
            input_data=schedule.input_data,
            user_id=user_id,
        )
    )


@v1_router.delete(
    path="/schedules/{schedule_id}",
    tags=["schedules"],
    dependencies=[Depends(auth_middleware)],
)
async def delete_schedule(
    schedule_id: str,
    user_id: Annotated[str, Depends(get_user_id)],
) -> dict[Any, Any]:
    execution_scheduler_client().delete_schedule(schedule_id, user_id=user_id)
    return {"id": schedule_id}


@v1_router.get(
    path="/schedules",
    tags=["schedules"],
    dependencies=[Depends(auth_middleware)],
)
async def get_execution_schedules(
    user_id: Annotated[str, Depends(get_user_id)],
    graph_id: str | None = None,
) -> list[scheduler.JobInfo]:
    return execution_scheduler_client().get_execution_schedules(
        user_id=user_id,
        graph_id=graph_id,
    )


########################################################
##################### Settings ########################
########################################################


@v1_router.post(
    path="/settings", tags=["settings"], dependencies=[Depends(auth_middleware)]
)
async def update_configuration(
    updated_settings: Annotated[
        Dict[str, Any],
        Body(
            examples=[
                {
                    "config": {
                        "num_graph_workers": 10,
                        "num_node_workers": 10,
                    }
                }
            ]
        ),
    ],
):
    settings = Settings()
    try:
        updated_fields: dict[Any, Any] = {"config": [], "secrets": []}
        for key, value in updated_settings.get("config", {}).items():
            if hasattr(settings.config, key):
                setattr(settings.config, key, value)
                updated_fields["config"].append(key)
        for key, value in updated_settings.get("secrets", {}).items():
            if hasattr(settings.secrets, key):
                setattr(settings.secrets, key, value)
                updated_fields["secrets"].append(key)
        settings.save()
        return {
            "message": "Settings updated successfully",
            "updated_fields": updated_fields,
        }
    except Exception as e:
        raise HTTPException(status_code=400, detail=str(e))


########################################################
#####################  API KEY ##############################
########################################################


@v1_router.post(
    "/api-keys",
    response_model=CreateAPIKeyResponse,
    tags=["api-keys"],
    dependencies=[Depends(auth_middleware)],
)
async def create_api_key(
    request: CreateAPIKeyRequest, user_id: Annotated[str, Depends(get_user_id)]
) -> CreateAPIKeyResponse:
    """Create a new API key"""
    try:
        api_key, plain_text = await generate_api_key(
            name=request.name,
            user_id=user_id,
            permissions=request.permissions,
            description=request.description,
        )
        return CreateAPIKeyResponse(api_key=api_key, plain_text_key=plain_text)
    except APIKeyError as e:
        logger.error(f"Failed to create API key: {str(e)}")
        raise HTTPException(status_code=400, detail=str(e))


@v1_router.get(
    "/api-keys",
    response_model=List[APIKeyWithoutHash],
    tags=["api-keys"],
    dependencies=[Depends(auth_middleware)],
)
async def get_api_keys(
    user_id: Annotated[str, Depends(get_user_id)]
) -> List[APIKeyWithoutHash]:
    """List all API keys for the user"""
    try:
        return await list_user_api_keys(user_id)
    except APIKeyError as e:
        logger.error(f"Failed to list API keys: {str(e)}")
        raise HTTPException(status_code=400, detail=str(e))


@v1_router.get(
    "/api-keys/{key_id}",
    response_model=APIKeyWithoutHash,
    tags=["api-keys"],
    dependencies=[Depends(auth_middleware)],
)
async def get_api_key(
    key_id: str, user_id: Annotated[str, Depends(get_user_id)]
) -> APIKeyWithoutHash:
    """Get a specific API key"""
    try:
        api_key = await get_api_key_by_id(key_id, user_id)
        if not api_key:
            raise HTTPException(status_code=404, detail="API key not found")
        return api_key
    except APIKeyError as e:
        logger.error(f"Failed to get API key: {str(e)}")
        raise HTTPException(status_code=400, detail=str(e))


@v1_router.delete(
    "/api-keys/{key_id}",
    response_model=APIKeyWithoutHash,
    tags=["api-keys"],
    dependencies=[Depends(auth_middleware)],
)
async def delete_api_key(
    key_id: str, user_id: Annotated[str, Depends(get_user_id)]
) -> Optional[APIKeyWithoutHash]:
    """Revoke an API key"""
    try:
        return await revoke_api_key(key_id, user_id)
    except APIKeyNotFoundError:
        raise HTTPException(status_code=404, detail="API key not found")
    except APIKeyPermissionError:
        raise HTTPException(status_code=403, detail="Permission denied")
    except APIKeyError as e:
        logger.error(f"Failed to revoke API key: {str(e)}")
        raise HTTPException(status_code=400, detail=str(e))


@v1_router.post(
    "/api-keys/{key_id}/suspend",
    response_model=APIKeyWithoutHash,
    tags=["api-keys"],
    dependencies=[Depends(auth_middleware)],
)
async def suspend_key(
    key_id: str, user_id: Annotated[str, Depends(get_user_id)]
) -> Optional[APIKeyWithoutHash]:
    """Suspend an API key"""
    try:
        return await suspend_api_key(key_id, user_id)
    except APIKeyNotFoundError:
        raise HTTPException(status_code=404, detail="API key not found")
    except APIKeyPermissionError:
        raise HTTPException(status_code=403, detail="Permission denied")
    except APIKeyError as e:
        logger.error(f"Failed to suspend API key: {str(e)}")
        raise HTTPException(status_code=400, detail=str(e))


@v1_router.put(
    "/api-keys/{key_id}/permissions",
    response_model=APIKeyWithoutHash,
    tags=["api-keys"],
    dependencies=[Depends(auth_middleware)],
)
async def update_permissions(
    key_id: str,
    request: UpdatePermissionsRequest,
    user_id: Annotated[str, Depends(get_user_id)],
) -> Optional[APIKeyWithoutHash]:
    """Update API key permissions"""
    try:
        return await update_api_key_permissions(key_id, user_id, request.permissions)
    except APIKeyNotFoundError:
        raise HTTPException(status_code=404, detail="API key not found")
    except APIKeyPermissionError:
        raise HTTPException(status_code=403, detail="Permission denied")
    except APIKeyError as e:
        logger.error(f"Failed to update API key permissions: {str(e)}")
        raise HTTPException(status_code=400, detail=str(e))<|MERGE_RESOLUTION|>--- conflicted
+++ resolved
@@ -1,11 +1,7 @@
 import asyncio
 import logging
 from collections import defaultdict
-<<<<<<< HEAD
 from typing import TYPE_CHECKING, Annotated, Any, Dict, Sequence
-=======
-from typing import Annotated, Any, Dict, List
->>>>>>> e8401069
 
 import pydantic
 from autogpt_libs.auth.middleware import auth_middleware
@@ -33,16 +29,12 @@
 from backend.data.block import BlockInput, CompletedBlockOutput
 from backend.data.credit import get_block_costs, get_user_credit_model
 from backend.data.user import get_or_create_user
-<<<<<<< HEAD
-from backend.executor import ExecutionManager, ExecutionScheduler
+from backend.executor import ExecutionManager, ExecutionScheduler, scheduler
 from backend.integrations.creds_manager import IntegrationCredentialsManager
 from backend.integrations.webhooks.graph_lifecycle_hooks import (
     on_graph_activate,
     on_graph_deactivate,
 )
-from backend.server.model import CreateGraph, SetGraphActiveVersion
-=======
-from backend.executor import ExecutionManager, ExecutionScheduler, scheduler
 from backend.server.model import (
     CreateAPIKeyRequest,
     CreateAPIKeyResponse,
@@ -50,7 +42,6 @@
     SetGraphActiveVersion,
     UpdatePermissionsRequest,
 )
->>>>>>> e8401069
 from backend.server.utils import get_user_id
 from backend.util.service import get_service_client
 from backend.util.settings import Settings
@@ -637,13 +628,13 @@
 
 @v1_router.get(
     "/api-keys",
-    response_model=List[APIKeyWithoutHash],
+    response_model=list[APIKeyWithoutHash],
     tags=["api-keys"],
     dependencies=[Depends(auth_middleware)],
 )
 async def get_api_keys(
     user_id: Annotated[str, Depends(get_user_id)]
-) -> List[APIKeyWithoutHash]:
+) -> list[APIKeyWithoutHash]:
     """List all API keys for the user"""
     try:
         return await list_user_api_keys(user_id)
