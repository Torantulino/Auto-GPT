--- conflicted
+++ resolved
@@ -57,7 +57,6 @@
     permissions: List[APIKeyPermission]
 
 
-<<<<<<< HEAD
 class Pagination(pydantic.BaseModel):
     total_items: int = pydantic.Field(
         description="Total number of items.", examples=[42]
@@ -71,7 +70,7 @@
     page_size: int = pydantic.Field(
         description="Number of items per page.", examples=[25]
     )
-=======
+
+
 class RequestTopUp(pydantic.BaseModel):
-    credit_amount: int
->>>>>>> 00c312d0
+    credit_amount: int