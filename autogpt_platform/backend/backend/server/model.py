--- conflicted
+++ resolved
@@ -55,28 +55,9 @@
 
 
 class UpdatePermissionsRequest(pydantic.BaseModel):
-<<<<<<< HEAD
     permissions: List[APIKeyPermission]
-
-
-class Pagination(pydantic.BaseModel):
-    total_items: int = pydantic.Field(
-        description="Total number of items.", examples=[42]
-    )
-    total_pages: int = pydantic.Field(
-        description="Total number of pages.", examples=[2]
-    )
-    current_page: int = pydantic.Field(
-        description="Current_page page number.", examples=[1]
-    )
-    page_size: int = pydantic.Field(
-        description="Number of items per page.", examples=[25]
-    )
 
 
 class RequestTopUp(pydantic.BaseModel):
     amount: int
-    """Amount of credits to top up."""
-=======
-    permissions: List[APIKeyPermission]
->>>>>>> 56180723
+    """Amount of credits to top up."""