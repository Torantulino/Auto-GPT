--- conflicted
+++ resolved
@@ -363,10 +363,7 @@
     Raises:
         NeedConfirmation: If any of the webhooks are still in use and `force` is `False`
     """
-<<<<<<< HEAD
     webhooks = await get_all_webhooks_by_creds(credentials.id)
-=======
-    webhooks = await get_all_webhooks(credentials.id)
     if credentials.provider not in WEBHOOK_MANAGERS_BY_NAME:
         if webhooks:
             logger.error(
@@ -375,7 +372,6 @@
                 f"but there is no available WebhooksHandler for {credentials.provider}"
             )
         return
->>>>>>> abf73e8d
     if any(w.attached_nodes for w in webhooks) and not force:
         raise NeedConfirmation(
             "Some webhooks linked to these credentials are still in use by an agent"
