import logging
from typing import TYPE_CHECKING, Annotated, Literal

from fastapi import APIRouter, Body, Depends, HTTPException, Path, Query, Request
from pydantic import BaseModel, Field, SecretStr

from backend.data.graph import set_node_webhook
from backend.data.integrations import (
    WebhookEvent,
    get_all_webhooks,
    get_webhook,
    publish_webhook_event,
    wait_for_webhook_event,
)
from backend.data.model import (
    APIKeyCredentials,
    Credentials,
    CredentialsType,
    OAuth2Credentials,
)
from backend.executor.manager import ExecutionManager
from backend.integrations.creds_manager import IntegrationCredentialsManager
from backend.integrations.oauth import HANDLERS_BY_NAME
from backend.integrations.providers import ProviderName
from backend.integrations.webhooks import WEBHOOK_MANAGERS_BY_NAME
from backend.util.exceptions import NeedConfirmation
from backend.util.service import get_service_client
from backend.util.settings import Settings

if TYPE_CHECKING:
    from backend.integrations.oauth import BaseOAuthHandler

from ..utils import get_user_id

logger = logging.getLogger(__name__)
settings = Settings()
router = APIRouter()

creds_manager = IntegrationCredentialsManager()


class LoginResponse(BaseModel):
    login_url: str
    state_token: str


@router.get("/{provider}/login")
def login(
    provider: Annotated[
        ProviderName, Path(title="The provider to initiate an OAuth flow for")
    ],
    user_id: Annotated[str, Depends(get_user_id)],
    request: Request,
    scopes: Annotated[
        str, Query(title="Comma-separated list of authorization scopes")
    ] = "",
) -> LoginResponse:
    handler = _get_provider_oauth_handler(request, provider)

    requested_scopes = scopes.split(",") if scopes else []

    # Generate and store a secure random state token along with the scopes
    state_token = creds_manager.store.store_state_token(
        user_id, provider, requested_scopes
    )

    login_url = handler.get_login_url(requested_scopes, state_token)

    return LoginResponse(login_url=login_url, state_token=state_token)


class CredentialsMetaResponse(BaseModel):
    id: str
    provider: str
    type: CredentialsType
    title: str | None
    scopes: list[str] | None
    username: str | None


@router.post("/{provider}/callback")
def callback(
    provider: Annotated[
        ProviderName, Path(title="The target provider for this OAuth exchange")
    ],
    code: Annotated[str, Body(title="Authorization code acquired by user login")],
    state_token: Annotated[str, Body(title="Anti-CSRF nonce")],
    user_id: Annotated[str, Depends(get_user_id)],
    request: Request,
) -> CredentialsMetaResponse:
    logger.debug(f"Received OAuth callback for provider: {provider}")
    handler = _get_provider_oauth_handler(request, provider)

    # Verify the state token
    if not creds_manager.store.verify_state_token(user_id, state_token, provider):
        logger.warning(f"Invalid or expired state token for user {user_id}")
        raise HTTPException(status_code=400, detail="Invalid or expired state token")

    try:
        scopes = creds_manager.store.get_any_valid_scopes_from_state_token(
            user_id, state_token, provider
        )
        logger.debug(f"Retrieved scopes from state token: {scopes}")

        scopes = handler.handle_default_scopes(scopes)

        credentials = handler.exchange_code_for_tokens(code, scopes)
        logger.debug(f"Received credentials with final scopes: {credentials.scopes}")

        # Check if the granted scopes are sufficient for the requested scopes
        if not set(scopes).issubset(set(credentials.scopes)):
            # For now, we'll just log the warning and continue
            logger.warning(
                f"Granted scopes {credentials.scopes} for provider {provider.value} "
                f"do not include all requested scopes {scopes}"
            )

    except Exception as e:
        logger.error(f"Code->Token exchange failed for provider {provider.value}: {e}")
        raise HTTPException(
            status_code=400, detail=f"Failed to exchange code for tokens: {str(e)}"
        )

    # TODO: Allow specifying `title` to set on `credentials`
    creds_manager.create(user_id, credentials)

    logger.debug(
        f"Successfully processed OAuth callback for user {user_id} "
        f"and provider {provider.value}"
    )
    return CredentialsMetaResponse(
        id=credentials.id,
        provider=credentials.provider,
        type=credentials.type,
        title=credentials.title,
        scopes=credentials.scopes,
        username=credentials.username,
    )


@router.get("/credentials")
def list_credentials(
    user_id: Annotated[str, Depends(get_user_id)],
) -> list[CredentialsMetaResponse]:
    credentials = creds_manager.store.get_all_creds(user_id)
    return [
        CredentialsMetaResponse(
            id=cred.id,
            provider=cred.provider,
            type=cred.type,
            title=cred.title,
            scopes=cred.scopes if isinstance(cred, OAuth2Credentials) else None,
            username=cred.username if isinstance(cred, OAuth2Credentials) else None,
        )
        for cred in credentials
    ]


@router.get("/{provider}/credentials")
def list_credentials_by_provider(
    provider: Annotated[
        ProviderName, Path(title="The provider to list credentials for")
    ],
    user_id: Annotated[str, Depends(get_user_id)],
) -> list[CredentialsMetaResponse]:
    credentials = creds_manager.store.get_creds_by_provider(user_id, provider)
    return [
        CredentialsMetaResponse(
            id=cred.id,
            provider=cred.provider,
            type=cred.type,
            title=cred.title,
            scopes=cred.scopes if isinstance(cred, OAuth2Credentials) else None,
            username=cred.username if isinstance(cred, OAuth2Credentials) else None,
        )
        for cred in credentials
    ]


@router.get("/{provider}/credentials/{cred_id}")
def get_credential(
    provider: Annotated[
        ProviderName, Path(title="The provider to retrieve credentials for")
    ],
    cred_id: Annotated[str, Path(title="The ID of the credentials to retrieve")],
    user_id: Annotated[str, Depends(get_user_id)],
) -> Credentials:
    credential = creds_manager.get(user_id, cred_id)
    if not credential:
        raise HTTPException(status_code=404, detail="Credentials not found")
    if credential.provider != provider:
        raise HTTPException(
            status_code=404, detail="Credentials do not match the specified provider"
        )
    return credential


@router.post("/{provider}/credentials", status_code=201)
def create_api_key_credentials(
    user_id: Annotated[str, Depends(get_user_id)],
    provider: Annotated[
        ProviderName, Path(title="The provider to create credentials for")
    ],
    api_key: Annotated[str, Body(title="The API key to store")],
    title: Annotated[str, Body(title="Optional title for the credentials")],
    expires_at: Annotated[
        int | None, Body(title="Unix timestamp when the key expires")
    ] = None,
) -> APIKeyCredentials:
    new_credentials = APIKeyCredentials(
        provider=provider,
        api_key=SecretStr(api_key),
        title=title,
        expires_at=expires_at,
    )

    try:
        creds_manager.create(user_id, new_credentials)
    except Exception as e:
        raise HTTPException(
            status_code=500, detail=f"Failed to store credentials: {str(e)}"
        )
    return new_credentials


class CredentialsDeletionResponse(BaseModel):
    deleted: Literal[True] = True
    revoked: bool | None = Field(
        description="Indicates whether the credentials were also revoked by their "
        "provider. `None`/`null` if not applicable, e.g. when deleting "
        "non-revocable credentials such as API keys."
    )


class CredentialsDeletionNeedsConfirmationResponse(BaseModel):
    deleted: Literal[False] = False
    need_confirmation: Literal[True] = True
    message: str


@router.delete("/{provider}/credentials/{cred_id}")
async def delete_credentials(
    request: Request,
    provider: Annotated[
        ProviderName, Path(title="The provider to delete credentials for")
    ],
    cred_id: Annotated[str, Path(title="The ID of the credentials to delete")],
    user_id: Annotated[str, Depends(get_user_id)],
    force: Annotated[
        bool, Query(title="Whether to proceed if any linked webhooks are still in use")
    ] = False,
) -> CredentialsDeletionResponse | CredentialsDeletionNeedsConfirmationResponse:
    creds = creds_manager.store.get_creds_by_id(user_id, cred_id)
    if not creds:
        raise HTTPException(status_code=404, detail="Credentials not found")
    if creds.provider != provider:
        raise HTTPException(
            status_code=404, detail="Credentials do not match the specified provider"
        )

    try:
        await remove_all_webhooks_for_credentials(creds, force)
    except NeedConfirmation as e:
        return CredentialsDeletionNeedsConfirmationResponse(message=str(e))

    creds_manager.delete(user_id, cred_id)

    tokens_revoked = None
    if isinstance(creds, OAuth2Credentials):
        handler = _get_provider_oauth_handler(request, provider)
        tokens_revoked = handler.revoke_tokens(creds)

    return CredentialsDeletionResponse(revoked=tokens_revoked)


# ------------------------- WEBHOOK STUFF -------------------------- #


# ⚠️ Note
# No user auth check because this endpoint is for webhook ingress and relies on
# validation by the provider-specific `WebhooksManager`.
@router.post("/{provider}/webhooks/{webhook_id}/ingress")
async def webhook_ingress_generic(
    request: Request,
    provider: Annotated[
        ProviderName, Path(title="Provider where the webhook was registered")
    ],
    webhook_id: Annotated[str, Path(title="Our ID for the webhook")],
):
    logger.debug(f"Received {provider.value} webhook ingress for ID {webhook_id}")
    webhook_manager = WEBHOOK_MANAGERS_BY_NAME[provider]()
    webhook = await get_webhook(webhook_id)
    logger.debug(f"Webhook #{webhook_id}: {webhook}")
    payload, event_type = await webhook_manager.validate_payload(webhook, request)
    logger.debug(
        f"Validated {provider.value} {webhook.webhook_type} {event_type} event "
        f"with payload {payload}"
    )

    webhook_event = WebhookEvent(
        provider=provider,
        webhook_id=webhook_id,
        event_type=event_type,
        payload=payload,
    )
    await publish_webhook_event(webhook_event)
    logger.debug(f"Webhook event published: {webhook_event}")

    if not webhook.attached_nodes:
        return

    executor = get_service_client(ExecutionManager)
    for node in webhook.attached_nodes:
        logger.debug(f"Webhook-attached node: {node}")
        if not node.is_triggered_by_event_type(event_type):
            logger.debug(f"Node #{node.id} doesn't trigger on event {event_type}")
            continue
        logger.debug(f"Executing graph #{node.graph_id} node #{node.id}")
        executor.add_execution(
            node.graph_id,
            data={f"webhook_{webhook_id}_payload": payload},
            user_id=webhook.user_id,
        )


@router.post("/webhooks/{webhook_id}/ping")
async def webhook_ping(
<<<<<<< HEAD
    provider: Annotated[
        ProviderName, Path(title="Provider where the webhook was registered")
    ],
=======
>>>>>>> 984d4223
    webhook_id: Annotated[str, Path(title="Our ID for the webhook")],
    user_id: Annotated[str, Depends(get_user_id)],  # require auth
):
    webhook = await get_webhook(webhook_id)
    webhook_manager = WEBHOOK_MANAGERS_BY_NAME[webhook.provider]()

    credentials = (
        creds_manager.get(user_id, webhook.credentials_id)
        if webhook.credentials_id
        else None
    )
    try:
        await webhook_manager.trigger_ping(webhook, credentials)
    except NotImplementedError:
        return False

    if not await wait_for_webhook_event(webhook_id, event_type="ping", timeout=10):
        raise HTTPException(status_code=504, detail="Webhook ping timed out")

    return True


# --------------------------- UTILITIES ---------------------------- #


async def remove_all_webhooks_for_credentials(
    credentials: Credentials, force: bool = False
) -> None:
    """
    Remove and deregister all webhooks that were registered using the given credentials.

    Params:
        credentials: The credentials for which to remove the associated webhooks.
        force: Whether to proceed if any of the webhooks are still in use.

    Raises:
        NeedConfirmation: If any of the webhooks are still in use and `force` is `False`
    """
    webhooks = await get_all_webhooks(credentials.id)
    if credentials.provider not in WEBHOOK_MANAGERS_BY_NAME:
        if webhooks:
            logger.error(
                f"Credentials #{credentials.id} for provider {credentials.provider} "
                f"are attached to {len(webhooks)} webhooks, "
                f"but there is no available WebhooksHandler for {credentials.provider}"
            )
        return
    if any(w.attached_nodes for w in webhooks) and not force:
        raise NeedConfirmation(
            "Some webhooks linked to these credentials are still in use by an agent"
        )
    for webhook in webhooks:
        # Unlink all nodes
        for node in webhook.attached_nodes or []:
            await set_node_webhook(node.id, None)

        # Prune the webhook
        webhook_manager = WEBHOOK_MANAGERS_BY_NAME[credentials.provider]()
        success = await webhook_manager.prune_webhook_if_dangling(
            webhook.id, credentials
        )
        if not success:
            logger.warning(f"Webhook #{webhook.id} failed to prune")


def _get_provider_oauth_handler(
    req: Request, provider_name: ProviderName
) -> "BaseOAuthHandler":
    if provider_name not in HANDLERS_BY_NAME:
        raise HTTPException(
            status_code=404,
            detail=f"Provider '{provider_name.value}' does not support OAuth",
        )

    client_id = getattr(settings.secrets, f"{provider_name.value}_client_id")
    client_secret = getattr(settings.secrets, f"{provider_name.value}_client_secret")
    if not (client_id and client_secret):
        raise HTTPException(
            status_code=501,
            detail=(
                f"Integration with provider '{provider_name.value}' is not configured"
            ),
        )

    handler_class = HANDLERS_BY_NAME[provider_name]
    frontend_base_url = (
        settings.config.frontend_base_url
        or settings.config.platform_base_url
        or str(req.base_url)
    )
    return handler_class(
        client_id=client_id,
        client_secret=client_secret,
        redirect_uri=f"{frontend_base_url}/auth/integrations/oauth_callback",
    )<|MERGE_RESOLUTION|>--- conflicted
+++ resolved
@@ -325,12 +325,6 @@
 
 @router.post("/webhooks/{webhook_id}/ping")
 async def webhook_ping(
-<<<<<<< HEAD
-    provider: Annotated[
-        ProviderName, Path(title="Provider where the webhook was registered")
-    ],
-=======
->>>>>>> 984d4223
     webhook_id: Annotated[str, Path(title="Our ID for the webhook")],
     user_id: Annotated[str, Depends(get_user_id)],  # require auth
 ):
